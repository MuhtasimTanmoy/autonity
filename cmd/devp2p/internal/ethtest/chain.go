--- conflicted
+++ resolved
@@ -26,54 +26,46 @@
 	"os"
 	"strings"
 
-<<<<<<< HEAD
+	"github.com/clearmatics/autonity/common"
 	"github.com/clearmatics/autonity/core"
 	"github.com/clearmatics/autonity/core/forkid"
 	"github.com/clearmatics/autonity/core/types"
 	"github.com/clearmatics/autonity/params"
 	"github.com/clearmatics/autonity/rlp"
-=======
-	"github.com/ethereum/go-ethereum/common"
-	"github.com/ethereum/go-ethereum/core"
-	"github.com/ethereum/go-ethereum/core/forkid"
-	"github.com/ethereum/go-ethereum/core/types"
-	"github.com/ethereum/go-ethereum/params"
-	"github.com/ethereum/go-ethereum/rlp"
->>>>>>> 20356e57
 )
 
 type Chain struct {
-    genesis     core.Genesis
-    blocks      []*types.Block
-    chainConfig *params.ChainConfig
+	genesis     core.Genesis
+	blocks      []*types.Block
+	chainConfig *params.ChainConfig
 }
 
 // Len returns the length of the chain.
 func (c *Chain) Len() int {
-    return len(c.blocks)
+	return len(c.blocks)
 }
 
 // TD calculates the total difficulty of the chain at the
 // chain head.
 func (c *Chain) TD() *big.Int {
-    sum := big.NewInt(0)
-    for _, block := range c.blocks[:c.Len()] {
-        sum.Add(sum, block.Difficulty())
-    }
-    return sum
+	sum := big.NewInt(0)
+	for _, block := range c.blocks[:c.Len()] {
+		sum.Add(sum, block.Difficulty())
+	}
+	return sum
 }
 
 // TotalDifficultyAt calculates the total difficulty of the chain
 // at the given block height.
 func (c *Chain) TotalDifficultyAt(height int) *big.Int {
-    sum := big.NewInt(0)
-    if height >= c.Len() {
-        return sum
-    }
-    for _, block := range c.blocks[:height+1] {
-        sum.Add(sum, block.Difficulty())
-    }
-    return sum
+	sum := big.NewInt(0)
+	if height >= c.Len() {
+		return sum
+	}
+	for _, block := range c.blocks[:height+1] {
+		sum.Add(sum, block.Difficulty())
+	}
+	return sum
 }
 
 func (c *Chain) RootAt(height int) common.Hash {
@@ -85,7 +77,7 @@
 
 // ForkID gets the fork id of the chain.
 func (c *Chain) ForkID() forkid.ID {
-    return forkid.NewID(c.chainConfig, c.blocks[0].Hash(), uint64(c.Len()))
+	return forkid.NewID(c.chainConfig, c.blocks[0].Hash(), uint64(c.Len()))
 }
 
 // Shorten returns a copy chain of a desired height from the imported
@@ -135,70 +127,70 @@
 	}
 
 	for i := 1; i < int(req.Amount); i++ {
-        blockNumber += (1 + req.Skip)
-        headers[i] = c.blocks[blockNumber].Header()
-    }
+		blockNumber += (1 + req.Skip)
+		headers[i] = c.blocks[blockNumber].Header()
+	}
 
-    return headers, nil
+	return headers, nil
 }
 
 // loadChain takes the given chain.rlp file, and decodes and returns
 // the blocks from the file.
 func loadChain(chainfile string, genesis string) (*Chain, error) {
-    gen, err := loadGenesis(genesis)
-    if err != nil {
-        return nil, err
-    }
-    gblock := gen.ToBlock(nil)
+	gen, err := loadGenesis(genesis)
+	if err != nil {
+		return nil, err
+	}
+	gblock := gen.ToBlock(nil)
 
-    blocks, err := blocksFromFile(chainfile, gblock)
-    if err != nil {
-        return nil, err
-    }
+	blocks, err := blocksFromFile(chainfile, gblock)
+	if err != nil {
+		return nil, err
+	}
 
-    c := &Chain{genesis: gen, blocks: blocks, chainConfig: gen.Config}
-    return c, nil
+	c := &Chain{genesis: gen, blocks: blocks, chainConfig: gen.Config}
+	return c, nil
 }
 
 func loadGenesis(genesisFile string) (core.Genesis, error) {
-    chainConfig, err := ioutil.ReadFile(genesisFile)
-    if err != nil {
-        return core.Genesis{}, err
-    }
-    var gen core.Genesis
-    if err := json.Unmarshal(chainConfig, &gen); err != nil {
-        return core.Genesis{}, err
-    }
-    return gen, nil
+	chainConfig, err := ioutil.ReadFile(genesisFile)
+	if err != nil {
+		return core.Genesis{}, err
+	}
+	var gen core.Genesis
+	if err := json.Unmarshal(chainConfig, &gen); err != nil {
+		return core.Genesis{}, err
+	}
+	return gen, nil
 }
 
 func blocksFromFile(chainfile string, gblock *types.Block) ([]*types.Block, error) {
-    // Load chain.rlp.
-    fh, err := os.Open(chainfile)
-    if err != nil {
-        return nil, err
-    }
-    defer fh.Close()
-    var reader io.Reader = fh
-    if strings.HasSuffix(chainfile, ".gz") {
-        if reader, err = gzip.NewReader(reader); err != nil {
-            return nil, err
-        }
-    }
-    stream := rlp.NewStream(reader, 0)
-    var blocks = make([]*types.Block, 1)
-    blocks[0] = gblock
-    for i := 0; ; i++ {
-        var b types.Block
-        if err := stream.Decode(&b); err == io.EOF {
-            break
-        } else if err != nil {
-            return nil, fmt.Errorf("at block index %d: %v", i, err)
-        }
-        if b.NumberU64() != uint64(i+1) {
-            return nil, fmt.Errorf("block at index %d has wrong number %d", i, b.NumberU64())
-        }
-        blocks = append(blocks, &b)
-    }
-    return blocks, nil
+	// Load chain.rlp.
+	fh, err := os.Open(chainfile)
+	if err != nil {
+		return nil, err
+	}
+	defer fh.Close()
+	var reader io.Reader = fh
+	if strings.HasSuffix(chainfile, ".gz") {
+		if reader, err = gzip.NewReader(reader); err != nil {
+			return nil, err
+		}
+	}
+	stream := rlp.NewStream(reader, 0)
+	var blocks = make([]*types.Block, 1)
+	blocks[0] = gblock
+	for i := 0; ; i++ {
+		var b types.Block
+		if err := stream.Decode(&b); err == io.EOF {
+			break
+		} else if err != nil {
+			return nil, fmt.Errorf("at block index %d: %v", i, err)
+		}
+		if b.NumberU64() != uint64(i+1) {
+			return nil, fmt.Errorf("block at index %d has wrong number %d", i, b.NumberU64())
+		}
+		blocks = append(blocks, &b)
+	}
+	return blocks, nil
 }