--- conflicted
+++ resolved
@@ -20,28 +20,22 @@
 	"encoding/json"
 	"fmt"
 	"io/ioutil"
-	"math/big"
-	"net"
-	"net/url"
-	"os"
-	"path/filepath"
-	"sort"
-	"strconv"
-	"strings"
-	"sync"
-
-<<<<<<< HEAD
-	"github.com/clearmatics/autonity/common"
-	"github.com/clearmatics/autonity/core"
-	"github.com/clearmatics/autonity/log"
-=======
-	"github.com/ethereum/go-ethereum/common"
-	"github.com/ethereum/go-ethereum/console/prompt"
-	"github.com/ethereum/go-ethereum/core"
-	"github.com/ethereum/go-ethereum/log"
-	"github.com/peterh/liner"
->>>>>>> aaca58a7
-	"golang.org/x/crypto/ssh/terminal"
+    "math/big"
+    "net"
+    "net/url"
+    "os"
+    "path/filepath"
+    "sort"
+    "strconv"
+    "strings"
+    "sync"
+
+    "github.com/ethereum/go-ethereum/common"
+    "github.com/ethereum/go-ethereum/console/prompt"
+    "github.com/ethereum/go-ethereum/core"
+    "github.com/ethereum/go-ethereum/log"
+    "github.com/peterh/liner"
+    "golang.org/x/crypto/ssh/terminal"
 )
 
 // config contains all the configurations needed by puppeth that should be saved
@@ -77,41 +71,41 @@
 }
 
 type wizard struct {
-	network string // Network name to manage
-	conf    config // Configurations from previous runs
-
-	servers  map[string]*sshClient // SSH connections to servers to administer
-	services map[string][]string   // Ethereum services known to be running on servers
-
-	lock sync.Mutex // Lock to protect configs during concurrent service discovery
+    network string // Network name to manage
+    conf    config // Configurations from previous runs
+
+    servers  map[string]*sshClient // SSH connections to servers to administer
+    services map[string][]string   // Ethereum services known to be running on servers
+
+    lock sync.Mutex // Lock to protect configs during concurrent service discovery
 }
 
 // prompts the user for input with the given prompt string.  Returns when a value is entered.
 // Causes the wizard to exit if ctrl-d is pressed
 func promptInput(p string) string {
-	for {
-		text, err := prompt.Stdin.PromptInput(p)
-		if err != nil {
-			if err != liner.ErrPromptAborted {
-				log.Crit("Failed to read user input", "err", err)
-			}
-		} else {
-			return text
-		}
-	}
+    for {
+        text, err := prompt.Stdin.PromptInput(p)
+        if err != nil {
+            if err != liner.ErrPromptAborted {
+                log.Crit("Failed to read user input", "err", err)
+            }
+        } else {
+            return text
+        }
+    }
 }
 
 // read reads a single line from stdin, trimming if from spaces.
 func (w *wizard) read() string {
-	text := promptInput("> ")
-	return strings.TrimSpace(text)
+    text := promptInput("> ")
+    return strings.TrimSpace(text)
 }
 
 // readString reads a single line from stdin, trimming if from spaces, enforcing
 // non-emptyness.
 func (w *wizard) readString() string {
 	for {
-		text := promptInput("> ")
+        text := promptInput("> ")
 		if text = strings.TrimSpace(text); text != "" {
 			return text
 		}
@@ -121,7 +115,7 @@
 // readDefaultString reads a single line from stdin, trimming if from spaces. If
 // an empty line is entered, the default value is returned.
 func (w *wizard) readDefaultString(def string) string {
-	text := promptInput("> ")
+    text := promptInput("> ")
 	if text = strings.TrimSpace(text); text != "" {
 		return text
 	}
@@ -133,7 +127,7 @@
 // value is returned.
 func (w *wizard) readDefaultYesNo(def bool) bool {
 	for {
-		text := promptInput("> ")
+        text := promptInput("> ")
 		if text = strings.ToLower(strings.TrimSpace(text)); text == "" {
 			return def
 		}
@@ -151,8 +145,8 @@
 // interpret it as a URL (http, https or file).
 func (w *wizard) readURL() *url.URL {
 	for {
-		text := promptInput("> ")
-		uri, err := url.Parse(strings.TrimSpace(text))
+        text := promptInput("> ")
+        uri, err := url.Parse(strings.TrimSpace(text))
 		if err != nil {
 			log.Error("Invalid input, expected URL", "err", err)
 			continue
@@ -165,7 +159,7 @@
 // to parse into an integer.
 func (w *wizard) readInt() int {
 	for {
-		text := promptInput("> ")
+        text := promptInput("> ")
 		if text = strings.TrimSpace(text); text == "" {
 			continue
 		}
@@ -183,7 +177,7 @@
 // returned.
 func (w *wizard) readDefaultInt(def int) int {
 	for {
-		text := promptInput("> ")
+        text := promptInput("> ")
 		if text = strings.TrimSpace(text); text == "" {
 			return def
 		}
@@ -201,7 +195,7 @@
 // default value is returned.
 func (w *wizard) readDefaultBigInt(def *big.Int) *big.Int {
 	for {
-		text := promptInput("> ")
+        text := promptInput("> ")
 		if text = strings.TrimSpace(text); text == "" {
 			return def
 		}
@@ -218,7 +212,7 @@
 // it to parse into a float. If an empty line is entered, the default value is returned.
 func (w *wizard) readDefaultFloat(def float64) float64 {
 	for {
-		text := promptInput("> ")
+        text := promptInput("> ")
 		if text = strings.TrimSpace(text); text == "" {
 			return def
 		}
@@ -247,7 +241,7 @@
 // it to an Ethereum address.
 func (w *wizard) readAddress() *common.Address {
 	for {
-		text := promptInput("> 0x")
+        text := promptInput("> 0x")
 		if text = strings.TrimSpace(text); text == "" {
 			return nil
 		}
@@ -268,7 +262,7 @@
 func (w *wizard) readDefaultAddress(def common.Address) common.Address {
 	for {
 		// Read the address from the user
-		text := promptInput("> 0x")
+        text := promptInput("> 0x")
 		if text = strings.TrimSpace(text); text == "" {
 			return def
 		}
@@ -287,14 +281,14 @@
 	var blob json.RawMessage
 
 	for {
-		text := promptInput("> ")
-		reader := strings.NewReader(text)
-		if err := json.NewDecoder(reader).Decode(&blob); err != nil {
-			log.Error("Invalid JSON, please try again", "err", err)
-			continue
-		}
-		return string(blob)
-	}
+        text := promptInput("> ")
+        reader := strings.NewReader(text)
+        if err := json.NewDecoder(reader).Decode(&blob); err != nil {
+            log.Error("Invalid JSON, please try again", "err", err)
+            continue
+        }
+        return string(blob)
+    }
 }
 
 // readIPAddress reads a single line from stdin, trimming if from spaces and
@@ -304,8 +298,8 @@
 func (w *wizard) readIPAddress() string {
 	for {
 		// Read the IP address from the user
-		fmt.Printf("> ")
-		text := promptInput("> ")
+        fmt.Printf("> ")
+        text := promptInput("> ")
 		if text = strings.TrimSpace(text); text == "" {
 			return ""
 		}
