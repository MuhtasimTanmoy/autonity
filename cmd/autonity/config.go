// Copyright 2017 The go-ethereum Authors
// This file is part of go-ethereum.
//
// go-ethereum is free software: you can redistribute it and/or modify
// it under the terms of the GNU General Public License as published by
// the Free Software Foundation, either version 3 of the License, or
// (at your option) any later version.
//
// go-ethereum is distributed in the hope that it will be useful,
// but WITHOUT ANY WARRANTY; without even the implied warranty of
// MERCHANTABILITY or FITNESS FOR A PARTICULAR PURPOSE. See the
// GNU General Public License for more details.
//
// You should have received a copy of the GNU General Public License
// along with go-ethereum. If not, see <http://www.gnu.org/licenses/>.

package main

import (
<<<<<<< HEAD
    "bufio"
    "errors"
    "fmt"
    "math/big"
    "os"
    "reflect"
    "unicode"

    "gopkg.in/urfave/cli.v1"

    "github.com/ethereum/go-ethereum/accounts/external"
    "github.com/ethereum/go-ethereum/accounts/keystore"
    "github.com/ethereum/go-ethereum/accounts/scwallet"
    "github.com/ethereum/go-ethereum/accounts/usbwallet"
    "github.com/ethereum/go-ethereum/cmd/utils"
    "github.com/ethereum/go-ethereum/eth/ethconfig"
    "github.com/ethereum/go-ethereum/internal/ethapi"
    "github.com/ethereum/go-ethereum/log"
    "github.com/ethereum/go-ethereum/metrics"
    "github.com/ethereum/go-ethereum/node"
    "github.com/ethereum/go-ethereum/params"
    "github.com/naoina/toml"
=======
	"bufio"
	"encoding/json"
	"errors"
	"fmt"
	"github.com/clearmatics/autonity/metrics"
	"os"
	"reflect"
	"unicode"

	"github.com/clearmatics/autonity/core"
	"github.com/clearmatics/autonity/log"
	"github.com/davecgh/go-spew/spew"

	cli "gopkg.in/urfave/cli.v1"

	"github.com/clearmatics/autonity/cmd/utils"
	"github.com/clearmatics/autonity/eth"
	"github.com/clearmatics/autonity/internal/ethapi"
	"github.com/clearmatics/autonity/node"
	"github.com/clearmatics/autonity/params"
	"github.com/naoina/toml"
>>>>>>> cb9776a4
)

var (
	dumpConfigCommand = cli.Command{
		Action:      utils.MigrateFlags(dumpConfig),
		Name:        "dumpconfig",
		Usage:       "Show configuration values",
		ArgsUsage:   "",
		Flags:       append(nodeFlags, rpcFlags...),
		Category:    "MISCELLANEOUS COMMANDS",
		Description: `The dumpconfig command shows configuration values.`,
	}

	configFileFlag = cli.StringFlag{
		Name:  "config",
		Usage: "TOML configuration file",
	}
)

// These settings ensure that TOML keys use the same names as Go struct fields.
var tomlSettings = toml.Config{
	NormFieldName: func(rt reflect.Type, key string) string {
		return key
	},
	FieldToKey: func(rt reflect.Type, field string) string {
		return field
	},
	MissingField: func(rt reflect.Type, field string) error {
<<<<<<< HEAD
        id := fmt.Sprintf("%s.%s", rt.String(), field)
        if deprecated(id) {
            log.Warn("Config field is deprecated and won't have an effect", "name", id)
            return nil
        }
        var link string
        if unicode.IsUpper(rune(rt.Name()[0])) && rt.PkgPath() != "main" {
            link = fmt.Sprintf(", see https://godoc.org/%s#%s for available fields", rt.PkgPath(), rt.Name())
        }
        return fmt.Errorf("field '%s' is not defined in %s%s", field, rt.String(), link)
    },
=======
		id := fmt.Sprintf("%s.%s", rt.String(), field)
		if deprecated(id) {
			log.Warn("Config field is deprecated and won't have an effect", "name", id)
			return nil
		}
		var link string
		if unicode.IsUpper(rune(rt.Name()[0])) && rt.PkgPath() != "main" {
			link = fmt.Sprintf(", see https://godoc.org/%s#%s for available fields", rt.PkgPath(), rt.Name())
		}
		return fmt.Errorf("field '%s' is not defined in %s%s", field, rt.String(), link)
	},
>>>>>>> cb9776a4
}

type ethstatsConfig struct {
	URL string `toml:",omitempty"`
}

<<<<<<< HEAD
type gethConfig struct {
    Eth      ethconfig.Config
    Node     node.Config
    Ethstats ethstatsConfig
    Metrics  metrics.Config
=======
type autonityConfig struct {
	Eth      eth.Config
	Node     node.Config
	Ethstats ethstatsConfig
	Metrics  metrics.Config
>>>>>>> cb9776a4
}

func loadConfig(file string, cfg *gethConfig) error {
    f, err := os.Open(file)
    if err != nil {
        return err
    }
    defer f.Close()

    err = tomlSettings.NewDecoder(bufio.NewReader(f)).Decode(cfg)
    // Add file name to errors that have a line number.
    if _, ok := err.(*toml.LineError); ok {
        err = errors.New(file + ", " + err.Error())
	}
	return err
}

func defaultNodeConfig() node.Config {
    cfg := node.DefaultConfig
    cfg.Name = clientIdentifier
    cfg.Version = params.VersionWithCommit(gitCommit, gitDate)
    cfg.HTTPModules = append(cfg.HTTPModules, "eth")
    cfg.WSModules = append(cfg.WSModules, "eth")
    cfg.IPCPath = "autonity.ipc"
    return cfg
}

<<<<<<< HEAD
// makeConfigNode loads geth configuration and creates a blank node instance.
func makeConfigNode(ctx *cli.Context) (*node.Node, gethConfig) {
    // Load defaults.
    cfg := gethConfig{
        Eth:     ethconfig.Defaults,
        Node:    defaultNodeConfig(),
        Metrics: metrics.DefaultConfig,
    }

    // Load config file.
    if file := ctx.GlobalString(configFileFlag.Name); file != "" {
        if err := loadConfig(file, &cfg); err != nil {
            utils.Fatalf("%v", err)
        }
    }

    // Apply flags.
    utils.SetNodeConfig(ctx, &cfg.Node)
    stack, err := node.New(&cfg.Node)
    if err != nil {
        utils.Fatalf("Failed to create the protocol stack: %v", err)
    }
    // Node doesn't by default populate account manager backends
    if err := setAccountManagerBackends(stack); err != nil {
        utils.Fatalf("Failed to set account manager backends: %v", err)
    }

    utils.SetEthConfig(ctx, stack, &cfg.Eth)
    if ctx.GlobalIsSet(utils.EthStatsURLFlag.Name) {
        cfg.Ethstats.URL = ctx.GlobalString(utils.EthStatsURLFlag.Name)
    }
    applyMetricConfig(ctx, &cfg)

    return stack, cfg
=======
func makeConfigNode(ctx *cli.Context) (*node.Node, autonityConfig) {
	// Load defaults.
	cfg := autonityConfig{
		Eth:     eth.DefaultConfig,
		Node:    defaultNodeConfig(),
		Metrics: metrics.DefaultConfig,
	}

	// Load config file.
	if file := ctx.GlobalString(configFileFlag.Name); file != "" {
		if err := loadConfig(file, &cfg); err != nil {
			utils.Fatalf("%v", err)
		}
	}

	// Apply flags.
	utils.SetNodeConfig(ctx, &cfg.Node)
	stack, err := node.New(&cfg.Node)
	if err != nil {
		utils.Fatalf("Failed to create the protocol stack: %v", err)
	}
	utils.SetEthConfig(ctx, stack, &cfg.Eth)
	if ctx.GlobalIsSet(utils.EthStatsURLFlag.Name) {
		cfg.Ethstats.URL = ctx.GlobalString(utils.EthStatsURLFlag.Name)
	}
	applyMetricConfig(ctx, &cfg)

	return stack, cfg
>>>>>>> cb9776a4
}

// loadGenesisFile will load and validate the given JSON format genesis file.
func loadGenesisFile(genesisPath string) (*core.Genesis, error) {
	file, err := os.Open(genesisPath)
	if err != nil {
		return nil, err
	}
	defer file.Close()

	genesis := new(core.Genesis)
	if err := json.NewDecoder(file).Decode(genesis); err != nil {
		return nil, err
	}
	// Make AutonityContract and Tendermint consensus mandatory for the time being.
	if genesis.Config == nil {
		return nil, fmt.Errorf("no Autonity Contract and Tendermint configs section in genesis")
	}
	if genesis.Config.AutonityContractConfig == nil {
		return nil, fmt.Errorf("no Autonity Contract config section in genesis")
	}

	if err := genesis.Config.AutonityContractConfig.Prepare(); err != nil {
		spew.Dump(genesis.Config.AutonityContractConfig)
		return nil, err
	}

	return genesis, nil
}

// applyGenesis attempts to apply the given genesis to the node database, the
// first time this is run for a node it initializes the genesis block in the
// database.
func applyGenesis(genesis *core.Genesis, node *node.Node) error {
	for _, name := range []string{"chaindata", "lightchaindata"} {
		chaindb, err := node.OpenDatabase(name, 0, 0, "")
		if err != nil {
			return fmt.Errorf("failed to open database: %v", err)
		}
		defer chaindb.Close()
		_, hash, err := core.SetupGenesisBlock(chaindb, genesis)
		if err != nil {
			return fmt.Errorf("failed to write genesis block: %v", err)
		}
		log.Info("Successfully wrote genesis state", "database", name, "hash", hash)
	}
	return nil
}

// If genesis flag is not set, node will load chain-data from data-dir. If the flat is set, node will load the
// genesis file, check if genesis file is match with genesis block, and check if chain configuration of the genesis
// file is compatible with current chain-data, apply new compatible chain configuration into chain db.
// Otherwise client will end up with a mis-match genesis error or an incompatible chain configuration error.
func initGenesisBlockOnStart(ctx *cli.Context, stack *node.Node) {
	genesisPath := ctx.GlobalString(utils.InitGenesisFlag.Name)
	if genesisPath != "" {
		log.Info("Trying to initialise genesis block with genesis file", "filepath", genesisPath)
		genesis, err := loadGenesisFile(genesisPath)
		if err != nil {
			utils.Fatalf("failed to validate genesis file: %v", err)
		}
		err = applyGenesis(genesis, stack)
		if err != nil {
			utils.Fatalf("failed to apply genesis file: %v", err)
		}
	}
}

func makeFullNode(ctx *cli.Context) (*node.Node, ethapi.Backend) {
    stack, cfg := makeConfigNode(ctx)
    if ctx.GlobalIsSet(utils.OverrideArrowGlacierFlag.Name) {
        cfg.Eth.OverrideArrowGlacier = new(big.Int).SetUint64(ctx.GlobalUint64(utils.OverrideArrowGlacierFlag.Name))
    }
    if ctx.GlobalIsSet(utils.OverrideTerminalTotalDifficulty.Name) {
        cfg.Eth.OverrideTerminalTotalDifficulty = new(big.Int).SetUint64(ctx.GlobalUint64(utils.OverrideTerminalTotalDifficulty.Name))
    }
    backend, _ := utils.RegisterEthService(stack, &cfg.Eth)

    // Configure GraphQL if requested
    if ctx.GlobalIsSet(utils.GraphQLEnabledFlag.Name) {
        utils.RegisterGraphQLService(stack, backend, cfg.Node)
    }
    // Add the Ethereum Stats daemon if requested.
    if cfg.Ethstats.URL != "" {
        utils.RegisterEthStatsService(stack, backend, cfg.Ethstats.URL)
    }
    return stack, backend
}

// dumpConfig is the dumpconfig command.
func dumpConfig(ctx *cli.Context) error {
	_, cfg := makeConfigNode(ctx)
	comment := ""

	if cfg.Eth.Genesis != nil {
		cfg.Eth.Genesis = nil
		comment += "# Note: this config doesn't contain the genesis block.\n\n"
	}

	out, err := tomlSettings.Marshal(&cfg)
	if err != nil {
		return err
	}

	dump := os.Stdout
	if ctx.NArg() > 0 {
		dump, err = os.OpenFile(ctx.Args().Get(0), os.O_RDWR|os.O_CREATE|os.O_TRUNC, 0644)
		if err != nil {
            return err
        }
        defer dump.Close()
    }
    dump.WriteString(comment)
    dump.Write(out)

    return nil
}

<<<<<<< HEAD
func applyMetricConfig(ctx *cli.Context, cfg *gethConfig) {
    if ctx.GlobalIsSet(utils.MetricsEnabledFlag.Name) {
        cfg.Metrics.Enabled = ctx.GlobalBool(utils.MetricsEnabledFlag.Name)
    }
    if ctx.GlobalIsSet(utils.MetricsEnabledExpensiveFlag.Name) {
        cfg.Metrics.EnabledExpensive = ctx.GlobalBool(utils.MetricsEnabledExpensiveFlag.Name)
    }
    if ctx.GlobalIsSet(utils.MetricsHTTPFlag.Name) {
        cfg.Metrics.HTTP = ctx.GlobalString(utils.MetricsHTTPFlag.Name)
    }
    if ctx.GlobalIsSet(utils.MetricsPortFlag.Name) {
        cfg.Metrics.Port = ctx.GlobalInt(utils.MetricsPortFlag.Name)
    }
    if ctx.GlobalIsSet(utils.MetricsEnableInfluxDBFlag.Name) {
        cfg.Metrics.EnableInfluxDB = ctx.GlobalBool(utils.MetricsEnableInfluxDBFlag.Name)
    }
    if ctx.GlobalIsSet(utils.MetricsInfluxDBEndpointFlag.Name) {
        cfg.Metrics.InfluxDBEndpoint = ctx.GlobalString(utils.MetricsInfluxDBEndpointFlag.Name)
    }
    if ctx.GlobalIsSet(utils.MetricsInfluxDBDatabaseFlag.Name) {
        cfg.Metrics.InfluxDBDatabase = ctx.GlobalString(utils.MetricsInfluxDBDatabaseFlag.Name)
    }
    if ctx.GlobalIsSet(utils.MetricsInfluxDBUsernameFlag.Name) {
        cfg.Metrics.InfluxDBUsername = ctx.GlobalString(utils.MetricsInfluxDBUsernameFlag.Name)
    }
    if ctx.GlobalIsSet(utils.MetricsInfluxDBPasswordFlag.Name) {
        cfg.Metrics.InfluxDBPassword = ctx.GlobalString(utils.MetricsInfluxDBPasswordFlag.Name)
    }
    if ctx.GlobalIsSet(utils.MetricsInfluxDBTagsFlag.Name) {
        cfg.Metrics.InfluxDBTags = ctx.GlobalString(utils.MetricsInfluxDBTagsFlag.Name)
    }
    if ctx.GlobalIsSet(utils.MetricsEnableInfluxDBV2Flag.Name) {
        cfg.Metrics.EnableInfluxDBV2 = ctx.GlobalBool(utils.MetricsEnableInfluxDBV2Flag.Name)
    }
    if ctx.GlobalIsSet(utils.MetricsInfluxDBTokenFlag.Name) {
        cfg.Metrics.InfluxDBToken = ctx.GlobalString(utils.MetricsInfluxDBTokenFlag.Name)
    }
    if ctx.GlobalIsSet(utils.MetricsInfluxDBBucketFlag.Name) {
        cfg.Metrics.InfluxDBBucket = ctx.GlobalString(utils.MetricsInfluxDBBucketFlag.Name)
    }
    if ctx.GlobalIsSet(utils.MetricsInfluxDBOrganizationFlag.Name) {
        cfg.Metrics.InfluxDBOrganization = ctx.GlobalString(utils.MetricsInfluxDBOrganizationFlag.Name)
    }
}

func deprecated(field string) bool {
    switch field {
    case "ethconfig.Config.EVMInterpreter":
        return true
    case "ethconfig.Config.EWASMInterpreter":
        return true
    default:
        return false
    }
}

func setAccountManagerBackends(stack *node.Node) error {
    conf := stack.Config()
    am := stack.AccountManager()
    keydir := stack.KeyStoreDir()
    scryptN := keystore.StandardScryptN
    scryptP := keystore.StandardScryptP
    if conf.UseLightweightKDF {
        scryptN = keystore.LightScryptN
        scryptP = keystore.LightScryptP
    }

    // Assemble the supported backends
    if len(conf.ExternalSigner) > 0 {
        log.Info("Using external signer", "url", conf.ExternalSigner)
        if extapi, err := external.NewExternalBackend(conf.ExternalSigner); err == nil {
            am.AddBackend(extapi)
            return nil
        } else {
            return fmt.Errorf("error connecting to external signer: %v", err)
        }
    }

    // For now, we're using EITHER external signer OR local signers.
    // If/when we implement some form of lockfile for USB and keystore wallets,
    // we can have both, but it's very confusing for the user to see the same
    // accounts in both externally and locally, plus very racey.
    am.AddBackend(keystore.NewKeyStore(keydir, scryptN, scryptP))
    if conf.USB {
        // Start a USB hub for Ledger hardware wallets
        if ledgerhub, err := usbwallet.NewLedgerHub(); err != nil {
            log.Warn(fmt.Sprintf("Failed to start Ledger hub, disabling: %v", err))
        } else {
            am.AddBackend(ledgerhub)
        }
        // Start a USB hub for Trezor hardware wallets (HID version)
        if trezorhub, err := usbwallet.NewTrezorHubWithHID(); err != nil {
            log.Warn(fmt.Sprintf("Failed to start HID Trezor hub, disabling: %v", err))
        } else {
            am.AddBackend(trezorhub)
        }
        // Start a USB hub for Trezor hardware wallets (WebUSB version)
        if trezorhub, err := usbwallet.NewTrezorHubWithWebUSB(); err != nil {
            log.Warn(fmt.Sprintf("Failed to start WebUSB Trezor hub, disabling: %v", err))
        } else {
            am.AddBackend(trezorhub)
        }
    }
    if len(conf.SmartCardDaemonPath) > 0 {
        // Start a smart card hub
        if schub, err := scwallet.NewHub(conf.SmartCardDaemonPath, scwallet.Scheme, keydir); err != nil {
            log.Warn(fmt.Sprintf("Failed to start smart card hub, disabling: %v", err))
        } else {
            am.AddBackend(schub)
        }
    }

    return nil
=======
	return nil
}

func applyMetricConfig(ctx *cli.Context, cfg *autonityConfig) {
	if ctx.GlobalIsSet(utils.MetricsEnabledFlag.Name) {
		cfg.Metrics.Enabled = ctx.GlobalBool(utils.MetricsEnabledFlag.Name)
	}
	if ctx.GlobalIsSet(utils.MetricsEnabledExpensiveFlag.Name) {
		cfg.Metrics.EnabledExpensive = ctx.GlobalBool(utils.MetricsEnabledExpensiveFlag.Name)
	}
	if ctx.GlobalIsSet(utils.MetricsHTTPFlag.Name) {
		cfg.Metrics.HTTP = ctx.GlobalString(utils.MetricsHTTPFlag.Name)
	}
	if ctx.GlobalIsSet(utils.MetricsPortFlag.Name) {
		cfg.Metrics.Port = ctx.GlobalInt(utils.MetricsPortFlag.Name)
	}
	if ctx.GlobalIsSet(utils.MetricsEnableInfluxDBFlag.Name) {
		cfg.Metrics.EnableInfluxDB = ctx.GlobalBool(utils.MetricsEnableInfluxDBFlag.Name)
	}
	if ctx.GlobalIsSet(utils.MetricsInfluxDBEndpointFlag.Name) {
		cfg.Metrics.InfluxDBEndpoint = ctx.GlobalString(utils.MetricsInfluxDBEndpointFlag.Name)
	}
	if ctx.GlobalIsSet(utils.MetricsInfluxDBDatabaseFlag.Name) {
		cfg.Metrics.InfluxDBDatabase = ctx.GlobalString(utils.MetricsInfluxDBDatabaseFlag.Name)
	}
	if ctx.GlobalIsSet(utils.MetricsInfluxDBUsernameFlag.Name) {
		cfg.Metrics.InfluxDBUsername = ctx.GlobalString(utils.MetricsInfluxDBUsernameFlag.Name)
	}
	if ctx.GlobalIsSet(utils.MetricsInfluxDBPasswordFlag.Name) {
		cfg.Metrics.InfluxDBPassword = ctx.GlobalString(utils.MetricsInfluxDBPasswordFlag.Name)
	}
	if ctx.GlobalIsSet(utils.MetricsInfluxDBTagsFlag.Name) {
		cfg.Metrics.InfluxDBTags = ctx.GlobalString(utils.MetricsInfluxDBTagsFlag.Name)
	}
	if ctx.GlobalIsSet(utils.MetricsEnableInfluxDBV2Flag.Name) {
		cfg.Metrics.EnableInfluxDBV2 = ctx.GlobalBool(utils.MetricsEnableInfluxDBV2Flag.Name)
	}
	if ctx.GlobalIsSet(utils.MetricsInfluxDBTokenFlag.Name) {
		cfg.Metrics.InfluxDBToken = ctx.GlobalString(utils.MetricsInfluxDBTokenFlag.Name)
	}
	if ctx.GlobalIsSet(utils.MetricsInfluxDBBucketFlag.Name) {
		cfg.Metrics.InfluxDBBucket = ctx.GlobalString(utils.MetricsInfluxDBBucketFlag.Name)
	}
	if ctx.GlobalIsSet(utils.MetricsInfluxDBOrganizationFlag.Name) {
		cfg.Metrics.InfluxDBOrganization = ctx.GlobalString(utils.MetricsInfluxDBOrganizationFlag.Name)
	}
}

func deprecated(field string) bool {
	switch field {
	case "ethconfig.Config.EVMInterpreter":
		return true
	case "ethconfig.Config.EWASMInterpreter":
		return true
	default:
		return false
	}
>>>>>>> cb9776a4
}<|MERGE_RESOLUTION|>--- conflicted
+++ resolved
@@ -17,7 +17,6 @@
 package main
 
 import (
-<<<<<<< HEAD
     "bufio"
     "errors"
     "fmt"
@@ -40,29 +39,6 @@
     "github.com/ethereum/go-ethereum/node"
     "github.com/ethereum/go-ethereum/params"
     "github.com/naoina/toml"
-=======
-	"bufio"
-	"encoding/json"
-	"errors"
-	"fmt"
-	"github.com/clearmatics/autonity/metrics"
-	"os"
-	"reflect"
-	"unicode"
-
-	"github.com/clearmatics/autonity/core"
-	"github.com/clearmatics/autonity/log"
-	"github.com/davecgh/go-spew/spew"
-
-	cli "gopkg.in/urfave/cli.v1"
-
-	"github.com/clearmatics/autonity/cmd/utils"
-	"github.com/clearmatics/autonity/eth"
-	"github.com/clearmatics/autonity/internal/ethapi"
-	"github.com/clearmatics/autonity/node"
-	"github.com/clearmatics/autonity/params"
-	"github.com/naoina/toml"
->>>>>>> cb9776a4
 )
 
 var (
@@ -91,7 +67,6 @@
 		return field
 	},
 	MissingField: func(rt reflect.Type, field string) error {
-<<<<<<< HEAD
         id := fmt.Sprintf("%s.%s", rt.String(), field)
         if deprecated(id) {
             log.Warn("Config field is deprecated and won't have an effect", "name", id)
@@ -103,38 +78,17 @@
         }
         return fmt.Errorf("field '%s' is not defined in %s%s", field, rt.String(), link)
     },
-=======
-		id := fmt.Sprintf("%s.%s", rt.String(), field)
-		if deprecated(id) {
-			log.Warn("Config field is deprecated and won't have an effect", "name", id)
-			return nil
-		}
-		var link string
-		if unicode.IsUpper(rune(rt.Name()[0])) && rt.PkgPath() != "main" {
-			link = fmt.Sprintf(", see https://godoc.org/%s#%s for available fields", rt.PkgPath(), rt.Name())
-		}
-		return fmt.Errorf("field '%s' is not defined in %s%s", field, rt.String(), link)
-	},
->>>>>>> cb9776a4
 }
 
 type ethstatsConfig struct {
 	URL string `toml:",omitempty"`
 }
 
-<<<<<<< HEAD
 type gethConfig struct {
     Eth      ethconfig.Config
     Node     node.Config
     Ethstats ethstatsConfig
     Metrics  metrics.Config
-=======
-type autonityConfig struct {
-	Eth      eth.Config
-	Node     node.Config
-	Ethstats ethstatsConfig
-	Metrics  metrics.Config
->>>>>>> cb9776a4
 }
 
 func loadConfig(file string, cfg *gethConfig) error {
@@ -162,7 +116,6 @@
     return cfg
 }
 
-<<<<<<< HEAD
 // makeConfigNode loads geth configuration and creates a blank node instance.
 func makeConfigNode(ctx *cli.Context) (*node.Node, gethConfig) {
     // Load defaults.
@@ -197,36 +150,6 @@
     applyMetricConfig(ctx, &cfg)
 
     return stack, cfg
-=======
-func makeConfigNode(ctx *cli.Context) (*node.Node, autonityConfig) {
-	// Load defaults.
-	cfg := autonityConfig{
-		Eth:     eth.DefaultConfig,
-		Node:    defaultNodeConfig(),
-		Metrics: metrics.DefaultConfig,
-	}
-
-	// Load config file.
-	if file := ctx.GlobalString(configFileFlag.Name); file != "" {
-		if err := loadConfig(file, &cfg); err != nil {
-			utils.Fatalf("%v", err)
-		}
-	}
-
-	// Apply flags.
-	utils.SetNodeConfig(ctx, &cfg.Node)
-	stack, err := node.New(&cfg.Node)
-	if err != nil {
-		utils.Fatalf("Failed to create the protocol stack: %v", err)
-	}
-	utils.SetEthConfig(ctx, stack, &cfg.Eth)
-	if ctx.GlobalIsSet(utils.EthStatsURLFlag.Name) {
-		cfg.Ethstats.URL = ctx.GlobalString(utils.EthStatsURLFlag.Name)
-	}
-	applyMetricConfig(ctx, &cfg)
-
-	return stack, cfg
->>>>>>> cb9776a4
 }
 
 // loadGenesisFile will load and validate the given JSON format genesis file.
@@ -345,7 +268,6 @@
     return nil
 }
 
-<<<<<<< HEAD
 func applyMetricConfig(ctx *cli.Context, cfg *gethConfig) {
     if ctx.GlobalIsSet(utils.MetricsEnabledFlag.Name) {
         cfg.Metrics.Enabled = ctx.GlobalBool(utils.MetricsEnabledFlag.Name)
@@ -459,63 +381,4 @@
     }
 
     return nil
-=======
-	return nil
-}
-
-func applyMetricConfig(ctx *cli.Context, cfg *autonityConfig) {
-	if ctx.GlobalIsSet(utils.MetricsEnabledFlag.Name) {
-		cfg.Metrics.Enabled = ctx.GlobalBool(utils.MetricsEnabledFlag.Name)
-	}
-	if ctx.GlobalIsSet(utils.MetricsEnabledExpensiveFlag.Name) {
-		cfg.Metrics.EnabledExpensive = ctx.GlobalBool(utils.MetricsEnabledExpensiveFlag.Name)
-	}
-	if ctx.GlobalIsSet(utils.MetricsHTTPFlag.Name) {
-		cfg.Metrics.HTTP = ctx.GlobalString(utils.MetricsHTTPFlag.Name)
-	}
-	if ctx.GlobalIsSet(utils.MetricsPortFlag.Name) {
-		cfg.Metrics.Port = ctx.GlobalInt(utils.MetricsPortFlag.Name)
-	}
-	if ctx.GlobalIsSet(utils.MetricsEnableInfluxDBFlag.Name) {
-		cfg.Metrics.EnableInfluxDB = ctx.GlobalBool(utils.MetricsEnableInfluxDBFlag.Name)
-	}
-	if ctx.GlobalIsSet(utils.MetricsInfluxDBEndpointFlag.Name) {
-		cfg.Metrics.InfluxDBEndpoint = ctx.GlobalString(utils.MetricsInfluxDBEndpointFlag.Name)
-	}
-	if ctx.GlobalIsSet(utils.MetricsInfluxDBDatabaseFlag.Name) {
-		cfg.Metrics.InfluxDBDatabase = ctx.GlobalString(utils.MetricsInfluxDBDatabaseFlag.Name)
-	}
-	if ctx.GlobalIsSet(utils.MetricsInfluxDBUsernameFlag.Name) {
-		cfg.Metrics.InfluxDBUsername = ctx.GlobalString(utils.MetricsInfluxDBUsernameFlag.Name)
-	}
-	if ctx.GlobalIsSet(utils.MetricsInfluxDBPasswordFlag.Name) {
-		cfg.Metrics.InfluxDBPassword = ctx.GlobalString(utils.MetricsInfluxDBPasswordFlag.Name)
-	}
-	if ctx.GlobalIsSet(utils.MetricsInfluxDBTagsFlag.Name) {
-		cfg.Metrics.InfluxDBTags = ctx.GlobalString(utils.MetricsInfluxDBTagsFlag.Name)
-	}
-	if ctx.GlobalIsSet(utils.MetricsEnableInfluxDBV2Flag.Name) {
-		cfg.Metrics.EnableInfluxDBV2 = ctx.GlobalBool(utils.MetricsEnableInfluxDBV2Flag.Name)
-	}
-	if ctx.GlobalIsSet(utils.MetricsInfluxDBTokenFlag.Name) {
-		cfg.Metrics.InfluxDBToken = ctx.GlobalString(utils.MetricsInfluxDBTokenFlag.Name)
-	}
-	if ctx.GlobalIsSet(utils.MetricsInfluxDBBucketFlag.Name) {
-		cfg.Metrics.InfluxDBBucket = ctx.GlobalString(utils.MetricsInfluxDBBucketFlag.Name)
-	}
-	if ctx.GlobalIsSet(utils.MetricsInfluxDBOrganizationFlag.Name) {
-		cfg.Metrics.InfluxDBOrganization = ctx.GlobalString(utils.MetricsInfluxDBOrganizationFlag.Name)
-	}
-}
-
-func deprecated(field string) bool {
-	switch field {
-	case "ethconfig.Config.EVMInterpreter":
-		return true
-	case "ethconfig.Config.EWASMInterpreter":
-		return true
-	default:
-		return false
-	}
->>>>>>> cb9776a4
 }