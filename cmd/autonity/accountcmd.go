// Copyright 2016 The go-ethereum Authors
// This file is part of go-ethereum.
//
// go-ethereum is free software: you can redistribute it and/or modify
// it under the terms of the GNU General Public License as published by
// the Free Software Foundation, either version 3 of the License, or
// (at your option) any later version.
//
// go-ethereum is distributed in the hope that it will be useful,
// but WITHOUT ANY WARRANTY; without even the implied warranty of
// MERCHANTABILITY or FITNESS FOR A PARTICULAR PURPOSE. See the
// GNU General Public License for more details.
//
// You should have received a copy of the GNU General Public License
// along with go-ethereum. If not, see <http://www.gnu.org/licenses/>.

package main

import (
	"fmt"
	"io/ioutil"

	"github.com/clearmatics/autonity/accounts"
	"github.com/clearmatics/autonity/accounts/keystore"
	"github.com/clearmatics/autonity/cmd/utils"
	"github.com/clearmatics/autonity/console"
	"github.com/clearmatics/autonity/crypto"
	"github.com/clearmatics/autonity/log"
	"gopkg.in/urfave/cli.v1"
)

var (
	walletCommand = cli.Command{
		Name:      "wallet",
		Usage:     "Manage Ethereum presale wallets",
		ArgsUsage: "",
		Category:  "ACCOUNT COMMANDS",
		Description: `
    autonity wallet import /path/to/my/presale.wallet

will prompt for your password and imports your ether presale account.
It can be used non-interactively with the --password option taking a
passwordfile as argument containing the wallet password in plaintext.`,
		Subcommands: []cli.Command{
			{

				Name:      "import",
				Usage:     "Import Ethereum presale wallet",
				ArgsUsage: "<keyFile>",
				Action:    utils.MigrateFlags(importWallet),
				Category:  "ACCOUNT COMMANDS",
				Flags: []cli.Flag{
					utils.DataDirFlag,
					utils.KeyStoreDirFlag,
					utils.PasswordFileFlag,
					utils.LightKDFFlag,
				},
				Description: `
	autonity wallet [options] /path/to/my/presale.wallet

will prompt for your password and imports your ether presale account.
It can be used non-interactively with the --password option taking a
passwordfile as argument containing the wallet password in plaintext.`,
			},
		},
	}

	accountCommand = cli.Command{
		Name:     "account",
		Usage:    "Manage accounts",
		Category: "ACCOUNT COMMANDS",
		Description: `

Manage accounts, list all existing accounts, import a private key into a new
account, create a new account or update an existing account.

It supports interactive mode, when you are prompted for password as well as
non-interactive mode where passwords are supplied via a given password file.
Non-interactive mode is only meant for scripted use on test networks or known
safe environments.

Make sure you remember the password you gave when creating a new account (with
either new or import). Without it you are not able to unlock your account.

Note that exporting your key in unencrypted format is NOT supported.

Keys are stored under <DATADIR>/keystore.
It is safe to transfer the entire directory or the individual keys therein
between ethereum nodes by simply copying.

Make sure you backup your keys regularly.`,
		Subcommands: []cli.Command{
			{
				Name:   "list",
				Usage:  "Print summary of existing accounts",
				Action: utils.MigrateFlags(accountList),
				Flags: []cli.Flag{
					utils.DataDirFlag,
					utils.KeyStoreDirFlag,
				},
				Description: `
Print a short summary of all accounts`,
			},
			{
				Name:   "new",
				Usage:  "Create a new account",
				Action: utils.MigrateFlags(accountCreate),
				Flags: []cli.Flag{
					utils.DataDirFlag,
					utils.KeyStoreDirFlag,
					utils.PasswordFileFlag,
					utils.LightKDFFlag,
				},
				Description: `
    autonity account new

Creates a new account and prints the address.

The account is saved in encrypted format, you are prompted for a passphrase.

You must remember this passphrase to unlock your account in the future.

For non-interactive use the passphrase can be specified with the --password flag:

Note, this is meant to be used for testing only, it is a bad idea to save your
password to file or expose in any other way.
`,
			},
			{
				Name:      "update",
				Usage:     "Update an existing account",
				Action:    utils.MigrateFlags(accountUpdate),
				ArgsUsage: "<address>",
				Flags: []cli.Flag{
					utils.DataDirFlag,
					utils.KeyStoreDirFlag,
					utils.LightKDFFlag,
				},
				Description: `
    autonity account update <address>

Update an existing account.

The account is saved in the newest version in encrypted format, you are prompted
for a passphrase to unlock the account and another to save the updated file.

This same command can therefore be used to migrate an account of a deprecated
format to the newest format or change the password for an account.

For non-interactive use the passphrase can be specified with the --password flag:

    autonity account update [options] <address>

Since only one password can be given, only format update can be performed,
changing your password is only possible interactively.
`,
			},
			{
				Name:   "import",
				Usage:  "Import a private key into a new account",
				Action: utils.MigrateFlags(accountImport),
				Flags: []cli.Flag{
					utils.DataDirFlag,
					utils.KeyStoreDirFlag,
					utils.PasswordFileFlag,
					utils.LightKDFFlag,
				},
				ArgsUsage: "<keyFile>",
				Description: `
    autonity account import <keyfile>

Imports an unencrypted private key from <keyfile> and creates a new account.
Prints the address.

The keyfile is assumed to contain an unencrypted private key in hexadecimal format.

The account is saved in encrypted format, you are prompted for a passphrase.

You must remember this passphrase to unlock your account in the future.

For non-interactive use the passphrase can be specified with the -password flag:

    autonity account import [options] <keyfile>

Note:
As you can directly copy your encrypted accounts to another ethereum instance,
this import mechanism is not needed when you transfer an account between
nodes.
`,
			},
		},
	}
)

func accountList(ctx *cli.Context) error {
	stack, _ := makeConfigNode(ctx)
	var index int
	for _, wallet := range stack.AccountManager().Wallets() {
		for _, account := range wallet.Accounts() {
			fmt.Printf("Account #%d: {%x} %s\n", index, account.Address, &account.URL)
			index++
		}
	}
	return nil
}

// tries unlocking the specified account a few times.
<<<<<<< HEAD
func unlockAccount(_ *cli.Context, ks *keystore.KeyStore, address string, i int, passwords []string) (accounts.Account, string) {
=======
func unlockAccount(ks *keystore.KeyStore, address string, i int, passwords []string) (accounts.Account, string) {
>>>>>>> 864d6822
	account, err := utils.MakeAddress(ks, address)
	if err != nil {
		utils.Fatalf("Could not list accounts: %v", err)
	}
	for trials := 0; trials < 3; trials++ {
		prompt := fmt.Sprintf("Unlocking account %s | Attempt %d/%d", address, trials+1, 3)
		password := getPassPhrase(prompt, false, i, passwords)
		err = ks.Unlock(account, password)
		if err == nil {
			log.Info("Unlocked account", "address", account.Address.Hex())
			return account, password
		}
		if err, ok := err.(*keystore.AmbiguousAddrError); ok {
			log.Info("Unlocked account", "address", account.Address.Hex())
			return ambiguousAddrRecovery(ks, err, password), password
		}
		if err != keystore.ErrDecrypt {
			// No need to prompt again if the error is not decryption-related.
			break
		}
	}
	// All trials expended to unlock account, bail out
	utils.Fatalf("Failed to unlock account %s (%v)", address, err)

	return accounts.Account{}, ""
}

// getPassPhrase retrieves the password associated with an account, either fetched
// from a list of preloaded passphrases, or requested interactively from the user.
func getPassPhrase(prompt string, confirmation bool, i int, passwords []string) string {
	// If a list of passwords was supplied, retrieve from them
	if len(passwords) > 0 {
		if i < len(passwords) {
			return passwords[i]
		}
		return passwords[len(passwords)-1]
	}
	// Otherwise prompt the user for the password
	if prompt != "" {
		fmt.Println(prompt)
	}
	password, err := console.Stdin.PromptPassword("Passphrase: ")
	if err != nil {
		utils.Fatalf("Failed to read passphrase: %v", err)
	}
	if confirmation {
		confirm, err := console.Stdin.PromptPassword("Repeat passphrase: ")
		if err != nil {
			utils.Fatalf("Failed to read passphrase confirmation: %v", err)
		}
		if password != confirm {
			utils.Fatalf("Passphrases do not match")
		}
	}
	return password
}

func ambiguousAddrRecovery(ks *keystore.KeyStore, err *keystore.AmbiguousAddrError, auth string) accounts.Account {
	fmt.Printf("Multiple key files exist for address %x:\n", err.Addr)
	for _, a := range err.Matches {
		fmt.Println("  ", a.URL)
	}
	fmt.Println("Testing your passphrase against all of them...")
	var match *accounts.Account
	for _, a := range err.Matches {
		if err := ks.Unlock(a, auth); err == nil {
			match = &a
			break
		}
	}
	if match == nil {
		utils.Fatalf("None of the listed files could be unlocked.")
	}
	fmt.Printf("Your passphrase unlocked %s\n", match.URL)
	fmt.Println("In order to avoid this warning, you need to remove the following duplicate key files:")
	for _, a := range err.Matches {
		if a != *match {
			fmt.Println("  ", a.URL)
		}
	}
	return *match
}

// accountCreate creates a new account into the keystore defined by the CLI flags.
func accountCreate(ctx *cli.Context) error {
	cfg := autonityConfig{Node: defaultNodeConfig()}
	// Load config file.
	if file := ctx.GlobalString(configFileFlag.Name); file != "" {
		if err := loadConfig(file, &cfg); err != nil {
			utils.Fatalf("%v", err)
		}
	}
	utils.SetNodeConfig(ctx, &cfg.Node)
	scryptN, scryptP, keydir, err := cfg.Node.AccountConfig()

	if err != nil {
		utils.Fatalf("Failed to read configuration: %v", err)
	}

	password := getPassPhrase("Your new account is locked with a password. Please give a password. Do not forget this password.", true, 0, utils.MakePasswordList(ctx))

	account, err := keystore.StoreKey(keydir, password, scryptN, scryptP)

	if err != nil {
		utils.Fatalf("Failed to create account: %v", err)
	}
	fmt.Printf("\nYour new key was generated\n\n")
	fmt.Printf("Public address of the key:   %s\n", account.Address.Hex())
	fmt.Printf("Path of the secret key file: %s\n\n", account.URL.Path)
	fmt.Printf("- You can share your public address with anyone. Others need it to interact with you.\n")
	fmt.Printf("- You must NEVER share the secret key with anyone! The key controls access to your funds!\n")
	fmt.Printf("- You must BACKUP your key file! Without the key, it's impossible to access account funds!\n")
	fmt.Printf("- You must REMEMBER your password! Without the password, it's impossible to decrypt the key!\n\n")
	return nil
}

// accountUpdate transitions an account from a previous format to the current
// one, also providing the possibility to change the pass-phrase.
func accountUpdate(ctx *cli.Context) error {
	if len(ctx.Args()) == 0 {
		utils.Fatalf("No accounts specified to update")
	}
	stack, _ := makeConfigNode(ctx)
	ks := stack.AccountManager().Backends(keystore.KeyStoreType)[0].(*keystore.KeyStore)

	for _, addr := range ctx.Args() {
		account, oldPassword := unlockAccount(ks, addr, 0, nil)
		newPassword := getPassPhrase("Please give a new password. Do not forget this password.", true, 0, nil)
		if err := ks.Update(account, oldPassword, newPassword); err != nil {
			utils.Fatalf("Could not update the account: %v", err)
		}
	}
	return nil
}

func importWallet(ctx *cli.Context) error {
	keyfile := ctx.Args().First()
	if len(keyfile) == 0 {
		utils.Fatalf("keyfile must be given as argument")
	}
	keyJSON, err := ioutil.ReadFile(keyfile)
	if err != nil {
		utils.Fatalf("Could not read wallet file: %v", err)
	}

	stack, _ := makeConfigNode(ctx)
	passphrase := getPassPhrase("", false, 0, utils.MakePasswordList(ctx))

	ks := stack.AccountManager().Backends(keystore.KeyStoreType)[0].(*keystore.KeyStore)
	acct, err := ks.ImportPreSaleKey(keyJSON, passphrase)
	if err != nil {
		utils.Fatalf("%v", err)
	}
	fmt.Printf("Address: {%x}\n", acct.Address)
	return nil
}

func accountImport(ctx *cli.Context) error {
	keyfile := ctx.Args().First()
	if len(keyfile) == 0 {
		utils.Fatalf("keyfile must be given as argument")
	}
	key, err := crypto.LoadECDSA(keyfile)
	if err != nil {
		utils.Fatalf("Failed to load the private key: %v", err)
	}
	stack, _ := makeConfigNode(ctx)
	passphrase := getPassPhrase("Your new account is locked with a password. Please give a password. Do not forget this password.", true, 0, utils.MakePasswordList(ctx))

	ks := stack.AccountManager().Backends(keystore.KeyStoreType)[0].(*keystore.KeyStore)
	acct, err := ks.ImportECDSA(key, passphrase)
	if err != nil {
		utils.Fatalf("Could not create the account: %v", err)
	}
	fmt.Printf("Address: {%x}\n", acct.Address)
	return nil
}<|MERGE_RESOLUTION|>--- conflicted
+++ resolved
@@ -205,11 +205,7 @@
 }
 
 // tries unlocking the specified account a few times.
-<<<<<<< HEAD
-func unlockAccount(_ *cli.Context, ks *keystore.KeyStore, address string, i int, passwords []string) (accounts.Account, string) {
-=======
 func unlockAccount(ks *keystore.KeyStore, address string, i int, passwords []string) (accounts.Account, string) {
->>>>>>> 864d6822
 	account, err := utils.MakeAddress(ks, address)
 	if err != nil {
 		utils.Fatalf("Could not list accounts: %v", err)
