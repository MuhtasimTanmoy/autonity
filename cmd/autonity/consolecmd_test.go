--- conflicted
+++ resolved
@@ -175,11 +175,8 @@
 	port := strconv.Itoa(trulyRandInt(1024, 65536)) // Yeah, sometimes this will fail, sorry :P
 	autonity := runAutonity(t,
 		"--port", "0", "--maxpeers", "0", "--nodiscover", "--nat", "none",
-<<<<<<< HEAD
-		"--rpc", "--rpcport", port, "--datadir", dir, "--genesis", jsonFile)
-=======
-		"--etherbase", coinbase, "--http", "--http.port", port)
->>>>>>> c1348ede
+		"--http", "--http.port", port, "--datadir", dir, "--genesis", jsonFile)
+
 	defer func() {
 		autonity.Interrupt()
 		autonity.ExpectExit()
@@ -196,11 +193,8 @@
 	defer os.RemoveAll(dir)
 	autonity := runAutonity(t,
 		"--port", "0", "--maxpeers", "0", "--nodiscover", "--nat", "none",
-<<<<<<< HEAD
 		"--ws", "--wsport", port, "--datadir", dir, "--genesis", jsonFile)
-=======
-		"--etherbase", coinbase, "--ws", "--ws.port", port)
->>>>>>> c1348ede
+
 	defer func() {
 		autonity.Interrupt()
 		autonity.ExpectExit()
