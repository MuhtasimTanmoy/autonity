--- conflicted
+++ resolved
@@ -40,6 +40,7 @@
 )
 
 var (
+
 	importCommand = cli.Command{
 		Action:    utils.MigrateFlags(importChain),
 		Name:      "import",
@@ -199,35 +200,6 @@
 	return nil
 }
 
-<<<<<<< HEAD
-func dumpGenesis(ctx *cli.Context) error {
-	// TODO(rjl493456442) support loading from the custom datadir
-	genesis := utils.MakeGenesis(ctx)
-	if genesis == nil {
-		genesis = core.DefaultGenesisBlock()
-	}
-	if err := json.NewEncoder(os.Stdout).Encode(genesis); err != nil {
-		utils.Fatalf("could not encode genesis")
-	}
-	return nil
-}
-
-func setupDefaults(genesis *core.Genesis) {
-	if genesis == nil || genesis.Config == nil {
-		return
-	}
-
-	defaultConfig := config.DefaultConfig()
-
-	if genesis.Config.Tendermint != nil {
-		if genesis.Config.Tendermint.BlockPeriod == 0 {
-			genesis.Config.Tendermint.BlockPeriod = defaultConfig.BlockPeriod
-		}
-	}
-}
-
-=======
->>>>>>> cb9776a4
 func importChain(ctx *cli.Context) error {
 	if len(ctx.Args()) < 1 {
 		utils.Fatalf("This command requires an argument.")
