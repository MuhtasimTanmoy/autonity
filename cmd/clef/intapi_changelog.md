--- conflicted
+++ resolved
@@ -10,8 +10,6 @@
 
 Additional labels for pre-release and build metadata are available as extensions to the MAJOR.MINOR.PATCH format.
 
-<<<<<<< HEAD
-=======
 ### 7.0.1 
 
 Added `clef_New` to the internal API calleable from a UI. 
@@ -23,7 +21,6 @@
 > this implementation does not ask for confirmation, since it's initiated by
 > the user
 
->>>>>>> cbc4ac26
 ### 7.0.0
 
 - The `message` field was renamed to `messages` in all data signing request methods to better reflect that it's a list, not a value.
