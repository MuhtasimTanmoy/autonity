// Copyright 2020 The go-ethereum Authors
// This file is part of go-ethereum.
//
// go-ethereum is free software: you can redistribute it and/or modify
// it under the terms of the GNU General Public License as published by
// the Free Software Foundation, either version 3 of the License, or
// (at your option) any later version.
//
// go-ethereum is distributed in the hope that it will be useful,
// but WITHOUT ANY WARRANTY; without even the implied warranty of
// MERCHANTABILITY or FITNESS FOR A PARTICULAR PURPOSE. See the
// GNU General Public License for more details.
//
// You should have received a copy of the GNU General Public License
// along with go-ethereum. If not, see <http://www.gnu.org/licenses/>.

package utils

import (
	"fmt"

<<<<<<< HEAD
	"github.com/clearmatics/autonity/eth"
	"github.com/clearmatics/autonity/node"
=======
	"github.com/ethereum/go-ethereum/eth/ethconfig"
>>>>>>> aaca58a7
	"gopkg.in/urfave/cli.v1"
)

var ShowDeprecated = cli.Command{
	Action:      showDeprecated,
	Name:        "show-deprecated-flags",
	Usage:       "Show flags that have been deprecated",
	ArgsUsage:   " ",
	Category:    "MISCELLANEOUS COMMANDS",
	Description: "Show flags that have been deprecated and will soon be removed",
}

var DeprecatedFlags = []cli.Flag{
	LegacyMinerGasTargetFlag,
	NoUSBFlag,
}

var (
	// (Deprecated May 2020, shown in aliased flags section)
	NoUSBFlag = cli.BoolFlag{
		Name:  "nousb",
		Usage: "Disables monitoring for and managing USB hardware wallets (deprecated)",
	}
	// (Deprecated July 2021, shown in aliased flags section)
	LegacyMinerGasTargetFlag = cli.Uint64Flag{
		Name:  "miner.gastarget",
		Usage: "Target gas floor for mined blocks (deprecated)",
		Value: ethconfig.Defaults.Miner.GasFloor,
	}
)

// showDeprecated displays deprecated flags that will be soon removed from the codebase.
func showDeprecated(*cli.Context) {
	fmt.Println("--------------------------------------------------------------------")
	fmt.Println("The following flags are deprecated and will be removed in the future!")
	fmt.Println("--------------------------------------------------------------------")
	fmt.Println()
	for _, flag := range DeprecatedFlags {
		fmt.Println(flag.String())
	}
	fmt.Println()
}<|MERGE_RESOLUTION|>--- conflicted
+++ resolved
@@ -19,13 +19,8 @@
 import (
 	"fmt"
 
-<<<<<<< HEAD
-	"github.com/clearmatics/autonity/eth"
-	"github.com/clearmatics/autonity/node"
-=======
 	"github.com/ethereum/go-ethereum/eth/ethconfig"
->>>>>>> aaca58a7
-	"gopkg.in/urfave/cli.v1"
+    "gopkg.in/urfave/cli.v1"
 )
 
 var ShowDeprecated = cli.Command{
@@ -38,22 +33,22 @@
 }
 
 var DeprecatedFlags = []cli.Flag{
-	LegacyMinerGasTargetFlag,
-	NoUSBFlag,
+    LegacyMinerGasTargetFlag,
+    NoUSBFlag,
 }
 
 var (
-	// (Deprecated May 2020, shown in aliased flags section)
-	NoUSBFlag = cli.BoolFlag{
-		Name:  "nousb",
-		Usage: "Disables monitoring for and managing USB hardware wallets (deprecated)",
-	}
-	// (Deprecated July 2021, shown in aliased flags section)
-	LegacyMinerGasTargetFlag = cli.Uint64Flag{
-		Name:  "miner.gastarget",
-		Usage: "Target gas floor for mined blocks (deprecated)",
-		Value: ethconfig.Defaults.Miner.GasFloor,
-	}
+    // (Deprecated May 2020, shown in aliased flags section)
+    NoUSBFlag = cli.BoolFlag{
+        Name:  "nousb",
+        Usage: "Disables monitoring for and managing USB hardware wallets (deprecated)",
+    }
+    // (Deprecated July 2021, shown in aliased flags section)
+    LegacyMinerGasTargetFlag = cli.Uint64Flag{
+        Name:  "miner.gastarget",
+        Usage: "Target gas floor for mined blocks (deprecated)",
+        Value: ethconfig.Defaults.Miner.GasFloor,
+    }
 )
 
 // showDeprecated displays deprecated flags that will be soon removed from the codebase.
@@ -65,5 +60,5 @@
 	for _, flag := range DeprecatedFlags {
 		fmt.Println(flag.String())
 	}
-	fmt.Println()
+    fmt.Println()
 }