--- conflicted
+++ resolved
@@ -161,29 +161,6 @@
 		Usage: "Network identifier (integer, 1=Frontier, 3=Ropsten, 4=Rinkeby, 5=Görli)",
 		Value: eth.DefaultConfig.NetworkId,
 	}
-<<<<<<< HEAD
-=======
-	GoerliFlag = cli.BoolFlag{
-		Name:  "goerli",
-		Usage: "Görli network: pre-configured proof-of-authority test network",
-	}
-	YoloV1Flag = cli.BoolFlag{
-		Name:  "yolov1",
-		Usage: "YOLOv1 network: pre-configured proof-of-authority shortlived test network.",
-	}
-	RinkebyFlag = cli.BoolFlag{
-		Name:  "rinkeby",
-		Usage: "Rinkeby network: pre-configured proof-of-authority test network",
-	}
-	RopstenFlag = cli.BoolFlag{
-		Name:  "ropsten",
-		Usage: "Ropsten network: pre-configured proof-of-work test network",
-	}
-	DeveloperFlag = cli.BoolFlag{
-		Name:  "dev",
-		Usage: "Ephemeral proof-of-authority network with a pre-funded developer account, mining enabled",
-	}
->>>>>>> 0f77f34b
 	DeveloperPeriodFlag = cli.IntFlag{
 		Name:  "dev.period",
 		Usage: "Block period to use in developer mode (0 = mine only if transaction pending)",
@@ -714,27 +691,6 @@
 // then a subdirectory of the specified datadir will be used.
 func MakeDataDir(ctx *cli.Context) string {
 	if path := ctx.GlobalString(DataDirFlag.Name); path != "" {
-<<<<<<< HEAD
-=======
-		if ctx.GlobalBool(LegacyTestnetFlag.Name) || ctx.GlobalBool(RopstenFlag.Name) {
-			// Maintain compatibility with older Geth configurations storing the
-			// Ropsten database in `testnet` instead of `ropsten`.
-			legacyPath := filepath.Join(path, "testnet")
-			if _, err := os.Stat(legacyPath); !os.IsNotExist(err) {
-				return legacyPath
-			}
-			return filepath.Join(path, "ropsten")
-		}
-		if ctx.GlobalBool(RinkebyFlag.Name) {
-			return filepath.Join(path, "rinkeby")
-		}
-		if ctx.GlobalBool(GoerliFlag.Name) {
-			return filepath.Join(path, "goerli")
-		}
-		if ctx.GlobalBool(YoloV1Flag.Name) {
-			return filepath.Join(path, "yolo-v1")
-		}
->>>>>>> 0f77f34b
 		return path
 	}
 	Fatalf("Cannot determine default data directory, please set manually (--datadir)")
@@ -774,81 +730,6 @@
 	}
 }
 
-<<<<<<< HEAD
-=======
-// setBootstrapNodes creates a list of bootstrap nodes from the command line
-// flags, reverting to pre-configured ones if none have been specified.
-func setBootstrapNodes(ctx *cli.Context, cfg *p2p.Config) {
-	urls := params.MainnetBootnodes
-	switch {
-	case ctx.GlobalIsSet(BootnodesFlag.Name) || ctx.GlobalIsSet(LegacyBootnodesV4Flag.Name):
-		if ctx.GlobalIsSet(LegacyBootnodesV4Flag.Name) {
-			urls = splitAndTrim(ctx.GlobalString(LegacyBootnodesV4Flag.Name))
-		} else {
-			urls = splitAndTrim(ctx.GlobalString(BootnodesFlag.Name))
-		}
-	case ctx.GlobalBool(LegacyTestnetFlag.Name) || ctx.GlobalBool(RopstenFlag.Name):
-		urls = params.RopstenBootnodes
-	case ctx.GlobalBool(RinkebyFlag.Name):
-		urls = params.RinkebyBootnodes
-	case ctx.GlobalBool(GoerliFlag.Name):
-		urls = params.GoerliBootnodes
-	case ctx.GlobalBool(YoloV1Flag.Name):
-		urls = params.YoloV1Bootnodes
-	case cfg.BootstrapNodes != nil:
-		return // already set, don't apply defaults.
-	}
-
-	cfg.BootstrapNodes = make([]*enode.Node, 0, len(urls))
-	for _, url := range urls {
-		if url != "" {
-			node, err := enode.Parse(enode.ValidSchemes, url)
-			if err != nil {
-				log.Crit("Bootstrap URL invalid", "enode", url, "err", err)
-				continue
-			}
-			cfg.BootstrapNodes = append(cfg.BootstrapNodes, node)
-		}
-	}
-}
-
-// setBootstrapNodesV5 creates a list of bootstrap nodes from the command line
-// flags, reverting to pre-configured ones if none have been specified.
-func setBootstrapNodesV5(ctx *cli.Context, cfg *p2p.Config) {
-	urls := params.MainnetBootnodes
-	switch {
-	case ctx.GlobalIsSet(BootnodesFlag.Name) || ctx.GlobalIsSet(LegacyBootnodesV5Flag.Name):
-		if ctx.GlobalIsSet(LegacyBootnodesV5Flag.Name) {
-			urls = splitAndTrim(ctx.GlobalString(LegacyBootnodesV5Flag.Name))
-		} else {
-			urls = splitAndTrim(ctx.GlobalString(BootnodesFlag.Name))
-		}
-	case ctx.GlobalBool(RopstenFlag.Name):
-		urls = params.RopstenBootnodes
-	case ctx.GlobalBool(RinkebyFlag.Name):
-		urls = params.RinkebyBootnodes
-	case ctx.GlobalBool(GoerliFlag.Name):
-		urls = params.GoerliBootnodes
-	case ctx.GlobalBool(YoloV1Flag.Name):
-		urls = params.YoloV1Bootnodes
-	case cfg.BootstrapNodesV5 != nil:
-		return // already set, don't apply defaults.
-	}
-
-	cfg.BootstrapNodesV5 = make([]*discv5.Node, 0, len(urls))
-	for _, url := range urls {
-		if url != "" {
-			node, err := discv5.ParseNode(url)
-			if err != nil {
-				log.Error("Bootstrap URL invalid", "enode", url, "err", err)
-				continue
-			}
-			cfg.BootstrapNodesV5 = append(cfg.BootstrapNodesV5, node)
-		}
-	}
-}
-
->>>>>>> 0f77f34b
 // setListenAddress creates a TCP listening address string from set command
 // line flags.
 func setListenAddress(ctx *cli.Context, cfg *p2p.Config) {
@@ -1236,27 +1117,6 @@
 func setDataDir(ctx *cli.Context, cfg *node.Config) {
 	if ctx.GlobalIsSet(DataDirFlag.Name) {
 		cfg.DataDir = ctx.GlobalString(DataDirFlag.Name)
-<<<<<<< HEAD
-=======
-	case ctx.GlobalBool(DeveloperFlag.Name):
-		cfg.DataDir = "" // unless explicitly requested, use memory databases
-	case (ctx.GlobalBool(LegacyTestnetFlag.Name) || ctx.GlobalBool(RopstenFlag.Name)) && cfg.DataDir == node.DefaultDataDir():
-		// Maintain compatibility with older Geth configurations storing the
-		// Ropsten database in `testnet` instead of `ropsten`.
-		legacyPath := filepath.Join(node.DefaultDataDir(), "testnet")
-		if _, err := os.Stat(legacyPath); !os.IsNotExist(err) {
-			log.Warn("Using the deprecated `testnet` datadir. Future versions will store the Ropsten chain in `ropsten`.")
-			cfg.DataDir = legacyPath
-		} else {
-			cfg.DataDir = filepath.Join(node.DefaultDataDir(), "ropsten")
-		}
-	case ctx.GlobalBool(RinkebyFlag.Name) && cfg.DataDir == node.DefaultDataDir():
-		cfg.DataDir = filepath.Join(node.DefaultDataDir(), "rinkeby")
-	case ctx.GlobalBool(GoerliFlag.Name) && cfg.DataDir == node.DefaultDataDir():
-		cfg.DataDir = filepath.Join(node.DefaultDataDir(), "goerli")
-	case ctx.GlobalBool(YoloV1Flag.Name) && cfg.DataDir == node.DefaultDataDir():
-		cfg.DataDir = filepath.Join(node.DefaultDataDir(), "yolo-v1")
->>>>>>> 0f77f34b
 	}
 }
 
@@ -1451,19 +1311,12 @@
 // SetEthConfig applies eth-related command line flags to the config.
 func SetEthConfig(ctx *cli.Context, stack *node.Node, cfg *eth.Config) {
 	// Avoid conflicting network flags
-<<<<<<< HEAD
 	CheckExclusive(ctx, LightLegacyServFlag, LightServeFlag, SyncModeFlag, "light")
-
-=======
-	CheckExclusive(ctx, DeveloperFlag, LegacyTestnetFlag, RopstenFlag, RinkebyFlag, GoerliFlag, YoloV1Flag)
-	CheckExclusive(ctx, LegacyLightServFlag, LightServeFlag, SyncModeFlag, "light")
-	CheckExclusive(ctx, DeveloperFlag, ExternalSignerFlag) // Can't use both ephemeral unlocked and external signer
 	CheckExclusive(ctx, GCModeFlag, "archive", TxLookupLimitFlag)
 	// todo(rjl493456442) make it available for les server
 	// Ancient tx indices pruning is not available for les server now
 	// since light client relies on the server for transaction status query.
 	CheckExclusive(ctx, LegacyLightServFlag, LightServeFlag, TxLookupLimitFlag)
->>>>>>> 0f77f34b
 	var ks *keystore.KeyStore
 	if keystores := stack.AccountManager().Backends(keystore.KeyStoreType); len(keystores) > 0 {
 		ks = keystores[0].(*keystore.KeyStore)
@@ -1541,65 +1394,6 @@
 		}
 	}
 
-<<<<<<< HEAD
-=======
-	// Override any default configs for hard coded networks.
-	switch {
-	case ctx.GlobalBool(LegacyTestnetFlag.Name) || ctx.GlobalBool(RopstenFlag.Name):
-		if !ctx.GlobalIsSet(NetworkIdFlag.Name) {
-			cfg.NetworkId = 3
-		}
-		cfg.Genesis = core.DefaultRopstenGenesisBlock()
-		setDNSDiscoveryDefaults(cfg, params.RopstenGenesisHash)
-	case ctx.GlobalBool(RinkebyFlag.Name):
-		if !ctx.GlobalIsSet(NetworkIdFlag.Name) {
-			cfg.NetworkId = 4
-		}
-		cfg.Genesis = core.DefaultRinkebyGenesisBlock()
-		setDNSDiscoveryDefaults(cfg, params.RinkebyGenesisHash)
-	case ctx.GlobalBool(GoerliFlag.Name):
-		if !ctx.GlobalIsSet(NetworkIdFlag.Name) {
-			cfg.NetworkId = 5
-		}
-		cfg.Genesis = core.DefaultGoerliGenesisBlock()
-		setDNSDiscoveryDefaults(cfg, params.GoerliGenesisHash)
-	case ctx.GlobalBool(YoloV1Flag.Name):
-		if !ctx.GlobalIsSet(NetworkIdFlag.Name) {
-			cfg.NetworkId = 133519467574833 // "yolov1"
-		}
-		cfg.Genesis = core.DefaultYoloV1GenesisBlock()
-	case ctx.GlobalBool(DeveloperFlag.Name):
-		if !ctx.GlobalIsSet(NetworkIdFlag.Name) {
-			cfg.NetworkId = 1337
-		}
-		// Create new developer account or reuse existing one
-		var (
-			developer accounts.Account
-			err       error
-		)
-		if accs := ks.Accounts(); len(accs) > 0 {
-			developer = ks.Accounts()[0]
-		} else {
-			developer, err = ks.NewAccount("")
-			if err != nil {
-				Fatalf("Failed to create developer account: %v", err)
-			}
-		}
-		if err := ks.Unlock(developer, ""); err != nil {
-			Fatalf("Failed to unlock developer account: %v", err)
-		}
-		log.Info("Using developer account", "address", developer.Address)
-
-		cfg.Genesis = core.DeveloperGenesisBlock(uint64(ctx.GlobalInt(DeveloperPeriodFlag.Name)), developer.Address)
-		if !ctx.GlobalIsSet(MinerGasPriceFlag.Name) && !ctx.GlobalIsSet(LegacyMinerGasPriceFlag.Name) {
-			cfg.Miner.GasPrice = big.NewInt(1)
-		}
-	default:
-		if cfg.NetworkId == 1 {
-			setDNSDiscoveryDefaults(cfg, params.MainnetGenesisHash)
-		}
-	}
->>>>>>> 0f77f34b
 }
 
 // setDNSDiscoveryDefaults configures DNS discovery with the given URL if
@@ -1733,26 +1527,6 @@
 	return chainDb
 }
 
-<<<<<<< HEAD
-=======
-func MakeGenesis(ctx *cli.Context) *core.Genesis {
-	var genesis *core.Genesis
-	switch {
-	case ctx.GlobalBool(LegacyTestnetFlag.Name) || ctx.GlobalBool(RopstenFlag.Name):
-		genesis = core.DefaultRopstenGenesisBlock()
-	case ctx.GlobalBool(RinkebyFlag.Name):
-		genesis = core.DefaultRinkebyGenesisBlock()
-	case ctx.GlobalBool(GoerliFlag.Name):
-		genesis = core.DefaultGoerliGenesisBlock()
-	case ctx.GlobalBool(YoloV1Flag.Name):
-		genesis = core.DefaultYoloV1GenesisBlock()
-	case ctx.GlobalBool(DeveloperFlag.Name):
-		Fatalf("Developer chains are ephemeral")
-	}
-	return genesis
-}
-
->>>>>>> 0f77f34b
 // MakeChain creates a chain manager from set command line flags.
 func MakeChain(ctx *cli.Context, stack *node.Node, readOnly bool) (chain *core.BlockChain, chainDb ethdb.Database) {
 	var err error
@@ -1796,17 +1570,13 @@
 		cache.TrieDirtyLimit = ctx.GlobalInt(CacheFlag.Name) * ctx.GlobalInt(CacheGCFlag.Name) / 100
 	}
 	vmcfg := vm.Config{EnablePreimageRecording: ctx.GlobalBool(VMEnableDebugFlag.Name)}
-<<<<<<< HEAD
-	senderCacher := core.NewTxSenderCacher()
-	chain, err = core.NewBlockChain(chainDb, cache, config, engine, vmcfg, nil, senderCacher)
-=======
 	var limit *uint64
 	if ctx.GlobalIsSet(TxLookupLimitFlag.Name) && !readOnly {
 		l := ctx.GlobalUint64(TxLookupLimitFlag.Name)
 		limit = &l
 	}
-	chain, err = core.NewBlockChain(chainDb, cache, config, engine, vmcfg, nil, limit)
->>>>>>> 0f77f34b
+	senderCacher := core.NewTxSenderCacher()
+	chain, err = core.NewBlockChain(chainDb, cache, config, engine, vmcfg, nil, senderCacher, limit)
 	if err != nil {
 		Fatalf("Can't create BlockChain: %v", err)
 	}
