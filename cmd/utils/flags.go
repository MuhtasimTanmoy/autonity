--- conflicted
+++ resolved
@@ -31,7 +31,6 @@
 	"text/template"
 	"time"
 
-<<<<<<< HEAD
 	"github.com/clearmatics/autonity/accounts"
 	"github.com/clearmatics/autonity/accounts/keystore"
 	"github.com/clearmatics/autonity/common"
@@ -58,40 +57,6 @@
 	"github.com/clearmatics/autonity/p2p/netutil"
 	"github.com/clearmatics/autonity/params"
 	"github.com/clearmatics/autonity/rpc"
-=======
-	"github.com/ethereum/go-ethereum/accounts"
-	"github.com/ethereum/go-ethereum/accounts/keystore"
-	"github.com/ethereum/go-ethereum/common"
-	"github.com/ethereum/go-ethereum/common/fdlimit"
-	"github.com/ethereum/go-ethereum/consensus"
-	"github.com/ethereum/go-ethereum/consensus/clique"
-	"github.com/ethereum/go-ethereum/consensus/ethash"
-	"github.com/ethereum/go-ethereum/core"
-	"github.com/ethereum/go-ethereum/core/rawdb"
-	"github.com/ethereum/go-ethereum/core/vm"
-	"github.com/ethereum/go-ethereum/crypto"
-	"github.com/ethereum/go-ethereum/eth"
-	"github.com/ethereum/go-ethereum/eth/downloader"
-	"github.com/ethereum/go-ethereum/eth/gasprice"
-	"github.com/ethereum/go-ethereum/ethdb"
-	"github.com/ethereum/go-ethereum/ethstats"
-	"github.com/ethereum/go-ethereum/graphql"
-	"github.com/ethereum/go-ethereum/internal/ethapi"
-	"github.com/ethereum/go-ethereum/internal/flags"
-	"github.com/ethereum/go-ethereum/les"
-	"github.com/ethereum/go-ethereum/log"
-	"github.com/ethereum/go-ethereum/metrics"
-	"github.com/ethereum/go-ethereum/metrics/exp"
-	"github.com/ethereum/go-ethereum/metrics/influxdb"
-	"github.com/ethereum/go-ethereum/miner"
-	"github.com/ethereum/go-ethereum/node"
-	"github.com/ethereum/go-ethereum/p2p"
-	"github.com/ethereum/go-ethereum/p2p/discv5"
-	"github.com/ethereum/go-ethereum/p2p/enode"
-	"github.com/ethereum/go-ethereum/p2p/nat"
-	"github.com/ethereum/go-ethereum/p2p/netutil"
-	"github.com/ethereum/go-ethereum/params"
->>>>>>> c71a7e26
 	pcsclite "github.com/gballet/go-libpcsclite"
 	cli "gopkg.in/urfave/cli.v1"
 )
@@ -640,8 +605,6 @@
 		Usage: "Suggested gas price is the given percentile of a set of recent transaction gas prices",
 		Value: eth.DefaultConfig.GPO.Percentile,
 	}
-<<<<<<< HEAD
-=======
 	GpoMaxGasPriceFlag = cli.Int64Flag{
 		Name:  "gpo.maxprice",
 		Usage: "Maximum gas price will be recommended by gpo",
@@ -665,7 +628,6 @@
 		Name:  "shh.restrict-light",
 		Usage: "Restrict connection between two whisper light clients",
 	}
->>>>>>> c71a7e26
 
 	// Metrics flags
 	MetricsEnabledFlag = cli.BoolFlag{
@@ -780,81 +742,6 @@
 	}
 }
 
-<<<<<<< HEAD
-=======
-// setBootstrapNodes creates a list of bootstrap nodes from the command line
-// flags, reverting to pre-configured ones if none have been specified.
-func setBootstrapNodes(ctx *cli.Context, cfg *p2p.Config) {
-	urls := params.MainnetBootnodes
-	switch {
-	case ctx.GlobalIsSet(BootnodesFlag.Name) || ctx.GlobalIsSet(LegacyBootnodesV4Flag.Name):
-		if ctx.GlobalIsSet(LegacyBootnodesV4Flag.Name) {
-			urls = SplitAndTrim(ctx.GlobalString(LegacyBootnodesV4Flag.Name))
-		} else {
-			urls = SplitAndTrim(ctx.GlobalString(BootnodesFlag.Name))
-		}
-	case ctx.GlobalBool(LegacyTestnetFlag.Name) || ctx.GlobalBool(RopstenFlag.Name):
-		urls = params.RopstenBootnodes
-	case ctx.GlobalBool(RinkebyFlag.Name):
-		urls = params.RinkebyBootnodes
-	case ctx.GlobalBool(GoerliFlag.Name):
-		urls = params.GoerliBootnodes
-	case ctx.GlobalBool(YoloV1Flag.Name):
-		urls = params.YoloV1Bootnodes
-	case cfg.BootstrapNodes != nil:
-		return // already set, don't apply defaults.
-	}
-
-	cfg.BootstrapNodes = make([]*enode.Node, 0, len(urls))
-	for _, url := range urls {
-		if url != "" {
-			node, err := enode.Parse(enode.ValidSchemes, url)
-			if err != nil {
-				log.Crit("Bootstrap URL invalid", "enode", url, "err", err)
-				continue
-			}
-			cfg.BootstrapNodes = append(cfg.BootstrapNodes, node)
-		}
-	}
-}
-
-// setBootstrapNodesV5 creates a list of bootstrap nodes from the command line
-// flags, reverting to pre-configured ones if none have been specified.
-func setBootstrapNodesV5(ctx *cli.Context, cfg *p2p.Config) {
-	urls := params.MainnetBootnodes
-	switch {
-	case ctx.GlobalIsSet(BootnodesFlag.Name) || ctx.GlobalIsSet(LegacyBootnodesV5Flag.Name):
-		if ctx.GlobalIsSet(LegacyBootnodesV5Flag.Name) {
-			urls = SplitAndTrim(ctx.GlobalString(LegacyBootnodesV5Flag.Name))
-		} else {
-			urls = SplitAndTrim(ctx.GlobalString(BootnodesFlag.Name))
-		}
-	case ctx.GlobalBool(RopstenFlag.Name):
-		urls = params.RopstenBootnodes
-	case ctx.GlobalBool(RinkebyFlag.Name):
-		urls = params.RinkebyBootnodes
-	case ctx.GlobalBool(GoerliFlag.Name):
-		urls = params.GoerliBootnodes
-	case ctx.GlobalBool(YoloV1Flag.Name):
-		urls = params.YoloV1Bootnodes
-	case cfg.BootstrapNodesV5 != nil:
-		return // already set, don't apply defaults.
-	}
-
-	cfg.BootstrapNodesV5 = make([]*discv5.Node, 0, len(urls))
-	for _, url := range urls {
-		if url != "" {
-			node, err := discv5.ParseNode(url)
-			if err != nil {
-				log.Error("Bootstrap URL invalid", "enode", url, "err", err)
-				continue
-			}
-			cfg.BootstrapNodesV5 = append(cfg.BootstrapNodesV5, node)
-		}
-	}
-}
-
->>>>>>> c71a7e26
 // setListenAddress creates a TCP listening address string from set command
 // line flags.
 func setListenAddress(ctx *cli.Context, cfg *p2p.Config) {
@@ -1439,8 +1326,6 @@
 	}
 }
 
-<<<<<<< HEAD
-=======
 // SetShhConfig applies shh-related command line flags to the config.
 func SetShhConfig(ctx *cli.Context, stack *node.Node) {
 	if ctx.GlobalIsSet(WhisperEnabledFlag.Name) ||
@@ -1451,7 +1336,6 @@
 	}
 }
 
->>>>>>> c71a7e26
 // SetEthConfig applies eth-related command line flags to the config.
 func SetEthConfig(ctx *cli.Context, stack *node.Node, cfg *eth.Config) {
 	// Avoid conflicting network flags
@@ -1553,85 +1437,6 @@
 		}
 	}
 
-<<<<<<< HEAD
-=======
-	// Override any default configs for hard coded networks.
-	switch {
-	case ctx.GlobalBool(LegacyTestnetFlag.Name) || ctx.GlobalBool(RopstenFlag.Name):
-		if !ctx.GlobalIsSet(NetworkIdFlag.Name) {
-			cfg.NetworkId = 3
-		}
-		cfg.Genesis = core.DefaultRopstenGenesisBlock()
-		setDNSDiscoveryDefaults(cfg, params.RopstenGenesisHash)
-	case ctx.GlobalBool(RinkebyFlag.Name):
-		if !ctx.GlobalIsSet(NetworkIdFlag.Name) {
-			cfg.NetworkId = 4
-		}
-		cfg.Genesis = core.DefaultRinkebyGenesisBlock()
-		setDNSDiscoveryDefaults(cfg, params.RinkebyGenesisHash)
-	case ctx.GlobalBool(GoerliFlag.Name):
-		if !ctx.GlobalIsSet(NetworkIdFlag.Name) {
-			cfg.NetworkId = 5
-		}
-		cfg.Genesis = core.DefaultGoerliGenesisBlock()
-		setDNSDiscoveryDefaults(cfg, params.GoerliGenesisHash)
-	case ctx.GlobalBool(YoloV1Flag.Name):
-		if !ctx.GlobalIsSet(NetworkIdFlag.Name) {
-			cfg.NetworkId = 133519467574833 // "yolov1"
-		}
-		cfg.Genesis = core.DefaultYoloV1GenesisBlock()
-	case ctx.GlobalBool(DeveloperFlag.Name):
-		if !ctx.GlobalIsSet(NetworkIdFlag.Name) {
-			cfg.NetworkId = 1337
-		}
-		// Create new developer account or reuse existing one
-		var (
-			developer  accounts.Account
-			passphrase string
-			err        error
-		)
-		if list := MakePasswordList(ctx); len(list) > 0 {
-			// Just take the first value. Although the function returns a possible multiple values and
-			// some usages iterate through them as attempts, that doesn't make sense in this setting,
-			// when we're definitely concerned with only one account.
-			passphrase = list[0]
-		}
-		// setEtherbase has been called above, configuring the miner address from command line flags.
-		if cfg.Miner.Etherbase != (common.Address{}) {
-			developer = accounts.Account{Address: cfg.Miner.Etherbase}
-		} else if accs := ks.Accounts(); len(accs) > 0 {
-			developer = ks.Accounts()[0]
-		} else {
-			developer, err = ks.NewAccount(passphrase)
-			if err != nil {
-				Fatalf("Failed to create developer account: %v", err)
-			}
-		}
-		if err := ks.Unlock(developer, passphrase); err != nil {
-			Fatalf("Failed to unlock developer account: %v", err)
-		}
-		log.Info("Using developer account", "address", developer.Address)
-
-		// Create a new developer genesis block or reuse existing one
-		cfg.Genesis = core.DeveloperGenesisBlock(uint64(ctx.GlobalInt(DeveloperPeriodFlag.Name)), developer.Address)
-		if ctx.GlobalIsSet(DataDirFlag.Name) {
-			// Check if we have an already initialized chain and fall back to
-			// that if so. Otherwise we need to generate a new genesis spec.
-			chaindb := MakeChainDatabase(ctx, stack)
-			if rawdb.ReadCanonicalHash(chaindb, 0) != (common.Hash{}) {
-				cfg.Genesis = nil // fallback to db content
-			}
-			chaindb.Close()
-		}
-		if !ctx.GlobalIsSet(MinerGasPriceFlag.Name) && !ctx.GlobalIsSet(LegacyMinerGasPriceFlag.Name) {
-			cfg.Miner.GasPrice = big.NewInt(1)
-		}
-	default:
-		if cfg.NetworkId == 1 {
-			setDNSDiscoveryDefaults(cfg, params.MainnetGenesisHash)
-		}
-	}
->>>>>>> c71a7e26
 }
 
 // setDNSDiscoveryDefaults configures DNS discovery with the given URL if
@@ -1659,19 +1464,6 @@
 		}
 		return backend.ApiBackend
 	} else {
-<<<<<<< HEAD
-		err = stack.Register(func(ctx *node.ServiceContext) (node.Service, error) {
-			fullNode, err := eth.New(ctx, cfg, nil)
-			if fullNode != nil && cfg.LightServ > 0 {
-				ls, _ := les.NewLesServer(fullNode, cfg)
-				fullNode.AddLesServer(ls)
-			}
-			return fullNode, err
-		})
-	}
-	if err != nil {
-		Fatalf("Failed to register the Ethereum service: %v", err)
-=======
 		backend, err := eth.New(stack, cfg)
 		if err != nil {
 			Fatalf("Failed to register the Ethereum service: %v", err)
@@ -1683,7 +1475,6 @@
 			}
 		}
 		return backend.APIBackend
->>>>>>> c71a7e26
 	}
 }
 
