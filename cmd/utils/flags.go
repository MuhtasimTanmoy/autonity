// Copyright 2015 The go-ethereum Authors
// This file is part of go-ethereum.
//
// go-ethereum is free software: you can redistribute it and/or modify
// it under the terms of the GNU General Public License as published by
// the Free Software Foundation, either version 3 of the License, or
// (at your option) any later version.
//
// go-ethereum is distributed in the hope that it will be useful,
// but WITHOUT ANY WARRANTY; without even the implied warranty of
// MERCHANTABILITY or FITNESS FOR A PARTICULAR PURPOSE. See the
// GNU General Public License for more details.
//
// You should have received a copy of the GNU General Public License
// along with go-ethereum. If not, see <http://www.gnu.org/licenses/>.

// Package utils contains internal helper functions for go-ethereum commands.
package utils

import (
	"crypto/ecdsa"
	"fmt"
<<<<<<< HEAD
	"github.com/autonity/autonity/accounts/abi/bind/backends"
	"github.com/autonity/autonity/crypto/bls"
=======
>>>>>>> 3235b243
	"io"
	"io/ioutil"
	"math"
	"math/big"
	"os"
	"path/filepath"
	godebug "runtime/debug"
	"strconv"
	"strings"
	"text/tabwriter"
	"text/template"
	"time"

	"github.com/autonity/autonity/accounts/abi/bind/backends"
	"github.com/autonity/autonity/crypto/blst"

	"github.com/autonity/autonity/eth/ethconfig"
	"github.com/autonity/autonity/eth/tracers"

	pcsclite "github.com/gballet/go-libpcsclite"
	gopsutil "github.com/shirou/gopsutil/mem"
	"gopkg.in/urfave/cli.v1"

	"github.com/autonity/autonity/accounts"
	"github.com/autonity/autonity/accounts/keystore"
	"github.com/autonity/autonity/common"
	"github.com/autonity/autonity/common/fdlimit"
	"github.com/autonity/autonity/consensus"
	"github.com/autonity/autonity/consensus/ethash"
	"github.com/autonity/autonity/core"
	"github.com/autonity/autonity/core/vm"
	"github.com/autonity/autonity/crypto"
	"github.com/autonity/autonity/eth"
	"github.com/autonity/autonity/eth/downloader"
	"github.com/autonity/autonity/eth/gasprice"
	"github.com/autonity/autonity/ethdb"
	"github.com/autonity/autonity/ethstats"
	"github.com/autonity/autonity/graphql"
	"github.com/autonity/autonity/internal/ethapi"
	"github.com/autonity/autonity/internal/flags"
	"github.com/autonity/autonity/les"
	"github.com/autonity/autonity/log"
	"github.com/autonity/autonity/metrics"
	"github.com/autonity/autonity/metrics/exp"
	"github.com/autonity/autonity/metrics/influxdb"
	"github.com/autonity/autonity/miner"
	"github.com/autonity/autonity/node"
	"github.com/autonity/autonity/p2p"
	"github.com/autonity/autonity/p2p/enode"
	"github.com/autonity/autonity/p2p/nat"
	"github.com/autonity/autonity/p2p/netutil"
	"github.com/autonity/autonity/params"
)

func init() {
	cli.AppHelpTemplate = `{{.Name}} {{if .Flags}}[global options] {{end}}command{{if .Flags}} [command options]{{end}} [arguments...]

VERSION:
   {{.Version}}

COMMANDS:
   {{range .Commands}}{{.Name}}{{with .ShortName}}, {{.}}{{end}}{{ "\t" }}{{.Usage}}
   {{end}}{{if .Flags}}
GLOBAL OPTIONS:
   {{range .Flags}}{{.}}
   {{end}}{{end}}
`
	cli.CommandHelpTemplate = flags.CommandHelpTemplate
	cli.HelpPrinter = printHelp
}

func printHelp(out io.Writer, templ string, data interface{}) {
	funcMap := template.FuncMap{"join": strings.Join}
	t := template.Must(template.New("help").Funcs(funcMap).Parse(templ))
	w := tabwriter.NewWriter(out, 38, 8, 2, ' ', 0)
	err := t.Execute(w, data)
	if err != nil {
		panic(err)
	}
	w.Flush()
}

// These are all the command line flags we support.
// If you add to this list, please remember to include the
// flag in the appropriate command definition.
//
// The flags are defined here so their names and help texts
// are the same for all commands.

var (
	// General settings
	InitGenesisFlag = cli.StringFlag{
		Name: "genesis",
		Usage: `Path to the genesis json file, the genesis file contains
	configuration that defines the first (aka genesis) block of the chain
	and also controls how the client behaves. This flag must be provided
	the first time a node is run so that the node can initialise its
	database with the provided config. Subsequent to the first run, if the
	flag is not set, the node will load all configuration from its
	database, otherwise the node will verify that the config for the
	genesis block exactly matches the genesis block it has in its database
	and then see if the configuration that controls client behaviour is
	compatible with the configuration in the database. If so the client will
	update the configuration that controls client behaviour. This is the
	mechanism is used for handling forks.`,
		Value: "",
	}
	DataDirFlag = DirectoryFlag{
		Name:  "datadir",
		Usage: "Data directory for the databases and keystore",
		Value: DirectoryString(node.DefaultDataDir()),
	}
	AncientFlag = DirectoryFlag{
		Name:  "datadir.ancient",
		Usage: "Data directory for ancient chain segments (default = inside chaindata)",
	}
	MinFreeDiskSpaceFlag = DirectoryFlag{
		Name:  "datadir.minfreedisk",
		Usage: "Minimum free disk space in MB, once reached triggers auto shut down (default = --cache.gc converted to MB, 0 = disabled)",
	}
	KeyStoreDirFlag = DirectoryFlag{
		Name:  "keystore",
		Usage: "Directory for the keystore (default = inside the datadir)",
	}
	USBFlag = cli.BoolFlag{
		Name:  "usb",
		Usage: "Enable monitoring and management of USB hardware wallets",
	}
	SmartCardDaemonPathFlag = cli.StringFlag{
		Name:  "pcscdpath",
		Usage: "Path to the smartcard daemon (pcscd) socket file",
		Value: pcsclite.PCSCDSockName,
	}
	NetworkIdFlag = cli.Uint64Flag{
		Name:  "networkid",
		Usage: "Explicitly set network id (integer)(For testnets: use --piccadilly instead)",
		Value: ethconfig.Defaults.NetworkID,
	}
	IdentityFlag = cli.StringFlag{
		Name:  "identity",
		Usage: "Custom node name",
	}
	DocRootFlag = DirectoryFlag{
		Name:  "docroot",
		Usage: "Document Root for HTTPClient file scheme",
		Value: DirectoryString(HomeDir()),
	}
	ExitWhenSyncedFlag = cli.BoolFlag{
		Name:  "exitwhensynced",
		Usage: "Exits after block synchronisation completes",
	}
	IterativeOutputFlag = cli.BoolTFlag{
		Name:  "iterative",
		Usage: "Print streaming JSON iteratively, delimited by newlines",
	}
	BakerlooFlag = cli.BoolFlag{
		Name:  "bakerloo",
		Usage: "Bakerloo network: pre-configured Autonity test network",
	}
	PiccadillyFlag = cli.BoolFlag{
		Name:  "piccadilly",
		Usage: "Piccadilly network: pre-configured Autonity test network",
	}
	ExcludeStorageFlag = cli.BoolFlag{
		Name:  "nostorage",
		Usage: "Exclude storage entries (save db lookups)",
	}
	IncludeIncompletesFlag = cli.BoolFlag{
		Name:  "incompletes",
		Usage: "Include accounts for which we don't have the address (missing preimage)",
	}
	ExcludeCodeFlag = cli.BoolFlag{
		Name:  "nocode",
		Usage: "Exclude contract code (save db lookups)",
	}
	StartKeyFlag = cli.StringFlag{
		Name:  "start",
		Usage: "Start position. Either a hash or address",
		Value: "0x0000000000000000000000000000000000000000000000000000000000000000",
	}
	DumpLimitFlag = cli.Uint64Flag{
		Name:  "limit",
		Usage: "Max number of elements (0 = no limit)",
		Value: 0,
	}
	defaultSyncMode = ethconfig.Defaults.SyncMode
	SyncModeFlag    = TextMarshalerFlag{
		Name:  "syncmode",
		Usage: `Blockchain sync mode ("snap", "full" or "light")`,
		Value: &defaultSyncMode,
	}
	GCModeFlag = cli.StringFlag{
		Name:  "gcmode",
		Usage: `Blockchain garbage collection mode ("full", "archive")`,
		Value: "full",
	}
	SnapshotFlag = cli.BoolTFlag{
		Name:  "snapshot",
		Usage: `Enables snapshot-database mode (default = enable)`,
	}
	TxLookupLimitFlag = cli.Uint64Flag{
		Name:  "txlookuplimit",
		Usage: "Number of recent blocks to maintain transactions index for (default = about one year, 0 = entire chain)",
		Value: ethconfig.Defaults.TxLookupLimit,
	}
	LightKDFFlag = cli.BoolFlag{
		Name:  "lightkdf",
		Usage: "Reduce key-derivation RAM & CPU usage at some expense of KDF strength",
	}
	EthRequiredBlocksFlag = cli.StringFlag{
		Name:  "eth.requiredblocks",
		Usage: "Comma separated block number-to-hash mappings to enforce (<number>=<hash>)",
	}
	BloomFilterSizeFlag = cli.Uint64Flag{
		Name:  "bloomfilter.size",
		Usage: "Megabytes of memory allocated to bloom-filter for pruning",
		Value: 2048,
	}
	OverrideArrowGlacierFlag = cli.Uint64Flag{
		Name:  "override.arrowglacier",
		Usage: "Manually specify Arrow Glacier fork-block, overriding the bundled setting",
	}
	OverrideTerminalTotalDifficulty = cli.Uint64Flag{
		Name:  "override.terminaltotaldifficulty",
		Usage: "Manually specify TerminalTotalDifficulty, overriding the bundled setting",
	}
	// Dev mode
	DeveloperFlag = &cli.BoolFlag{
		Name:  "dev",
		Usage: "Ephemeral proof-of-stake network with a pre-funded developer account, mining enabled",
	}
	DeveloperGasLimitFlag = &cli.Uint64Flag{
		Name:  "dev.gaslimit",
		Usage: "Initial block gas limit",
		Value: 30000000,
	}
	DeveloperEtherbaseFlag = &cli.StringFlag{
		Name:  "dev.etherbase",
		Usage: "Public address of external account to be used for developer mode",
		Value: "0",
	}

	// Light server and client settings
	LightServeFlag = cli.IntFlag{
		Name:  "light.serve",
		Usage: "Maximum percentage of time allowed for serving LES requests (multi-threaded processing allows values over 100)",
		Value: ethconfig.Defaults.LightServ,
	}
	LightIngressFlag = cli.IntFlag{
		Name:  "light.ingress",
		Usage: "Incoming bandwidth limit for serving light clients (kilobytes/sec, 0 = unlimited)",
		Value: ethconfig.Defaults.LightIngress,
	}
	LightEgressFlag = cli.IntFlag{
		Name:  "light.egress",
		Usage: "Outgoing bandwidth limit for serving light clients (kilobytes/sec, 0 = unlimited)",
		Value: ethconfig.Defaults.LightEgress,
	}
	LightMaxPeersFlag = cli.IntFlag{
		Name:  "light.maxpeers",
		Usage: "Maximum number of light clients to serve, or light servers to attach to",
		Value: ethconfig.Defaults.LightPeers,
	}
	UltraLightServersFlag = cli.StringFlag{
		Name:  "ulc.servers",
		Usage: "List of trusted ultra-light servers",
		Value: strings.Join(ethconfig.Defaults.UltraLightServers, ","),
	}
	UltraLightFractionFlag = cli.IntFlag{
		Name:  "ulc.fraction",
		Usage: "Minimum % of trusted ultra-light servers required to announce a new head",
		Value: ethconfig.Defaults.UltraLightFraction,
	}
	UltraLightOnlyAnnounceFlag = cli.BoolFlag{
		Name:  "ulc.onlyannounce",
		Usage: "Ultra light server sends announcements only",
	}
	LightNoPruneFlag = cli.BoolFlag{
		Name:  "light.nopruning",
		Usage: "Disable ancient light chain data pruning",
	}
	LightNoSyncServeFlag = cli.BoolFlag{
		Name:  "light.nosyncserve",
		Usage: "Enables serving light clients before syncing",
	} // Transaction pool settings
	TxPoolLocalsFlag = cli.StringFlag{
		Name:  "txpool.locals",
		Usage: "Comma separated accounts to treat as locals (no flush, priority inclusion)",
	}
	TxPoolNoLocalsFlag = cli.BoolFlag{
		Name:  "txpool.nolocals",
		Usage: "Disables price exemptions for locally submitted transactions",
	}
	TxPoolJournalFlag = cli.StringFlag{
		Name:  "txpool.journal",
		Usage: "Disk journal for local transaction to survive node restarts",
		Value: core.DefaultTxPoolConfig.Journal,
	}
	TxPoolRejournalFlag = cli.DurationFlag{
		Name:  "txpool.rejournal",
		Usage: "Time interval to regenerate the local transaction journal",
		Value: core.DefaultTxPoolConfig.Rejournal,
	}
	TxPoolPriceLimitFlag = cli.Uint64Flag{
		Name:  "txpool.pricelimit",
		Usage: "Minimum gas price limit to enforce for acceptance into the pool",
		Value: ethconfig.Defaults.TxPool.PriceLimit,
	}
	TxPoolPriceBumpFlag = cli.Uint64Flag{
		Name:  "txpool.pricebump",
		Usage: "Price bump percentage to replace an already existing transaction",
		Value: ethconfig.Defaults.TxPool.PriceBump,
	}
	TxPoolAccountSlotsFlag = cli.Uint64Flag{
		Name:  "txpool.accountslots",
		Usage: "Minimum number of executable transaction slots guaranteed per account",
		Value: ethconfig.Defaults.TxPool.AccountSlots,
	}
	TxPoolGlobalSlotsFlag = cli.Uint64Flag{
		Name:  "txpool.globalslots",
		Usage: "Maximum number of executable transaction slots for all accounts",
		Value: ethconfig.Defaults.TxPool.GlobalSlots,
	}
	TxPoolAccountQueueFlag = cli.Uint64Flag{
		Name:  "txpool.accountqueue",
		Usage: "Maximum number of non-executable transaction slots permitted per account",
		Value: ethconfig.Defaults.TxPool.AccountQueue,
	}
	TxPoolGlobalQueueFlag = cli.Uint64Flag{
		Name:  "txpool.globalqueue",
		Usage: "Maximum number of non-executable transaction slots for all accounts",
		Value: ethconfig.Defaults.TxPool.GlobalQueue,
	}
	TxPoolLifetimeFlag = cli.DurationFlag{
		Name:  "txpool.lifetime",
		Usage: "Maximum amount of time non-executable transaction are queued",
		Value: ethconfig.Defaults.TxPool.Lifetime,
	}
	// Performance tuning settings
	CacheFlag = cli.IntFlag{
		Name:  "cache",
		Usage: "Megabytes of memory allocated to internal caching (default = 4096 mainnet full node, 128 light mode)",
		Value: 1024,
	}
	CacheDatabaseFlag = cli.IntFlag{
		Name:  "cache.database",
		Usage: "Percentage of cache memory allowance to use for database io",
		Value: 50,
	}
	CacheTrieFlag = cli.IntFlag{
		Name:  "cache.trie",
		Usage: "Percentage of cache memory allowance to use for trie caching (default = 15% full mode, 30% archive mode)",
		Value: 15,
	}
	CacheTrieJournalFlag = cli.StringFlag{
		Name:  "cache.trie.journal",
		Usage: "Disk journal directory for trie cache to survive node restarts",
		Value: ethconfig.Defaults.TrieCleanCacheJournal,
	}
	CacheTrieRejournalFlag = cli.DurationFlag{
		Name:  "cache.trie.rejournal",
		Usage: "Time interval to regenerate the trie cache journal",
		Value: ethconfig.Defaults.TrieCleanCacheRejournal,
	}
	CacheGCFlag = cli.IntFlag{
		Name:  "cache.gc",
		Usage: "Percentage of cache memory allowance to use for trie pruning (default = 25% full mode, 0% archive mode)",
		Value: 25,
	}
	CacheSnapshotFlag = cli.IntFlag{
		Name:  "cache.snapshot",
		Usage: "Percentage of cache memory allowance to use for snapshot caching (default = 10% full mode, 20% archive mode)",
		Value: 10,
	}
	CacheNoPrefetchFlag = cli.BoolFlag{
		Name:  "cache.noprefetch",
		Usage: "Disable heuristic state prefetch during block import (less CPU and disk IO, more time waiting for data)",
	}
	CachePreimagesFlag = cli.BoolFlag{
		Name:  "cache.preimages",
		Usage: "Enable recording the SHA3/keccak preimages of trie keys",
	}
	// Miner settings
	MiningEnabledFlag = cli.BoolFlag{
		Name:  "mine",
		Usage: "Enable mining",
	}
	MinerThreadsFlag = cli.IntFlag{
		Name:  "miner.threads",
		Usage: "Number of CPU threads to use for mining",
		Value: 0,
	}
	MinerNotifyFlag = cli.StringFlag{
		Name:  "miner.notify",
		Usage: "Comma separated HTTP URL list to notify of new work packages",
	}
	MinerNotifyFullFlag = cli.BoolFlag{
		Name:  "miner.notify.full",
		Usage: "Notify with pending block headers instead of work packages",
	}
	MinerGasLimitFlag = cli.Uint64Flag{
		Name:  "miner.gaslimit",
		Usage: "Target gas ceiling for mined blocks",
		Value: ethconfig.Defaults.Miner.GasCeil,
	}
	MinerGasPriceFlag = BigFlag{
		Name:  "miner.gasprice",
		Usage: "Minimum gas price for mining a transaction",
		Value: ethconfig.Defaults.Miner.GasPrice,
	}
	MinerExtraDataFlag = cli.StringFlag{
		Name:  "miner.extradata",
		Usage: "Block extra data set by the miner (default = client version)",
	}
	MinerRecommitIntervalFlag = cli.DurationFlag{
		Name:  "miner.recommit",
		Usage: "Time interval to recreate the block being mined",
		Value: ethconfig.Defaults.Miner.Recommit,
	}
	MinerNoVerifyFlag = cli.BoolFlag{
		Name:  "miner.noverify",
		Usage: "Disable remote sealing verification",
	}
	// Account settings
	UnlockedAccountFlag = cli.StringFlag{
		Name:  "unlock",
		Usage: "Comma separated list of accounts to unlock",
		Value: "",
	}
	PasswordFileFlag = cli.StringFlag{
		Name:  "password",
		Usage: "Password file to use for non-interactive password input",
		Value: "",
	}
	ExternalSignerFlag = cli.StringFlag{
		Name:  "signer",
		Usage: "External signer (url or path to ipc file)",
		Value: "",
	}
	VMEnableDebugFlag = cli.BoolFlag{
		Name:  "vmdebug",
		Usage: "Record information useful for VM and contract debugging",
	}
	InsecureUnlockAllowedFlag = cli.BoolFlag{
		Name:  "allow-insecure-unlock",
		Usage: "Allow insecure account unlocking when account-related RPCs are exposed by http",
	}
	RPCGlobalGasCapFlag = cli.Uint64Flag{
		Name:  "rpc.gascap",
		Usage: "Sets a cap on gas that can be used in eth_call/estimateGas (0=infinite)",
		Value: ethconfig.Defaults.RPCGasCap,
	}
	RPCGlobalEVMTimeoutFlag = cli.DurationFlag{
		Name:  "rpc.evmtimeout",
		Usage: "Sets a timeout used for eth_call (0=infinite)",
		Value: ethconfig.Defaults.RPCEVMTimeout,
	}
	RPCGlobalTxFeeCapFlag = cli.Float64Flag{
		Name:  "rpc.txfeecap",
		Usage: "Sets a cap on transaction fee (in auton) that can be sent via the RPC APIs (0 = no cap)",
		Value: ethconfig.Defaults.RPCTxFeeCap,
	}
	// Logging and debug settings
	EthStatsURLFlag = cli.StringFlag{
		Name:  "ethstats",
		Usage: "Reporting URL of a ethstats service (nodename:secret@host:port)",
	}
	FakePoWFlag = cli.BoolFlag{
		Name:  "fakepow",
		Usage: "Disables proof-of-work verification",
	}
	NoCompactionFlag = cli.BoolFlag{
		Name:  "nocompaction",
		Usage: "Disables db compaction after import",
	}
	// RPC settings
	IPCDisabledFlag = cli.BoolFlag{
		Name:  "ipcdisable",
		Usage: "Disable the IPC-RPC server",
	}
	IPCPathFlag = DirectoryFlag{
		Name:  "ipcpath",
		Usage: "Filename for IPC socket/pipe within the datadir (explicit paths escape it)",
	}
	HTTPEnabledFlag = cli.BoolFlag{
		Name:  "http",
		Usage: "Enable the HTTP-RPC server",
	}
	HTTPListenAddrFlag = cli.StringFlag{
		Name:  "http.addr",
		Usage: "HTTP-RPC server listening interface",
		Value: node.DefaultHTTPHost,
	}
	HTTPPortFlag = cli.IntFlag{
		Name:  "http.port",
		Usage: "HTTP-RPC server listening port",
		Value: node.DefaultHTTPPort,
	}
	HTTPCORSDomainFlag = cli.StringFlag{
		Name:  "http.corsdomain",
		Usage: "Comma separated list of domains from which to accept cross origin requests (browser enforced)",
		Value: "",
	}
	HTTPVirtualHostsFlag = cli.StringFlag{
		Name:  "http.vhosts",
		Usage: "Comma separated list of virtual hostnames from which to accept requests (server enforced). Accepts '*' wildcard.",
		Value: strings.Join(node.DefaultConfig.HTTPVirtualHosts, ","),
	}
	HTTPApiFlag = cli.StringFlag{
		Name:  "http.api",
		Usage: "API's offered over the HTTP-RPC interface",
		Value: "",
	}
	HTTPPathPrefixFlag = cli.StringFlag{
		Name:  "http.rpcprefix",
		Usage: "HTTP path path prefix on which JSON-RPC is served. Use '/' to serve on all paths.",
		Value: "",
	}
	GraphQLEnabledFlag = cli.BoolFlag{
		Name:  "graphql",
		Usage: "Enable GraphQL on the HTTP-RPC server. Note that GraphQL can only be started if an HTTP server is started as well.",
	}
	GraphQLCORSDomainFlag = cli.StringFlag{
		Name:  "graphql.corsdomain",
		Usage: "Comma separated list of domains from which to accept cross origin requests (browser enforced)",
		Value: "",
	}
	GraphQLVirtualHostsFlag = cli.StringFlag{
		Name:  "graphql.vhosts",
		Usage: "Comma separated list of virtual hostnames from which to accept requests (server enforced). Accepts '*' wildcard.",
		Value: strings.Join(node.DefaultConfig.GraphQLVirtualHosts, ","),
	}
	WSEnabledFlag = cli.BoolFlag{
		Name:  "ws",
		Usage: "Enable the WS-RPC server",
	}
	WSListenAddrFlag = cli.StringFlag{
		Name:  "ws.addr",
		Usage: "WS-RPC server listening interface",
		Value: node.DefaultWSHost,
	}
	WSPortFlag = cli.IntFlag{
		Name:  "ws.port",
		Usage: "WS-RPC server listening port",
		Value: node.DefaultWSPort,
	}
	WSApiFlag = cli.StringFlag{
		Name:  "ws.api",
		Usage: "API's offered over the WS-RPC interface",
		Value: "",
	}
	WSAllowedOriginsFlag = cli.StringFlag{
		Name:  "ws.origins",
		Usage: "Origins from which to accept websockets requests",
		Value: "",
	}
	WSPathPrefixFlag = cli.StringFlag{
		Name:  "ws.rpcprefix",
		Usage: "HTTP path prefix on which JSON-RPC is served. Use '/' to serve on all paths.",
		Value: "",
	}
	ExecFlag = cli.StringFlag{
		Name:  "exec",
		Usage: "Execute JavaScript statement",
	}
	PreloadJSFlag = cli.StringFlag{
		Name:  "preload",
		Usage: "Comma separated list of JavaScript files to preload into the console",
	}
	AllowUnprotectedTxs = cli.BoolFlag{
		Name:  "rpc.allow-unprotected-txs",
		Usage: "Allow for unprotected (non EIP155 signed) transactions to be submitted via RPC",
	}

	// Network Settings
	MaxPeersFlag = cli.IntFlag{
		Name:  "maxpeers",
		Usage: "Maximum number of network peers (network disabled if set to 0)",
		Value: node.DefaultConfig.P2P.MaxPeers,
	}
	MaxPendingPeersFlag = cli.IntFlag{
		Name:  "maxpendpeers",
		Usage: "Maximum number of pending connection attempts (defaults used if set to 0)",
		Value: node.DefaultConfig.P2P.MaxPendingPeers,
	}
	ListenPortFlag = cli.IntFlag{
		Name:  "port",
		Usage: "Network listening port",
		Value: 30303,
	}
	BootnodesFlag = cli.StringFlag{
		Name:  "bootnodes",
		Usage: "Comma separated enode URLs for P2P discovery bootstrap",
		Value: "",
	}
	NodeKeyFileFlag = cli.StringFlag{
		Name:  "nodekey",
		Usage: "P2P node key file",
	}
	NodeKeyHexFlag = cli.StringFlag{
		Name:  "nodekeyhex",
		Usage: "P2P node key as hex (for testing)",
	}
	OracleKeyFileFlag = cli.StringFlag{
		Name:  "oraclekey",
		Usage: "oracle account key file",
	}
	OracleKeyHexFlag = cli.StringFlag{
		Name:  "oraclekeyhex",
		Usage: "oracle account key as hex (for testing)",
	}
	WriteAddrFlag = cli.BoolFlag{
		Name:  "writeaddress",
		Usage: "writes out the node's public key on stdout",
	}
	NATFlag = cli.StringFlag{
		Name:  "nat",
		Usage: "NAT port mapping mechanism (any|none|upnp|pmp|extip:<IP>)",
		Value: "any",
	}
	NoDiscoverFlag = cli.BoolFlag{
		Name:  "nodiscover",
		Usage: "Disables the peer discovery mechanism (manual peer addition)",
	}
	DiscoveryV5Flag = cli.BoolFlag{
		Name:  "v5disc",
		Usage: "Enables the experimental RLPx V5 (Topic Discovery) mechanism",
	}
	NetrestrictFlag = cli.StringFlag{
		Name:  "netrestrict",
		Usage: "Restricts network communication to the given IP networks (CIDR masks)",
	}
	DNSDiscoveryFlag = cli.StringFlag{
		Name:  "discovery.dns",
		Usage: "Sets DNS discovery entry points (use \"\" to disable DNS)",
	}

	// ATM the url is left to the user and deployment to
	JSpathFlag = DirectoryFlag{
		Name:  "jspath",
		Usage: "JavaScript root path for `loadScript`",
		Value: DirectoryString("."),
	}

	// Gas price oracle settings
	GpoBlocksFlag = cli.IntFlag{
		Name:  "gpo.blocks",
		Usage: "Number of recent blocks to check for gas prices",
		Value: ethconfig.Defaults.GPO.Blocks,
	}
	GpoPercentileFlag = cli.IntFlag{
		Name:  "gpo.percentile",
		Usage: "Suggested gas price is the given percentile of a set of recent transaction gas prices",
		Value: ethconfig.Defaults.GPO.Percentile,
	}
	GpoMaxGasPriceFlag = cli.Int64Flag{
		Name:  "gpo.maxprice",
		Usage: "Maximum transaction priority fee (or gasprice before London fork) to be recommended by gpo",
		Value: ethconfig.Defaults.GPO.MaxPrice.Int64(),
	}
	GpoIgnoreGasPriceFlag = cli.Int64Flag{
		Name:  "gpo.ignoreprice",
		Usage: "Gas price below which gpo will ignore transactions",
		Value: ethconfig.Defaults.GPO.IgnorePrice.Int64(),
	}

	// Metrics flags
	MetricsEnabledFlag = cli.BoolFlag{
		Name:  "metrics",
		Usage: "Enable metrics collection and reporting",
	}
	MetricsEnabledExpensiveFlag = cli.BoolFlag{
		Name:  "metrics.expensive",
		Usage: "Enable expensive metrics collection and reporting",
	}

	// MetricsHTTPFlag defines the endpoint for a stand-alone metrics HTTP endpoint.
	// Since the pprof service enables sensitive/vulnerable behavior, this allows a user
	// to enable a public-OK metrics endpoint without having to worry about ALSO exposing
	// other profiling behavior or information.
	MetricsHTTPFlag = cli.StringFlag{
		Name:  "metrics.addr",
		Usage: "Enable stand-alone metrics HTTP server listening interface",
		Value: metrics.DefaultConfig.HTTP,
	}
	MetricsPortFlag = cli.IntFlag{
		Name:  "metrics.port",
		Usage: "Metrics HTTP server listening port",
		Value: metrics.DefaultConfig.Port,
	}
	MetricsEnableInfluxDBFlag = cli.BoolFlag{
		Name:  "metrics.influxdb",
		Usage: "Enable metrics export/push to an external InfluxDB database",
	}
	MetricsInfluxDBEndpointFlag = cli.StringFlag{
		Name:  "metrics.influxdb.endpoint",
		Usage: "InfluxDB API endpoint to report metrics to",
		Value: metrics.DefaultConfig.InfluxDBEndpoint,
	}
	MetricsInfluxDBDatabaseFlag = cli.StringFlag{
		Name:  "metrics.influxdb.database",
		Usage: "InfluxDB database name to push reported metrics to",
		Value: metrics.DefaultConfig.InfluxDBDatabase,
	}
	MetricsInfluxDBUsernameFlag = cli.StringFlag{
		Name:  "metrics.influxdb.username",
		Usage: "Username to authorize access to the database",
		Value: metrics.DefaultConfig.InfluxDBUsername,
	}
	MetricsInfluxDBPasswordFlag = cli.StringFlag{
		Name:  "metrics.influxdb.password",
		Usage: "Password to authorize access to the database",
		Value: metrics.DefaultConfig.InfluxDBPassword,
	}
	// Tags are part of every measurement sent to InfluxDB. Queries on tags are faster in InfluxDB.
	// For example `host` tag could be used so that we can group all nodes and average a measurement
	// across all of them, but also so that we can select a specific node and inspect its measurements.
	// https://docs.influxdata.com/influxdb/v1.4/concepts/key_concepts/#tag-key
	MetricsInfluxDBTagsFlag = cli.StringFlag{
		Name:  "metrics.influxdb.tags",
		Usage: "Comma-separated InfluxDB tags (key/values) attached to all measurements",
		Value: metrics.DefaultConfig.InfluxDBTags,
	}

	MetricsEnableInfluxDBV2Flag = cli.BoolFlag{
		Name:  "metrics.influxdbv2",
		Usage: "Enable metrics export/push to an external InfluxDB v2 database",
	}

	MetricsInfluxDBTokenFlag = cli.StringFlag{
		Name:  "metrics.influxdb.token",
		Usage: "Token to authorize access to the database (v2 only)",
		Value: metrics.DefaultConfig.InfluxDBToken,
	}

	MetricsInfluxDBBucketFlag = cli.StringFlag{
		Name:  "metrics.influxdb.bucket",
		Usage: "InfluxDB bucket name to push reported metrics to (v2 only)",
		Value: metrics.DefaultConfig.InfluxDBBucket,
	}

	MetricsInfluxDBOrganizationFlag = cli.StringFlag{
		Name:  "metrics.influxdb.organization",
		Usage: "InfluxDB organization name (v2 only)",
		Value: metrics.DefaultConfig.InfluxDBOrganization,
	}
)

// MakeDataDir retrieves the currently requested data directory, terminating
// if none (or the empty string) is specified. If the node is starting a testnet,
// then a subdirectory of the specified datadir will be used.
func MakeDataDir(ctx *cli.Context) string {
	if path := ctx.GlobalString(DataDirFlag.Name); path != "" {
		if ctx.GlobalBool(PiccadillyFlag.Name) {
			return filepath.Join(path, "piccadilly")
		}
		if ctx.GlobalBool(BakerlooFlag.Name) {
			return filepath.Join(path, "bakerloo")
		}
		return path
	}
	Fatalf("Cannot determine default data directory, please set manually (--datadir)")
	return ""
}

// setNodeKey creates a node key and its derived validator key from set command line flags, either loading it
// from a file or as a specified hex value. If neither flags were provided, this method returns nil and an
// emphemeral key is to be generated.
func setNodeKey(ctx *cli.Context, cfg *node.Config) {
	var (
		hex          = ctx.GlobalString(NodeKeyHexFlag.Name)
		file         = ctx.GlobalString(NodeKeyFileFlag.Name)
		key          *ecdsa.PrivateKey
<<<<<<< HEAD
		validatorKey bls.SecretKey
=======
		consensusKey blst.SecretKey
>>>>>>> 3235b243
		err          error
	)
	switch {
	case file != "" && hex != "":
		Fatalf("Options %q and %q are mutually exclusive", NodeKeyFileFlag.Name, NodeKeyHexFlag.Name)
	case file != "":
<<<<<<< HEAD
		if key, validatorKey, err = crypto.LoadNodeKey(file); err != nil {
			Fatalf("Option %q: %v", NodeKeyFileFlag.Name, err)
		}
		cfg.ValidatorKey = validatorKey
		cfg.P2P.PrivateKey = key
	case hex != "":
		if key, validatorKey, err = crypto.HexToNodeKey(hex); err != nil {
			Fatalf("Option %q: %v", NodeKeyHexFlag.Name, err)
		}
		cfg.ValidatorKey = validatorKey
=======
		if key, consensusKey, err = crypto.LoadNodeKey(file); err != nil {
			Fatalf("Option %q: %v", NodeKeyFileFlag.Name, err)
		}
		cfg.ConsensusKey = consensusKey
		cfg.P2P.PrivateKey = key
	case hex != "":
		if key, consensusKey, err = crypto.HexToNodeKey(hex); err != nil {
			Fatalf("Option %q: %v", NodeKeyHexFlag.Name, err)
		}
		cfg.ConsensusKey = consensusKey
>>>>>>> 3235b243
		cfg.P2P.PrivateKey = key
	}
}

// setNodeUserIdent creates the user identifier from CLI flags.
func setNodeUserIdent(ctx *cli.Context, cfg *node.Config) {
	if identity := ctx.GlobalString(IdentityFlag.Name); len(identity) > 0 {
		cfg.UserIdent = identity
	}
}

// setBootstrapNodes creates a list of bootstrap nodes from the command line
// flags, reverting to pre-configured ones if none have been specified.
func setBootstrapNodes(ctx *cli.Context, cfg *p2p.Config) {
	var urls []string
	switch {
	case ctx.GlobalIsSet(BootnodesFlag.Name):
		urls = SplitAndTrim(ctx.GlobalString(BootnodesFlag.Name))
	case ctx.GlobalBool(PiccadillyFlag.Name):
		urls = params.PiccadillyBootnodes
	case ctx.GlobalBool(BakerlooFlag.Name):
		urls = params.BakerlooBootnodes
	case cfg.BootstrapNodes != nil:
		return // already set, don't apply defaults.
	}

	cfg.BootstrapNodes = make([]*enode.Node, 0, len(urls))
	for _, url := range urls {
		if url != "" {
			node, err := enode.Parse(enode.ValidSchemes, url)
			if err != nil {
				log.Crit("Bootstrap URL invalid", "enode", url, "err", err)
				continue
			}
			cfg.BootstrapNodes = append(cfg.BootstrapNodes, node)
		}
	}
}

// setBootstrapNodesV5 creates a list of bootstrap nodes from the command line
// flags, reverting to pre-configured ones if none have been specified.
func setBootstrapNodesV5(ctx *cli.Context, cfg *p2p.Config) {
	urls := params.V5Bootnodes
	switch {
	case ctx.GlobalIsSet(BootnodesFlag.Name):
		urls = SplitAndTrim(ctx.GlobalString(BootnodesFlag.Name))
	case cfg.BootstrapNodesV5 != nil:
		return // already set, don't apply defaults.
	}

	cfg.BootstrapNodesV5 = make([]*enode.Node, 0, len(urls))
	for _, url := range urls {
		if url != "" {
			node, err := enode.Parse(enode.ValidSchemes, url)
			if err != nil {
				log.Error("Bootstrap URL invalid", "enode", url, "err", err)
				continue
			}
			cfg.BootstrapNodesV5 = append(cfg.BootstrapNodesV5, node)
		}
	}
}

// setListenAddress creates a TCP listening address string from set command
// line flags.
func setListenAddress(ctx *cli.Context, cfg *p2p.Config) {
	if ctx.GlobalIsSet(ListenPortFlag.Name) {
		cfg.ListenAddr = fmt.Sprintf(":%d", ctx.GlobalInt(ListenPortFlag.Name))
	}
}

// setNAT creates a port mapper from command line flags.
func setNAT(ctx *cli.Context, cfg *p2p.Config) {
	if ctx.GlobalIsSet(NATFlag.Name) {
		natif, err := nat.Parse(ctx.GlobalString(NATFlag.Name))
		if err != nil {
			Fatalf("Option %s: %v", NATFlag.Name, err)
		}
		cfg.NAT = natif
	}
}

// SplitAndTrim splits input separated by a comma
// and trims excessive white space from the substrings.
func SplitAndTrim(input string) (ret []string) {
	l := strings.Split(input, ",")
	for _, r := range l {
		if r = strings.TrimSpace(r); r != "" {
			ret = append(ret, r)
		}
	}
	return ret
}

// setHTTP creates the HTTP RPC listener interface string from the set
// command line flags, returning empty if the HTTP endpoint is disabled.
func setHTTP(ctx *cli.Context, cfg *node.Config) {
	if ctx.GlobalBool(HTTPEnabledFlag.Name) && cfg.HTTPHost == "" {
		cfg.HTTPHost = "127.0.0.1"
		if ctx.GlobalIsSet(HTTPListenAddrFlag.Name) {
			cfg.HTTPHost = ctx.GlobalString(HTTPListenAddrFlag.Name)
		}
	}

	if ctx.GlobalIsSet(HTTPPortFlag.Name) {
		cfg.HTTPPort = ctx.GlobalInt(HTTPPortFlag.Name)
	}

	if ctx.GlobalIsSet(HTTPCORSDomainFlag.Name) {
		cfg.HTTPCors = SplitAndTrim(ctx.GlobalString(HTTPCORSDomainFlag.Name))
	}

	if ctx.GlobalIsSet(HTTPApiFlag.Name) {
		cfg.HTTPModules = SplitAndTrim(ctx.GlobalString(HTTPApiFlag.Name))
	}

	if ctx.GlobalIsSet(HTTPVirtualHostsFlag.Name) {
		cfg.HTTPVirtualHosts = SplitAndTrim(ctx.GlobalString(HTTPVirtualHostsFlag.Name))
	}

	if ctx.GlobalIsSet(HTTPPathPrefixFlag.Name) {
		cfg.HTTPPathPrefix = ctx.GlobalString(HTTPPathPrefixFlag.Name)
	}
	if ctx.GlobalIsSet(AllowUnprotectedTxs.Name) {
		cfg.AllowUnprotectedTxs = ctx.GlobalBool(AllowUnprotectedTxs.Name)
	}
}

// setGraphQL creates the GraphQL listener interface string from the set
// command line flags, returning empty if the GraphQL endpoint is disabled.
func setGraphQL(ctx *cli.Context, cfg *node.Config) {
	if ctx.GlobalIsSet(GraphQLCORSDomainFlag.Name) {
		cfg.GraphQLCors = SplitAndTrim(ctx.GlobalString(GraphQLCORSDomainFlag.Name))
	}
	if ctx.GlobalIsSet(GraphQLVirtualHostsFlag.Name) {
		cfg.GraphQLVirtualHosts = SplitAndTrim(ctx.GlobalString(GraphQLVirtualHostsFlag.Name))
	}
}

// setWS creates the WebSocket RPC listener interface string from the set
// command line flags, returning empty if the HTTP endpoint is disabled.
func setWS(ctx *cli.Context, cfg *node.Config) {
	if ctx.GlobalBool(WSEnabledFlag.Name) && cfg.WSHost == "" {
		cfg.WSHost = "127.0.0.1"
		if ctx.GlobalIsSet(WSListenAddrFlag.Name) {
			cfg.WSHost = ctx.GlobalString(WSListenAddrFlag.Name)
		}
	}
	if ctx.GlobalIsSet(WSPortFlag.Name) {
		cfg.WSPort = ctx.GlobalInt(WSPortFlag.Name)
	}

	if ctx.GlobalIsSet(WSAllowedOriginsFlag.Name) {
		cfg.WSOrigins = SplitAndTrim(ctx.GlobalString(WSAllowedOriginsFlag.Name))
	}

	if ctx.GlobalIsSet(WSApiFlag.Name) {
		cfg.WSModules = SplitAndTrim(ctx.GlobalString(WSApiFlag.Name))
	}

	if ctx.GlobalIsSet(WSPathPrefixFlag.Name) {
		cfg.WSPathPrefix = ctx.GlobalString(WSPathPrefixFlag.Name)
	}
}

// setIPC creates an IPC path configuration from the set command line flags,
// returning an empty string if IPC was explicitly disabled, or the set path.
func setIPC(ctx *cli.Context, cfg *node.Config) {
	CheckExclusive(ctx, IPCDisabledFlag, IPCPathFlag)
	switch {
	case ctx.GlobalBool(IPCDisabledFlag.Name):
		cfg.IPCPath = ""
	case ctx.GlobalIsSet(IPCPathFlag.Name):
		cfg.IPCPath = ctx.GlobalString(IPCPathFlag.Name)
	}
}

// setLes configures the les server and ultra light client settings from the command line flags.
func setLes(ctx *cli.Context, cfg *ethconfig.Config) {
	if ctx.GlobalIsSet(LightServeFlag.Name) {
		cfg.LightServ = ctx.GlobalInt(LightServeFlag.Name)
	}
	if ctx.GlobalIsSet(LightIngressFlag.Name) {
		cfg.LightIngress = ctx.GlobalInt(LightIngressFlag.Name)
	}
	if ctx.GlobalIsSet(LightEgressFlag.Name) {
		cfg.LightEgress = ctx.GlobalInt(LightEgressFlag.Name)
	}
	if ctx.GlobalIsSet(LightMaxPeersFlag.Name) {
		cfg.LightPeers = ctx.GlobalInt(LightMaxPeersFlag.Name)
	}
	if ctx.GlobalIsSet(UltraLightServersFlag.Name) {
		cfg.UltraLightServers = strings.Split(ctx.GlobalString(UltraLightServersFlag.Name), ",")
	}
	if ctx.GlobalIsSet(UltraLightFractionFlag.Name) {
		cfg.UltraLightFraction = ctx.GlobalInt(UltraLightFractionFlag.Name)
	}
	if cfg.UltraLightFraction <= 0 && cfg.UltraLightFraction > 100 {
		log.Error("Ultra light fraction is invalid", "had", cfg.UltraLightFraction, "updated", ethconfig.Defaults.UltraLightFraction)
		cfg.UltraLightFraction = ethconfig.Defaults.UltraLightFraction
	}
	if ctx.GlobalIsSet(UltraLightOnlyAnnounceFlag.Name) {
		cfg.UltraLightOnlyAnnounce = ctx.GlobalBool(UltraLightOnlyAnnounceFlag.Name)
	}
	if ctx.GlobalIsSet(LightNoPruneFlag.Name) {
		cfg.LightNoPrune = ctx.GlobalBool(LightNoPruneFlag.Name)
	}
	if ctx.GlobalIsSet(LightNoSyncServeFlag.Name) {
		cfg.LightNoSyncServe = ctx.GlobalBool(LightNoSyncServeFlag.Name)
	}
}

// MakeDatabaseHandles raises out the number of allowed file handles per process
// for Geth and returns half of the allowance to assign to the database.
func MakeDatabaseHandles() int {
	limit, err := fdlimit.Maximum()
	if err != nil {
		Fatalf("Failed to retrieve file descriptor allowance: %v", err)
	}
	raised, err := fdlimit.Raise(uint64(limit))
	if err != nil {
		Fatalf("Failed to raise file descriptor allowance: %v", err)
	}
	return int(raised / 2) // Leave half for networking and other stuff
}

// MakeAddress converts an account specified directly as a hex encoded string or
// a key index in the key store to an internal account representation.
func MakeAddress(ks *keystore.KeyStore, account string) (accounts.Account, error) {
	// If the specified account is a valid address, return it
	if common.IsHexAddress(account) {
		return accounts.Account{Address: common.HexToAddress(account)}, nil
	}
	// Otherwise try to interpret the account as a keystore index
	index, err := strconv.Atoi(account)
	if err != nil || index < 0 {
		return accounts.Account{}, fmt.Errorf("invalid account address or index %q", account)
	}
	log.Warn("-------------------------------------------------------------------")
	log.Warn("Referring to accounts by order in the keystore folder is dangerous!")
	log.Warn("This functionality is deprecated and will be removed in the future!")
	log.Warn("Please use explicit addresses! (can search via `autonity account list`)")
	log.Warn("-------------------------------------------------------------------")

	accs := ks.Accounts()
	if len(accs) <= index {
		return accounts.Account{}, fmt.Errorf("index %d higher than number of accounts %d", index, len(accs))
	}
	return accs[index], nil
}

// setEtherbase retrieves the is setting the coinbase to the local address
func setEtherbase(ctx *cli.Context, ks *keystore.KeyStore, cfg *ethconfig.Config, ncfg *node.Config) {
	if !ctx.Bool(DeveloperFlag.Name) {
		cfg.Miner.Etherbase = crypto.PubkeyToAddress(ncfg.NodeKey().PublicKey)
	} else if ctx.IsSet(DeveloperEtherbaseFlag.Name) {
		account := ctx.String(DeveloperEtherbaseFlag.Name)
		// If the specified account is a valid address
		if common.IsHexAddress(account) {
			cfg.Miner.Etherbase = common.HexToAddress(account)
		}
	}
}

// MakePasswordList reads password lines from the file specified by the global --password flag.
func MakePasswordList(ctx *cli.Context) []string {
	path := ctx.GlobalString(PasswordFileFlag.Name)
	if path == "" {
		return nil
	}
	text, err := ioutil.ReadFile(path)
	if err != nil {
		Fatalf("Failed to read password file: %v", err)
	}
	lines := strings.Split(string(text), "\n")
	// Sanitise DOS line endings.
	for i := range lines {
		lines[i] = strings.TrimRight(lines[i], "\r")
	}
	return lines
}

func setP2PConfig(ctx *cli.Context, cfg *p2p.Config) {
	//setNodeKey(ctx, cfg)
	setNAT(ctx, cfg)
	setListenAddress(ctx, cfg)

	setBootstrapNodes(ctx, cfg)
	//enr doesn't seem to be yet supported in upstream ?
	//setBootstrapNodesV5(ctx, cfg)

	lightClient := ctx.GlobalString(SyncModeFlag.Name) == "light"
	if lightClient {
		Fatalf("light client currently unsupported")
	}
	lightServer := (ctx.GlobalInt(LightServeFlag.Name) != 0)

	lightPeers := ctx.GlobalInt(LightMaxPeersFlag.Name)
	if lightClient && !ctx.GlobalIsSet(LightMaxPeersFlag.Name) {
		// dynamic default - for clients we use 1/10th of the default for servers
		lightPeers /= 10
	}

	if ctx.GlobalIsSet(MaxPeersFlag.Name) {
		cfg.MaxPeers = ctx.GlobalInt(MaxPeersFlag.Name)
		if lightServer && !ctx.GlobalIsSet(LightMaxPeersFlag.Name) {
			cfg.MaxPeers += lightPeers
		}
	} else {
		if lightServer {
			cfg.MaxPeers += lightPeers
		}
		if lightClient && ctx.GlobalIsSet(LightMaxPeersFlag.Name) && cfg.MaxPeers < lightPeers {
			cfg.MaxPeers = lightPeers
		}
	}
	if !(lightClient || lightServer) {
		lightPeers = 0
	}
	ethPeers := cfg.MaxPeers - lightPeers
	if lightClient {
		ethPeers = 0
	}
	log.Info("Maximum peer count", "ETH", ethPeers, "LES", lightPeers, "total", cfg.MaxPeers)

	if ctx.GlobalIsSet(MaxPendingPeersFlag.Name) {
		cfg.MaxPendingPeers = ctx.GlobalInt(MaxPendingPeersFlag.Name)
	}
	if ctx.GlobalIsSet(NoDiscoverFlag.Name) || lightClient {
		cfg.NoDiscovery = true
	}

	// if we're running a light client or server, force enable the v5 peer discovery
	// unless it is explicitly disabled with --nodiscover note that explicitly specifying
	// --v5disc overrides --nodiscover, in which case the later only disables v4 discovery
	forceV5Discovery := (lightClient || lightServer) && !ctx.GlobalBool(NoDiscoverFlag.Name)
	if ctx.GlobalIsSet(DiscoveryV5Flag.Name) {
		cfg.DiscoveryV5 = ctx.GlobalBool(DiscoveryV5Flag.Name)
	} else if forceV5Discovery {
		cfg.DiscoveryV5 = true
	}

	if netrestrict := ctx.GlobalString(NetrestrictFlag.Name); netrestrict != "" {
		list, err := netutil.ParseNetlist(netrestrict)
		if err != nil {
			Fatalf("Option %q: %v", NetrestrictFlag.Name, err)
		}
		cfg.NetRestrict = list
	}

	if ctx.Bool(DeveloperFlag.Name) {
		// --dev mode can't use p2p networking.
		cfg.MaxPeers = 0
		cfg.ListenAddr = ""
		cfg.NoDial = true
		cfg.NoDiscovery = true
		cfg.DiscoveryV5 = false
	}
}

// SetNodeConfig applies node-related command line flags to the config.
func SetNodeConfig(ctx *cli.Context, cfg *node.Config) {
	setNodeKey(ctx, cfg)
	setP2PConfig(ctx, &cfg.P2P)
	setIPC(ctx, cfg)
	setHTTP(ctx, cfg)
	setGraphQL(ctx, cfg)
	setWS(ctx, cfg)
	setNodeUserIdent(ctx, cfg)
	setDataDir(ctx, cfg)
	setSmartCard(ctx, cfg)

	if ctx.GlobalIsSet(ExternalSignerFlag.Name) {
		cfg.ExternalSigner = ctx.GlobalString(ExternalSignerFlag.Name)
	}

	if ctx.GlobalIsSet(KeyStoreDirFlag.Name) {
		cfg.KeyStoreDir = ctx.GlobalString(KeyStoreDirFlag.Name)
	}
	if ctx.GlobalIsSet(LightKDFFlag.Name) {
		cfg.UseLightweightKDF = ctx.GlobalBool(LightKDFFlag.Name)
	}
	if ctx.GlobalIsSet(NoUSBFlag.Name) || cfg.NoUSB {
		log.Warn("Option nousb is deprecated and USB is deactivated by default. Use --usb to enable")
	}
	if ctx.GlobalIsSet(USBFlag.Name) {
		cfg.USB = ctx.GlobalBool(USBFlag.Name)
	}
	if ctx.IsSet(DeveloperFlag.Name) {
		cfg.UseLightweightKDF = true
	}
	if ctx.GlobalIsSet(InsecureUnlockAllowedFlag.Name) {
		cfg.InsecureUnlockAllowed = ctx.GlobalBool(InsecureUnlockAllowedFlag.Name)
	}
}

func setSmartCard(ctx *cli.Context, cfg *node.Config) {
	// Skip enabling smartcards if no path is set
	path := ctx.GlobalString(SmartCardDaemonPathFlag.Name)
	if path == "" {
		return
	}
	// Sanity check that the smartcard path is valid
	fi, err := os.Stat(path)
	if err != nil {
		log.Info("Smartcard socket not found, disabling", "err", err)
		return
	}
	if fi.Mode()&os.ModeType != os.ModeSocket {
		log.Error("Invalid smartcard daemon path", "path", path, "type", fi.Mode().String())
		return
	}
	// Smartcard daemon path exists and is a socket, enable it
	cfg.SmartCardDaemonPath = path
}

func setDataDir(ctx *cli.Context, cfg *node.Config) {
	switch {
	//dev mode
	case ctx.Bool(DeveloperFlag.Name):
		cfg.DataDir = "" // use memory databases
	case ctx.GlobalIsSet(DataDirFlag.Name):
		cfg.DataDir = ctx.GlobalString(DataDirFlag.Name)
	case ctx.GlobalBool(PiccadillyFlag.Name):
		cfg.DataDir = filepath.Join(node.DefaultDataDir(), "piccadilly")
	case ctx.GlobalBool(BakerlooFlag.Name):
		cfg.DataDir = filepath.Join(node.DefaultDataDir(), "bakerloo")
	}
}

func setGPO(ctx *cli.Context, cfg *gasprice.Config, light bool) {
	// If we are running the light client, apply another group
	// settings for gas oracle.
	if light {
		*cfg = ethconfig.LightClientGPO
	}
	if ctx.GlobalIsSet(GpoBlocksFlag.Name) {
		cfg.Blocks = ctx.GlobalInt(GpoBlocksFlag.Name)
	}
	if ctx.GlobalIsSet(GpoPercentileFlag.Name) {
		cfg.Percentile = ctx.GlobalInt(GpoPercentileFlag.Name)
	}
	if ctx.GlobalIsSet(GpoMaxGasPriceFlag.Name) {
		cfg.MaxPrice = big.NewInt(ctx.GlobalInt64(GpoMaxGasPriceFlag.Name))
	}
	if ctx.GlobalIsSet(GpoIgnoreGasPriceFlag.Name) {
		cfg.IgnorePrice = big.NewInt(ctx.GlobalInt64(GpoIgnoreGasPriceFlag.Name))
	}
}

func setTxPool(ctx *cli.Context, cfg *core.TxPoolConfig) {
	if ctx.GlobalIsSet(TxPoolLocalsFlag.Name) {
		locals := strings.Split(ctx.GlobalString(TxPoolLocalsFlag.Name), ",")
		for _, account := range locals {
			if trimmed := strings.TrimSpace(account); !common.IsHexAddress(trimmed) {
				Fatalf("Invalid account in --txpool.locals: %s", trimmed)
			} else {
				cfg.Locals = append(cfg.Locals, common.HexToAddress(account))
			}
		}
	}
	if ctx.GlobalIsSet(TxPoolNoLocalsFlag.Name) {
		cfg.NoLocals = ctx.GlobalBool(TxPoolNoLocalsFlag.Name)
	}
	if ctx.GlobalIsSet(TxPoolJournalFlag.Name) {
		cfg.Journal = ctx.GlobalString(TxPoolJournalFlag.Name)
	}
	if ctx.GlobalIsSet(TxPoolRejournalFlag.Name) {
		cfg.Rejournal = ctx.GlobalDuration(TxPoolRejournalFlag.Name)
	}
	if ctx.GlobalIsSet(TxPoolPriceLimitFlag.Name) {
		cfg.PriceLimit = ctx.GlobalUint64(TxPoolPriceLimitFlag.Name)
	}
	if ctx.GlobalIsSet(TxPoolPriceBumpFlag.Name) {
		cfg.PriceBump = ctx.GlobalUint64(TxPoolPriceBumpFlag.Name)
	}
	if ctx.GlobalIsSet(TxPoolAccountSlotsFlag.Name) {
		cfg.AccountSlots = ctx.GlobalUint64(TxPoolAccountSlotsFlag.Name)
	}
	if ctx.GlobalIsSet(TxPoolGlobalSlotsFlag.Name) {
		cfg.GlobalSlots = ctx.GlobalUint64(TxPoolGlobalSlotsFlag.Name)
	}
	if ctx.GlobalIsSet(TxPoolAccountQueueFlag.Name) {
		cfg.AccountQueue = ctx.GlobalUint64(TxPoolAccountQueueFlag.Name)
	}
	if ctx.GlobalIsSet(TxPoolGlobalQueueFlag.Name) {
		cfg.GlobalQueue = ctx.GlobalUint64(TxPoolGlobalQueueFlag.Name)
	}
	if ctx.GlobalIsSet(TxPoolLifetimeFlag.Name) {
		cfg.Lifetime = ctx.GlobalDuration(TxPoolLifetimeFlag.Name)
	}
}

func setMiner(ctx *cli.Context, cfg *miner.Config) {
	if ctx.GlobalIsSet(MinerNotifyFlag.Name) {
		cfg.Notify = strings.Split(ctx.GlobalString(MinerNotifyFlag.Name), ",")
	}
	cfg.NotifyFull = ctx.GlobalBool(MinerNotifyFullFlag.Name)
	if ctx.GlobalIsSet(MinerExtraDataFlag.Name) {
		cfg.ExtraData = []byte(ctx.GlobalString(MinerExtraDataFlag.Name))
	}
	if ctx.GlobalIsSet(MinerGasLimitFlag.Name) {
		cfg.GasCeil = ctx.GlobalUint64(MinerGasLimitFlag.Name)
	}
	if ctx.GlobalIsSet(MinerGasPriceFlag.Name) {
		cfg.GasPrice = GlobalBig(ctx, MinerGasPriceFlag.Name)
	}
	if ctx.GlobalIsSet(MinerRecommitIntervalFlag.Name) {
		cfg.Recommit = ctx.GlobalDuration(MinerRecommitIntervalFlag.Name)
	}
	if ctx.GlobalIsSet(MinerNoVerifyFlag.Name) {
		cfg.Noverify = ctx.GlobalBool(MinerNoVerifyFlag.Name)
	}
	if ctx.GlobalIsSet(LegacyMinerGasTargetFlag.Name) {
		log.Warn("The generic --miner.gastarget flag is deprecated and will be removed in the future!")
	}
}

func setRequiredBlocks(ctx *cli.Context, cfg *ethconfig.Config) {
	requiredBlocks := ctx.GlobalString(EthRequiredBlocksFlag.Name)
	if requiredBlocks == "" {
		return
	}
	cfg.RequiredBlocks = make(map[uint64]common.Hash)
	for _, entry := range strings.Split(requiredBlocks, ",") {
		parts := strings.Split(entry, "=")
		if len(parts) != 2 {
			Fatalf("Invalid required blocks entry: %s", entry)
		}
		number, err := strconv.ParseUint(parts[0], 0, 64)
		if err != nil {
			Fatalf("Invalid required block number %s: %v", parts[0], err)
		}
		var hash common.Hash
		if err = hash.UnmarshalText([]byte(parts[1])); err != nil {
			Fatalf("Invalid required block hash %s: %v", parts[1], err)
		}
		cfg.RequiredBlocks[number] = hash
	}
}

// CheckExclusive verifies that only a single instance of the provided flags was
// set by the user. Each flag might optionally be followed by a string type to
// specialize it further.
func CheckExclusive(ctx *cli.Context, args ...interface{}) {
	set := make([]string, 0, 1)
	for i := 0; i < len(args); i++ {
		// Make sure the next argument is a flag and skip if not set
		flag, ok := args[i].(cli.Flag)
		if !ok {
			panic(fmt.Sprintf("invalid argument, not cli.Flag type: %T", args[i]))
		}
		// Check if next arg extends current and expand its name if so
		name := flag.GetName()

		if i+1 < len(args) {
			switch option := args[i+1].(type) {
			case string:
				// Extended flag check, make sure value set doesn't conflict with passed in option
				if ctx.GlobalString(flag.GetName()) == option {
					name += "=" + option
					set = append(set, "--"+name)
				}
				// shift arguments and continue
				i++
				continue

			case cli.Flag:
			default:
				panic(fmt.Sprintf("invalid argument, not cli.Flag or string extension: %T", args[i+1]))
			}
		}
		// Mark the flag if it's set
		if ctx.GlobalIsSet(flag.GetName()) {
			set = append(set, "--"+name)
		}
	}
	if len(set) > 1 {
		Fatalf("Flags %v can't be used at the same time", strings.Join(set, ", "))
	}
}

// SetEthConfig applies eth-related command line flags to the config.
func SetEthConfig(ctx *cli.Context, stack *node.Node, cfg *ethconfig.Config) {
	// Avoid conflicting network flags
	CheckExclusive(ctx, LightServeFlag, SyncModeFlag, "light")
	CheckExclusive(ctx, PiccadillyFlag, BakerlooFlag, DeveloperFlag)
	if ctx.GlobalString(GCModeFlag.Name) == "archive" && ctx.GlobalUint64(TxLookupLimitFlag.Name) != 0 {
		ctx.GlobalSet(TxLookupLimitFlag.Name, "0")
		log.Warn("Disable transaction unindexing for archive node")
	}
	if ctx.GlobalIsSet(LightServeFlag.Name) && ctx.GlobalUint64(TxLookupLimitFlag.Name) != 0 {
		log.Warn("LES server cannot serve old transaction status and cannot connect below les/4 protocol version if transaction lookup index is limited")
	}
	var ks *keystore.KeyStore
	if keystores := stack.AccountManager().Backends(keystore.KeyStoreType); len(keystores) > 0 {
		ks = keystores[0].(*keystore.KeyStore)
	}
	setEtherbase(ctx, ks, cfg, stack.Config())
	setGPO(ctx, &cfg.GPO, ctx.GlobalString(SyncModeFlag.Name) == "light")
	setTxPool(ctx, &cfg.TxPool)
	setMiner(ctx, &cfg.Miner)
	setRequiredBlocks(ctx, cfg)
	setLes(ctx, cfg)

	// Cap the cache allowance and tune the garbage collector
	mem, err := gopsutil.VirtualMemory()
	if err == nil {
		if 32<<(^uintptr(0)>>63) == 32 && mem.Total > 2*1024*1024*1024 {
			log.Warn("Lowering memory allowance on 32bit arch", "available", mem.Total/1024/1024, "addressable", 2*1024)
			mem.Total = 2 * 1024 * 1024 * 1024
		}
		allowance := int(mem.Total / 1024 / 1024 / 3)
		if cache := ctx.GlobalInt(CacheFlag.Name); cache > allowance {
			log.Warn("Sanitizing cache to Go's GC limits", "provided", cache, "updated", allowance)
			ctx.GlobalSet(CacheFlag.Name, strconv.Itoa(allowance))
		}
	}
	// Ensure Go's GC ignores the database cache for trigger percentage
	cache := ctx.GlobalInt(CacheFlag.Name)
	gogc := math.Max(20, math.Min(100, 100/(float64(cache)/1024)))

	log.Debug("Sanitizing Go's GC trigger", "percent", int(gogc))
	godebug.SetGCPercent(int(gogc))

	if ctx.GlobalIsSet(SyncModeFlag.Name) {
		cfg.SyncMode = *GlobalTextMarshaler(ctx, SyncModeFlag.Name).(*downloader.SyncMode)
	}
	if ctx.GlobalIsSet(NetworkIdFlag.Name) {
		cfg.NetworkID = ctx.GlobalUint64(NetworkIdFlag.Name)
	}
	if ctx.GlobalIsSet(CacheFlag.Name) || ctx.GlobalIsSet(CacheDatabaseFlag.Name) {
		cfg.DatabaseCache = ctx.GlobalInt(CacheFlag.Name) * ctx.GlobalInt(CacheDatabaseFlag.Name) / 100
	}
	cfg.DatabaseHandles = MakeDatabaseHandles()
	if ctx.GlobalIsSet(AncientFlag.Name) {
		cfg.DatabaseFreezer = ctx.GlobalString(AncientFlag.Name)
	}

	if gcmode := ctx.GlobalString(GCModeFlag.Name); gcmode != "full" && gcmode != "archive" {
		Fatalf("--%s must be either 'full' or 'archive'", GCModeFlag.Name)
	}
	if ctx.GlobalIsSet(GCModeFlag.Name) {
		cfg.NoPruning = ctx.GlobalString(GCModeFlag.Name) == "archive"
	}
	if ctx.GlobalIsSet(CacheNoPrefetchFlag.Name) {
		cfg.NoPrefetch = ctx.GlobalBool(CacheNoPrefetchFlag.Name)
	}
	// Read the value from the flag no matter if it's set or not.
	cfg.Preimages = ctx.GlobalBool(CachePreimagesFlag.Name)
	if cfg.NoPruning && !cfg.Preimages {
		cfg.Preimages = true
		log.Info("Enabling recording of key preimages since archive mode is used")
	}
	if ctx.GlobalIsSet(TxLookupLimitFlag.Name) {
		cfg.TxLookupLimit = ctx.GlobalUint64(TxLookupLimitFlag.Name)
	}
	if ctx.GlobalIsSet(CacheFlag.Name) || ctx.GlobalIsSet(CacheTrieFlag.Name) {
		cfg.TrieCleanCache = ctx.GlobalInt(CacheFlag.Name) * ctx.GlobalInt(CacheTrieFlag.Name) / 100
	}
	if ctx.GlobalIsSet(CacheTrieJournalFlag.Name) {
		cfg.TrieCleanCacheJournal = ctx.GlobalString(CacheTrieJournalFlag.Name)
	}
	if ctx.GlobalIsSet(CacheTrieRejournalFlag.Name) {
		cfg.TrieCleanCacheRejournal = ctx.GlobalDuration(CacheTrieRejournalFlag.Name)
	}
	if ctx.GlobalIsSet(CacheFlag.Name) || ctx.GlobalIsSet(CacheGCFlag.Name) {
		cfg.TrieDirtyCache = ctx.GlobalInt(CacheFlag.Name) * ctx.GlobalInt(CacheGCFlag.Name) / 100
	}
	if ctx.GlobalIsSet(CacheFlag.Name) || ctx.GlobalIsSet(CacheSnapshotFlag.Name) {
		cfg.SnapshotCache = ctx.GlobalInt(CacheFlag.Name) * ctx.GlobalInt(CacheSnapshotFlag.Name) / 100
	}
	if !ctx.GlobalBool(SnapshotFlag.Name) {
		// If snap-sync is requested, this flag is also required
		if cfg.SyncMode == downloader.SnapSync {
			log.Info("Snap sync requested, enabling --snapshot")
		} else {
			cfg.TrieCleanCache += cfg.SnapshotCache
			cfg.SnapshotCache = 0 // Disabled
		}
	}
	if ctx.GlobalIsSet(DocRootFlag.Name) {
		cfg.DocRoot = ctx.GlobalString(DocRootFlag.Name)
	}
	if ctx.GlobalIsSet(VMEnableDebugFlag.Name) {
		// TODO(fjl): force-enable this in --dev mode
		cfg.EnablePreimageRecording = ctx.GlobalBool(VMEnableDebugFlag.Name)
	}

	if ctx.GlobalIsSet(RPCGlobalGasCapFlag.Name) {
		cfg.RPCGasCap = ctx.GlobalUint64(RPCGlobalGasCapFlag.Name)
	}
	if cfg.RPCGasCap != 0 {
		log.Info("Set global gas cap", "cap", cfg.RPCGasCap)
	} else {
		log.Info("Global gas cap disabled")
	}
	if ctx.GlobalIsSet(RPCGlobalEVMTimeoutFlag.Name) {
		cfg.RPCEVMTimeout = ctx.GlobalDuration(RPCGlobalEVMTimeoutFlag.Name)
	}
	if ctx.GlobalIsSet(RPCGlobalTxFeeCapFlag.Name) {
		cfg.RPCTxFeeCap = ctx.GlobalFloat64(RPCGlobalTxFeeCapFlag.Name)
	}
	if ctx.GlobalIsSet(NoDiscoverFlag.Name) {
		cfg.EthDiscoveryURLs, cfg.SnapDiscoveryURLs = []string{}, []string{}
	} else if ctx.GlobalIsSet(DNSDiscoveryFlag.Name) {
		urls := ctx.GlobalString(DNSDiscoveryFlag.Name)
		if urls == "" {
			cfg.EthDiscoveryURLs = []string{}
		} else {
			cfg.EthDiscoveryURLs = SplitAndTrim(urls)
		}
	}
	// Override any default configs for hard coded networks.
	if ctx.GlobalBool(PiccadillyFlag.Name) {
		if !ctx.GlobalIsSet(NetworkIdFlag.Name) {
			cfg.NetworkID = params.PiccaddillyChainConfig.ChainID.Uint64()
		}
		cfg.Genesis = core.DefaultPiccadillyGenesisBlock()
	}
	if ctx.GlobalBool(BakerlooFlag.Name) {
		if !ctx.GlobalIsSet(NetworkIdFlag.Name) {
			cfg.NetworkID = params.BakerlooChainConfig.ChainID.Uint64()
		}
		cfg.Genesis = core.DefaultBakerlooGenesisBlock()
	}

	if ctx.Bool(DeveloperFlag.Name) {
		if !ctx.IsSet(NetworkIdFlag.Name) {
			cfg.NetworkID = 65111111
		}
		cfg.SyncMode = downloader.FullSync
		// Create new developer account or reuse existing one
		var (
			developer  accounts.Account
			passphrase string
			err        error
		)
		if list := MakePasswordList(ctx); len(list) > 0 {
			// Just take the first value. Although the function returns a possible multiple values and
			// some usages iterate through them as attempts, that doesn't make sense in this setting,
			// when we're definitely concerned with only one account.
			passphrase = list[0]
		}
		if cfg.Miner.Etherbase != (common.Address{}) {
			developer = accounts.Account{Address: cfg.Miner.Etherbase}
		} else {
			developer, err = ks.NewAccount(passphrase)
			if err != nil {
				Fatalf("Failed to create developer account: %v", err)
			}
		}
		if err := ks.Unlock(developer, passphrase); err != nil {
			Fatalf("Failed to unlock developer account: %v", err)
		}
		log.Info("Using developer account", "address", developer.Address)
		cfg.Miner.Etherbase = developer.Address
		_, devAccKey, _ := ks.GetDecryptedKey(developer, passphrase)
		cfg.Genesis = core.DeveloperGenesisBlock(ctx.Uint64(DeveloperGasLimitFlag.Name), devAccKey)
		stack.Config().P2P.PrivateKey = devAccKey.PrivateKey
	}
}

// SetDNSDiscoveryDefaults configures DNS discovery with the given URL if
// no URLs are set.
func SetDNSDiscoveryDefaults(cfg *ethconfig.Config, genesis common.Hash) {
	if cfg.EthDiscoveryURLs != nil {
		return // already set through flags/config
	}
	protocol := "all"
	if cfg.SyncMode == downloader.LightSync {
		protocol = "les"
	}
	if url := params.KnownDNSNetwork(genesis, protocol); url != "" {
		cfg.EthDiscoveryURLs = []string{url}
		cfg.SnapDiscoveryURLs = cfg.EthDiscoveryURLs
	}
}

// RegisterEthService adds an Ethereum client to the stack.
// The second return value is the full node instance, which may be nil if the
// node is running as a light client.
func RegisterEthService(stack *node.Node, cfg *ethconfig.Config) (ethapi.Backend, *eth.Ethereum) {
	if cfg.SyncMode == downloader.LightSync {
		backend, err := les.New(stack, cfg)
		if err != nil {
			Fatalf("Failed to register the Autonity service: %v", err)
		}
		stack.RegisterAPIs(tracers.APIs(backend.ApiBackend))
		return backend.ApiBackend, nil
	}
	backend, err := eth.New(stack, cfg)
	if err != nil {
		Fatalf("Failed to register the Autonity service: %v", err)
	}
	if cfg.LightServ > 0 {
		_, err := les.NewLesServer(stack, backend, cfg)
		if err != nil {
			Fatalf("Failed to create the LES server: %v", err)
		}
	}
	stack.RegisterAPIs(tracers.APIs(backend.APIBackend))
	return backend.APIBackend, backend
}

// RegisterEthStatsService configures the Ethereum Stats daemon and adds it to
// the given node.
func RegisterEthStatsService(stack *node.Node, backend ethapi.Backend, url string) {
	if err := ethstats.New(stack, backend, backend.Engine(), url); err != nil {
		Fatalf("Failed to register the Ethereum Stats service: %v", err)
	}
}

// RegisterGraphQLService is a utility function to construct a new service and register it against a node.
func RegisterGraphQLService(stack *node.Node, backend ethapi.Backend, cfg node.Config) {
	if err := graphql.New(stack, backend, cfg.GraphQLCors, cfg.GraphQLVirtualHosts); err != nil {
		Fatalf("Failed to register the GraphQL service: %v", err)
	}
}

func SetupMetrics(ctx *cli.Context) {
	if metrics.Enabled {
		log.Info("Enabling metrics collection")

		var (
			enableExport   = ctx.GlobalBool(MetricsEnableInfluxDBFlag.Name)
			enableExportV2 = ctx.GlobalBool(MetricsEnableInfluxDBV2Flag.Name)
		)

		if enableExport || enableExportV2 {
			CheckExclusive(ctx, MetricsEnableInfluxDBFlag, MetricsEnableInfluxDBV2Flag)

			v1FlagIsSet := ctx.GlobalIsSet(MetricsInfluxDBUsernameFlag.Name) ||
				ctx.GlobalIsSet(MetricsInfluxDBPasswordFlag.Name)

			v2FlagIsSet := ctx.GlobalIsSet(MetricsInfluxDBTokenFlag.Name) ||
				ctx.GlobalIsSet(MetricsInfluxDBOrganizationFlag.Name) ||
				ctx.GlobalIsSet(MetricsInfluxDBBucketFlag.Name)

			if enableExport && v2FlagIsSet {
				Fatalf("Flags --influxdb.metrics.organization, --influxdb.metrics.token, --influxdb.metrics.bucket are only available for influxdb-v2")
			} else if enableExportV2 && v1FlagIsSet {
				Fatalf("Flags --influxdb.metrics.username, --influxdb.metrics.password are only available for influxdb-v1")
			}
		}

		var (
			endpoint = ctx.GlobalString(MetricsInfluxDBEndpointFlag.Name)
			database = ctx.GlobalString(MetricsInfluxDBDatabaseFlag.Name)
			username = ctx.GlobalString(MetricsInfluxDBUsernameFlag.Name)
			password = ctx.GlobalString(MetricsInfluxDBPasswordFlag.Name)

			token        = ctx.GlobalString(MetricsInfluxDBTokenFlag.Name)
			bucket       = ctx.GlobalString(MetricsInfluxDBBucketFlag.Name)
			organization = ctx.GlobalString(MetricsInfluxDBOrganizationFlag.Name)
		)

		if enableExport {
			tagsMap := SplitTagsFlag(ctx.GlobalString(MetricsInfluxDBTagsFlag.Name))

			log.Info("Enabling metrics export to InfluxDB")

			go influxdb.InfluxDBWithTags(metrics.DefaultRegistry, 10*time.Second, endpoint, database, username, password, "geth.", tagsMap)
		} else if enableExportV2 {
			tagsMap := SplitTagsFlag(ctx.GlobalString(MetricsInfluxDBTagsFlag.Name))

			log.Info("Enabling metrics export to InfluxDB (v2)")

			go influxdb.InfluxDBV2WithTags(metrics.DefaultRegistry, 10*time.Second, endpoint, token, bucket, organization, "geth.", tagsMap)
		}

		if ctx.GlobalIsSet(MetricsHTTPFlag.Name) {
			address := fmt.Sprintf("%s:%d", ctx.GlobalString(MetricsHTTPFlag.Name), ctx.GlobalInt(MetricsPortFlag.Name))
			log.Info("Enabling stand-alone metrics HTTP endpoint", "address", address)
			exp.Setup(address)
		}
	}
}

func SplitTagsFlag(tagsFlag string) map[string]string {
	tags := strings.Split(tagsFlag, ",")
	tagsMap := map[string]string{}

	for _, t := range tags {
		if t != "" {
			kv := strings.Split(t, "=")

			if len(kv) == 2 {
				tagsMap[kv[0]] = kv[1]
			}
		}
	}

	return tagsMap
}

// MakeChainDatabase open an LevelDB using the flags passed to the client and will hard crash if it fails.
func MakeChainDatabase(ctx *cli.Context, stack *node.Node, readonly bool) ethdb.Database {
	var (
		cache   = ctx.GlobalInt(CacheFlag.Name) * ctx.GlobalInt(CacheDatabaseFlag.Name) / 100
		handles = MakeDatabaseHandles()

		err     error
		chainDb ethdb.Database
	)
	if ctx.GlobalString(SyncModeFlag.Name) == "light" {
		name := "lightchaindata"
		chainDb, err = stack.OpenDatabase(name, cache, handles, "", readonly)
	} else {
		name := "chaindata"
		chainDb, err = stack.OpenDatabaseWithFreezer(name, cache, handles, ctx.GlobalString(AncientFlag.Name), "", readonly)
	}
	if err != nil {
		Fatalf("Could not open database: %v", err)
	}
	return chainDb
}

func MakeGenesis(ctx *cli.Context) *core.Genesis {
	if ctx.GlobalBool(PiccadillyFlag.Name) {
		return core.DefaultPiccadillyGenesisBlock()
	}
	if ctx.GlobalBool(BakerlooFlag.Name) {
		return core.DefaultBakerlooGenesisBlock()
	}
	return nil
}

// MakeChain creates a chain manager from set command line flags.
func MakeChain(ctx *cli.Context, stack *node.Node) (chain *core.BlockChain, chainDb ethdb.Database) {
	var err error
	chainDb = MakeChainDatabase(ctx, stack, false) // TODO(rjl493456442) support read-only database
	config, _, err := core.SetupGenesisBlock(chainDb, MakeGenesis(ctx))
	if err != nil {
		Fatalf("%v", err)
	}
	var engine consensus.Engine

	engine = ethash.NewFaker()
	if !ctx.GlobalBool(FakePoWFlag.Name) {
		engine = ethash.New(ethash.Config{
			CacheDir:         stack.ResolvePath(ethconfig.Defaults.Ethash.CacheDir),
			CachesInMem:      ethconfig.Defaults.Ethash.CachesInMem,
			CachesOnDisk:     ethconfig.Defaults.Ethash.CachesOnDisk,
			CachesLockMmap:   ethconfig.Defaults.Ethash.CachesLockMmap,
			DatasetDir:       stack.ResolvePath(ethconfig.Defaults.Ethash.DatasetDir),
			DatasetsInMem:    ethconfig.Defaults.Ethash.DatasetsInMem,
			DatasetsOnDisk:   ethconfig.Defaults.Ethash.DatasetsOnDisk,
			DatasetsLockMmap: ethconfig.Defaults.Ethash.DatasetsLockMmap,
		}, nil, false)
	}

	if gcmode := ctx.GlobalString(GCModeFlag.Name); gcmode != "full" && gcmode != "archive" {
		Fatalf("--%s must be either 'full' or 'archive'", GCModeFlag.Name)
	}
	cache := &core.CacheConfig{
		TrieCleanLimit:      ethconfig.Defaults.TrieCleanCache,
		TrieCleanNoPrefetch: ctx.GlobalBool(CacheNoPrefetchFlag.Name),
		TrieDirtyLimit:      ethconfig.Defaults.TrieDirtyCache,
		TrieDirtyDisabled:   ctx.GlobalString(GCModeFlag.Name) == "archive",
		TrieTimeLimit:       ethconfig.Defaults.TrieTimeout,
		SnapshotLimit:       ethconfig.Defaults.SnapshotCache,
		Preimages:           ctx.GlobalBool(CachePreimagesFlag.Name),
	}
	if cache.TrieDirtyDisabled && !cache.Preimages {
		cache.Preimages = true
		log.Info("Enabling recording of key preimages since archive mode is used")
	}
	if !ctx.GlobalBool(SnapshotFlag.Name) {
		cache.SnapshotLimit = 0 // Disabled
	}
	if ctx.GlobalIsSet(CacheFlag.Name) || ctx.GlobalIsSet(CacheTrieFlag.Name) {
		cache.TrieCleanLimit = ctx.GlobalInt(CacheFlag.Name) * ctx.GlobalInt(CacheTrieFlag.Name) / 100
	}
	if ctx.GlobalIsSet(CacheFlag.Name) || ctx.GlobalIsSet(CacheGCFlag.Name) {
		cache.TrieDirtyLimit = ctx.GlobalInt(CacheFlag.Name) * ctx.GlobalInt(CacheGCFlag.Name) / 100
	}
	vmcfg := vm.Config{EnablePreimageRecording: ctx.GlobalBool(VMEnableDebugFlag.Name)}

	// TODO(rjl493456442) disable snapshot generation/wiping if the chain is read only.
	// Disable transaction indexing/unindexing by default.
	chain, err = core.NewBlockChain(chainDb, cache, config, engine, vmcfg, nil, &core.TxSenderCacher{}, nil, backends.NewInternalBackend(nil), log.Root())
	if err != nil {
		Fatalf("Can't create BlockChain: %v", err)
	}
	return chain, chainDb
}

// MakeConsolePreloads retrieves the absolute paths for the console JavaScript
// scripts to preload before starting.
func MakeConsolePreloads(ctx *cli.Context) []string {
	// Skip preloading if there's nothing to preload
	if ctx.GlobalString(PreloadJSFlag.Name) == "" {
		return nil
	}
	// Otherwise resolve absolute paths and return them
	var preloads []string

	for _, file := range strings.Split(ctx.GlobalString(PreloadJSFlag.Name), ",") {
		preloads = append(preloads, strings.TrimSpace(file))
	}
	return preloads
}

// MigrateFlags sets the global flag from a local flag when it's set.
// This is a temporary function used for migrating old command/flags to the
// new format.
//
// e.g. autonity account new --keystore /tmp/mykeystore --lightkdf
//
// is equivalent after calling this method with:
//
// autonity --keystore /tmp/mykeystore --lightkdf account new
//
// This allows the use of the existing configuration functionality.
// When all flags are migrated this function can be removed and the existing
// configuration functionality must be changed that is uses local flags
func MigrateFlags(action func(ctx *cli.Context) error) func(*cli.Context) error {
	return func(ctx *cli.Context) error {
		for _, name := range ctx.FlagNames() {
			if ctx.IsSet(name) {
				ctx.GlobalSet(name, ctx.String(name))
			}
		}
		return action(ctx)
	}
}<|MERGE_RESOLUTION|>--- conflicted
+++ resolved
@@ -20,11 +20,6 @@
 import (
 	"crypto/ecdsa"
 	"fmt"
-<<<<<<< HEAD
-	"github.com/autonity/autonity/accounts/abi/bind/backends"
-	"github.com/autonity/autonity/crypto/bls"
-=======
->>>>>>> 3235b243
 	"io"
 	"io/ioutil"
 	"math"
@@ -798,29 +793,13 @@
 		hex          = ctx.GlobalString(NodeKeyHexFlag.Name)
 		file         = ctx.GlobalString(NodeKeyFileFlag.Name)
 		key          *ecdsa.PrivateKey
-<<<<<<< HEAD
-		validatorKey bls.SecretKey
-=======
 		consensusKey blst.SecretKey
->>>>>>> 3235b243
 		err          error
 	)
 	switch {
 	case file != "" && hex != "":
 		Fatalf("Options %q and %q are mutually exclusive", NodeKeyFileFlag.Name, NodeKeyHexFlag.Name)
 	case file != "":
-<<<<<<< HEAD
-		if key, validatorKey, err = crypto.LoadNodeKey(file); err != nil {
-			Fatalf("Option %q: %v", NodeKeyFileFlag.Name, err)
-		}
-		cfg.ValidatorKey = validatorKey
-		cfg.P2P.PrivateKey = key
-	case hex != "":
-		if key, validatorKey, err = crypto.HexToNodeKey(hex); err != nil {
-			Fatalf("Option %q: %v", NodeKeyHexFlag.Name, err)
-		}
-		cfg.ValidatorKey = validatorKey
-=======
 		if key, consensusKey, err = crypto.LoadNodeKey(file); err != nil {
 			Fatalf("Option %q: %v", NodeKeyFileFlag.Name, err)
 		}
@@ -831,7 +810,6 @@
 			Fatalf("Option %q: %v", NodeKeyHexFlag.Name, err)
 		}
 		cfg.ConsensusKey = consensusKey
->>>>>>> 3235b243
 		cfg.P2P.PrivateKey = key
 	}
 }
