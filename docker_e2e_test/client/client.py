--- conflicted
+++ resolved
@@ -128,13 +128,9 @@
                    "After=syslog.target network.target\n" \
                    "[Service]\n" \
                    "Type=simple\n" \
-<<<<<<< HEAD
                    "ExecStart={} --genesis {} --datadir {} --nodekey {} --syncmode 'full' --port {} " \
-                   "--rpcport {} --rpc --rpcaddr '0.0.0.0' --ws --wsport {} --rpccorsdomain '*' "\
-=======
-                   "ExecStart={} --datadir {} --nodekey {} --syncmode 'full' --port {} " \
                    "--http.port {} --http --http.addr '0.0.0.0' --ws --wsport {} --rpccorsdomain '*' "\
->>>>>>> cffddd57
+
                    "--rpcapi 'personal,debug,db,eth,net,web3,txpool,miner,tendermint,clique' --networkid 1991  " \
                    "--gasprice '0' --allow-insecure-unlock --graphql " \
                    "--unlock 0x{} --password {} " \
@@ -161,11 +157,7 @@
         coin_base = self.coin_base
         password_file = KEY_PASSPHRASE_FILE.format(self.ssh_user, folder)
 
-<<<<<<< HEAD
-        content = template_remote.format(bin_path, genesis_path, data_dir, boot_key_file, p2p_port, rpc_port, ws_port, graphql_port,
-=======
-        content = template_remote.format(bin_path, data_dir, boot_key_file, p2p_port, rpc_port, ws_port,
->>>>>>> cffddd57
+        content = template_remote.format(bin_path, genesis_path, data_dir, boot_key_file, p2p_port, rpc_port, ws_port,
                                          coin_base, password_file, coin_base)
         with open("./network-data/{}/autonity.service".format(folder), 'w') as out:
             out.write(content)
