--- conflicted
+++ resolved
@@ -17,70 +17,62 @@
 package gasprice
 
 import (
-	"context"
-	"github.com/clearmatics/autonity/log"
-	"math/big"
-	"sort"
-	"sync"
-
-<<<<<<< HEAD
-	"github.com/clearmatics/autonity/common"
-	"github.com/clearmatics/autonity/core/types"
-	"github.com/clearmatics/autonity/params"
-	"github.com/clearmatics/autonity/rpc"
-=======
-	"github.com/ethereum/go-ethereum/common"
-	"github.com/ethereum/go-ethereum/core"
-	"github.com/ethereum/go-ethereum/core/types"
-	"github.com/ethereum/go-ethereum/event"
-	"github.com/ethereum/go-ethereum/log"
-	"github.com/ethereum/go-ethereum/params"
-	"github.com/ethereum/go-ethereum/rpc"
-	lru "github.com/hashicorp/golang-lru"
->>>>>>> aaca58a7
+    "context"
+    "math/big"
+    "sort"
+    "sync"
+
+    "github.com/ethereum/go-ethereum/common"
+    "github.com/ethereum/go-ethereum/core"
+    "github.com/ethereum/go-ethereum/core/types"
+    "github.com/ethereum/go-ethereum/event"
+    "github.com/ethereum/go-ethereum/log"
+    "github.com/ethereum/go-ethereum/params"
+    "github.com/ethereum/go-ethereum/rpc"
+    lru "github.com/hashicorp/golang-lru"
 )
 
 const sampleNumber = 3 // Number of transactions sampled in a block
 
 var (
-	DefaultMaxPrice    = big.NewInt(500 * params.GWei)
-	DefaultIgnorePrice = big.NewInt(2 * params.Wei)
+    DefaultMaxPrice    = big.NewInt(500 * params.GWei)
+    DefaultIgnorePrice = big.NewInt(2 * params.Wei)
 )
 
 type Config struct {
-	Blocks           int
-	Percentile       int
-	MaxHeaderHistory int
-	MaxBlockHistory  int
-	Default          *big.Int `toml:",omitempty"`
-	MaxPrice         *big.Int `toml:",omitempty"`
-	IgnorePrice      *big.Int `toml:",omitempty"`
+    Blocks           int
+    Percentile       int
+    MaxHeaderHistory int
+    MaxBlockHistory  int
+    Default          *big.Int `toml:",omitempty"`
+    MaxPrice         *big.Int `toml:",omitempty"`
+    IgnorePrice      *big.Int `toml:",omitempty"`
 }
 
 // OracleBackend includes all necessary background APIs for oracle.
 type OracleBackend interface {
-	HeaderByNumber(ctx context.Context, number rpc.BlockNumber) (*types.Header, error)
-	BlockByNumber(ctx context.Context, number rpc.BlockNumber) (*types.Block, error)
-	GetReceipts(ctx context.Context, hash common.Hash) (types.Receipts, error)
-	PendingBlockAndReceipts() (*types.Block, types.Receipts)
-	ChainConfig() *params.ChainConfig
-	SubscribeChainHeadEvent(ch chan<- core.ChainHeadEvent) event.Subscription
+    HeaderByNumber(ctx context.Context, number rpc.BlockNumber) (*types.Header, error)
+    BlockByNumber(ctx context.Context, number rpc.BlockNumber) (*types.Block, error)
+    GetReceipts(ctx context.Context, hash common.Hash) (types.Receipts, error)
+    PendingBlockAndReceipts() (*types.Block, types.Receipts)
+    ChainConfig() *params.ChainConfig
+    SubscribeChainHeadEvent(ch chan<- core.ChainHeadEvent) event.Subscription
 }
 
 // Oracle recommends gas prices based on the content of recent
 // blocks. Suitable for both light and full clients.
 type Oracle struct {
-	backend     OracleBackend
-	lastHead    common.Hash
-	lastPrice   *big.Int
-	maxPrice    *big.Int
-	ignorePrice *big.Int
-	cacheLock   sync.RWMutex
-	fetchLock   sync.Mutex
-
-	checkBlocks, percentile           int
-	maxHeaderHistory, maxBlockHistory int
-	historyCache                      *lru.Cache
+    backend     OracleBackend
+    lastHead    common.Hash
+    lastPrice   *big.Int
+    maxPrice    *big.Int
+    ignorePrice *big.Int
+    cacheLock   sync.RWMutex
+    fetchLock   sync.Mutex
+
+    checkBlocks, percentile           int
+    maxHeaderHistory, maxBlockHistory int
+    historyCache                      *lru.Cache
 }
 
 // NewOracle returns a new gasprice oracle which can recommend suitable
@@ -92,60 +84,60 @@
 		log.Warn("Sanitizing invalid gasprice oracle sample blocks", "provided", params.Blocks, "updated", blocks)
 	}
 	percent := params.Percentile
-	if percent < 0 {
-		percent = 0
-		log.Warn("Sanitizing invalid gasprice oracle sample percentile", "provided", params.Percentile, "updated", percent)
-	} else if percent > 100 {
-		percent = 100
-		log.Warn("Sanitizing invalid gasprice oracle sample percentile", "provided", params.Percentile, "updated", percent)
-	}
-	maxPrice := params.MaxPrice
-	if maxPrice == nil || maxPrice.Int64() <= 0 {
-		maxPrice = DefaultMaxPrice
-		log.Warn("Sanitizing invalid gasprice oracle price cap", "provided", params.MaxPrice, "updated", maxPrice)
-	}
-	ignorePrice := params.IgnorePrice
-	if ignorePrice == nil || ignorePrice.Int64() <= 0 {
-		ignorePrice = DefaultIgnorePrice
-		log.Warn("Sanitizing invalid gasprice oracle ignore price", "provided", params.IgnorePrice, "updated", ignorePrice)
-	} else if ignorePrice.Int64() > 0 {
-		log.Info("Gasprice oracle is ignoring threshold set", "threshold", ignorePrice)
-	}
-	maxHeaderHistory := params.MaxHeaderHistory
-	if maxHeaderHistory < 1 {
-		maxHeaderHistory = 1
-		log.Warn("Sanitizing invalid gasprice oracle max header history", "provided", params.MaxHeaderHistory, "updated", maxHeaderHistory)
-	}
-	maxBlockHistory := params.MaxBlockHistory
-	if maxBlockHistory < 1 {
-		maxBlockHistory = 1
-		log.Warn("Sanitizing invalid gasprice oracle max block history", "provided", params.MaxBlockHistory, "updated", maxBlockHistory)
-	}
-
-	cache, _ := lru.New(2048)
-	headEvent := make(chan core.ChainHeadEvent, 1)
-	backend.SubscribeChainHeadEvent(headEvent)
-	go func() {
-		var lastHead common.Hash
-		for ev := range headEvent {
-			if ev.Block.ParentHash() != lastHead {
-				cache.Purge()
-			}
-			lastHead = ev.Block.Hash()
-		}
-	}()
-
-	return &Oracle{
-		backend:          backend,
-		lastPrice:        params.Default,
-		maxPrice:         maxPrice,
-		ignorePrice:      ignorePrice,
-		checkBlocks:      blocks,
-		percentile:       percent,
-		maxHeaderHistory: maxHeaderHistory,
-		maxBlockHistory:  maxBlockHistory,
-		historyCache:     cache,
-	}
+    if percent < 0 {
+        percent = 0
+        log.Warn("Sanitizing invalid gasprice oracle sample percentile", "provided", params.Percentile, "updated", percent)
+    } else if percent > 100 {
+        percent = 100
+        log.Warn("Sanitizing invalid gasprice oracle sample percentile", "provided", params.Percentile, "updated", percent)
+    }
+    maxPrice := params.MaxPrice
+    if maxPrice == nil || maxPrice.Int64() <= 0 {
+        maxPrice = DefaultMaxPrice
+        log.Warn("Sanitizing invalid gasprice oracle price cap", "provided", params.MaxPrice, "updated", maxPrice)
+    }
+    ignorePrice := params.IgnorePrice
+    if ignorePrice == nil || ignorePrice.Int64() <= 0 {
+        ignorePrice = DefaultIgnorePrice
+        log.Warn("Sanitizing invalid gasprice oracle ignore price", "provided", params.IgnorePrice, "updated", ignorePrice)
+    } else if ignorePrice.Int64() > 0 {
+        log.Info("Gasprice oracle is ignoring threshold set", "threshold", ignorePrice)
+    }
+    maxHeaderHistory := params.MaxHeaderHistory
+    if maxHeaderHistory < 1 {
+        maxHeaderHistory = 1
+        log.Warn("Sanitizing invalid gasprice oracle max header history", "provided", params.MaxHeaderHistory, "updated", maxHeaderHistory)
+    }
+    maxBlockHistory := params.MaxBlockHistory
+    if maxBlockHistory < 1 {
+        maxBlockHistory = 1
+        log.Warn("Sanitizing invalid gasprice oracle max block history", "provided", params.MaxBlockHistory, "updated", maxBlockHistory)
+    }
+
+    cache, _ := lru.New(2048)
+    headEvent := make(chan core.ChainHeadEvent, 1)
+    backend.SubscribeChainHeadEvent(headEvent)
+    go func() {
+        var lastHead common.Hash
+        for ev := range headEvent {
+            if ev.Block.ParentHash() != lastHead {
+                cache.Purge()
+            }
+            lastHead = ev.Block.Hash()
+        }
+    }()
+
+    return &Oracle{
+        backend:          backend,
+        lastPrice:        params.Default,
+        maxPrice:         maxPrice,
+        ignorePrice:      ignorePrice,
+        checkBlocks:      blocks,
+        percentile:       percent,
+        maxHeaderHistory: maxHeaderHistory,
+        maxBlockHistory:  maxBlockHistory,
+        historyCache:     cache,
+    }
 }
 
 // SuggestTipCap returns a tip cap so that newly created transaction can have a
@@ -155,107 +147,107 @@
 // necessary to add the basefee to the returned number to fall back to the legacy
 // behavior.
 func (oracle *Oracle) SuggestTipCap(ctx context.Context) (*big.Int, error) {
-	head, _ := oracle.backend.HeaderByNumber(ctx, rpc.LatestBlockNumber)
-	headHash := head.Hash()
-
-	// If the latest gasprice is still available, return it.
-	oracle.cacheLock.RLock()
-	lastHead, lastPrice := oracle.lastHead, oracle.lastPrice
-	oracle.cacheLock.RUnlock()
-	if headHash == lastHead {
-		return new(big.Int).Set(lastPrice), nil
-	}
-	oracle.fetchLock.Lock()
-	defer oracle.fetchLock.Unlock()
-
-	// Try checking the cache again, maybe the last fetch fetched what we need
-	oracle.cacheLock.RLock()
-	lastHead, lastPrice = oracle.lastHead, oracle.lastPrice
-	oracle.cacheLock.RUnlock()
-	if headHash == lastHead {
-		return new(big.Int).Set(lastPrice), nil
-	}
-	var (
-		sent, exp int
-		number    = head.Number.Uint64()
-		result    = make(chan results, oracle.checkBlocks)
-		quit      = make(chan struct{})
-		results   []*big.Int
-	)
-	for sent < oracle.checkBlocks && number > 0 {
-		go oracle.getBlockValues(ctx, types.MakeSigner(oracle.backend.ChainConfig(), big.NewInt(int64(number))), number, sampleNumber, oracle.ignorePrice, result, quit)
-		sent++
-		exp++
-		number--
-	}
-	for exp > 0 {
-		res := <-result
-		if res.err != nil {
-			close(quit)
-			return new(big.Int).Set(lastPrice), res.err
-		}
-		exp--
-		// Nothing returned. There are two special cases here:
-		// - The block is empty
-		// - All the transactions included are sent by the miner itself.
-		// In these cases, use the latest calculated price for sampling.
-		if len(res.values) == 0 {
-			res.values = []*big.Int{lastPrice}
-		}
-		// Besides, in order to collect enough data for sampling, if nothing
-		// meaningful returned, try to query more blocks. But the maximum
-		// is 2*checkBlocks.
-		if len(res.values) == 1 && len(results)+1+exp < oracle.checkBlocks*2 && number > 0 {
-			go oracle.getBlockValues(ctx, types.MakeSigner(oracle.backend.ChainConfig(), big.NewInt(int64(number))), number, sampleNumber, oracle.ignorePrice, result, quit)
-			sent++
-			exp++
-			number--
-		}
-		results = append(results, res.values...)
-	}
-	price := lastPrice
-	if len(results) > 0 {
-		sort.Sort(bigIntArray(results))
-		price = results[(len(results)-1)*oracle.percentile/100]
-	}
-	if price.Cmp(oracle.maxPrice) > 0 {
-		price = new(big.Int).Set(oracle.maxPrice)
-	}
-	oracle.cacheLock.Lock()
-	oracle.lastHead = headHash
-	oracle.lastPrice = price
-	oracle.cacheLock.Unlock()
-
-	return new(big.Int).Set(price), nil
+    head, _ := oracle.backend.HeaderByNumber(ctx, rpc.LatestBlockNumber)
+    headHash := head.Hash()
+
+    // If the latest gasprice is still available, return it.
+    oracle.cacheLock.RLock()
+    lastHead, lastPrice := oracle.lastHead, oracle.lastPrice
+    oracle.cacheLock.RUnlock()
+    if headHash == lastHead {
+        return new(big.Int).Set(lastPrice), nil
+    }
+    oracle.fetchLock.Lock()
+    defer oracle.fetchLock.Unlock()
+
+    // Try checking the cache again, maybe the last fetch fetched what we need
+    oracle.cacheLock.RLock()
+    lastHead, lastPrice = oracle.lastHead, oracle.lastPrice
+    oracle.cacheLock.RUnlock()
+    if headHash == lastHead {
+        return new(big.Int).Set(lastPrice), nil
+    }
+    var (
+        sent, exp int
+        number    = head.Number.Uint64()
+        result    = make(chan results, oracle.checkBlocks)
+        quit      = make(chan struct{})
+        results   []*big.Int
+    )
+    for sent < oracle.checkBlocks && number > 0 {
+        go oracle.getBlockValues(ctx, types.MakeSigner(oracle.backend.ChainConfig(), big.NewInt(int64(number))), number, sampleNumber, oracle.ignorePrice, result, quit)
+        sent++
+        exp++
+        number--
+    }
+    for exp > 0 {
+        res := <-result
+        if res.err != nil {
+            close(quit)
+            return new(big.Int).Set(lastPrice), res.err
+        }
+        exp--
+        // Nothing returned. There are two special cases here:
+        // - The block is empty
+        // - All the transactions included are sent by the miner itself.
+        // In these cases, use the latest calculated price for sampling.
+        if len(res.values) == 0 {
+            res.values = []*big.Int{lastPrice}
+        }
+        // Besides, in order to collect enough data for sampling, if nothing
+        // meaningful returned, try to query more blocks. But the maximum
+        // is 2*checkBlocks.
+        if len(res.values) == 1 && len(results)+1+exp < oracle.checkBlocks*2 && number > 0 {
+            go oracle.getBlockValues(ctx, types.MakeSigner(oracle.backend.ChainConfig(), big.NewInt(int64(number))), number, sampleNumber, oracle.ignorePrice, result, quit)
+            sent++
+            exp++
+            number--
+        }
+        results = append(results, res.values...)
+    }
+    price := lastPrice
+    if len(results) > 0 {
+        sort.Sort(bigIntArray(results))
+        price = results[(len(results)-1)*oracle.percentile/100]
+    }
+    if price.Cmp(oracle.maxPrice) > 0 {
+        price = new(big.Int).Set(oracle.maxPrice)
+    }
+    oracle.cacheLock.Lock()
+    oracle.lastHead = headHash
+    oracle.lastPrice = price
+    oracle.cacheLock.Unlock()
+
+    return new(big.Int).Set(price), nil
 }
 
 type results struct {
-	values []*big.Int
-	err    error
+    values []*big.Int
+    err    error
 }
 
 type txSorter struct {
-	txs     []*types.Transaction
-	baseFee *big.Int
+    txs     []*types.Transaction
+    baseFee *big.Int
 }
 
 func newSorter(txs []*types.Transaction, baseFee *big.Int) *txSorter {
-	return &txSorter{
-		txs:     txs,
-		baseFee: baseFee,
-	}
+    return &txSorter{
+        txs:     txs,
+        baseFee: baseFee,
+    }
 }
 
 func (s *txSorter) Len() int { return len(s.txs) }
 func (s *txSorter) Swap(i, j int) {
-	s.txs[i], s.txs[j] = s.txs[j], s.txs[i]
+    s.txs[i], s.txs[j] = s.txs[j], s.txs[i]
 }
 func (s *txSorter) Less(i, j int) bool {
-	// It's okay to discard the error because a tx would never be
-	// accepted into a block with an invalid effective tip.
-	tip1, _ := s.txs[i].EffectiveGasTip(s.baseFee)
-	tip2, _ := s.txs[j].EffectiveGasTip(s.baseFee)
-	return tip1.Cmp(tip2) < 0
+    // It's okay to discard the error because a tx would never be
+    // accepted into a block with an invalid effective tip.
+    tip1, _ := s.txs[i].EffectiveGasTip(s.baseFee)
+    tip2, _ := s.txs[j].EffectiveGasTip(s.baseFee)
+    return tip1.Cmp(tip2) < 0
 }
 
 // getBlockPrices calculates the lowest transaction gas price in a given block
@@ -263,37 +255,37 @@
 // are sent by the miner itself(it doesn't make any sense to include this kind of
 // transaction prices for sampling), nil gasprice is returned.
 func (oracle *Oracle) getBlockValues(ctx context.Context, signer types.Signer, blockNum uint64, limit int, ignoreUnder *big.Int, result chan results, quit chan struct{}) {
-	block, err := oracle.backend.BlockByNumber(ctx, rpc.BlockNumber(blockNum))
-	if block == nil {
-		select {
-		case result <- results{nil, err}:
-		case <-quit:
-		}
-		return
-	}
-	// Sort the transaction by effective tip in ascending sort.
-	txs := make([]*types.Transaction, len(block.Transactions()))
-	copy(txs, block.Transactions())
-	sorter := newSorter(txs, block.BaseFee())
-	sort.Sort(sorter)
-
-	var prices []*big.Int
-	for _, tx := range sorter.txs {
-		tip, _ := tx.EffectiveGasTip(block.BaseFee())
-		if ignoreUnder != nil && tip.Cmp(ignoreUnder) == -1 {
-			continue
-		}
-		sender, err := types.Sender(signer, tx)
-		if err == nil && sender != block.Coinbase() {
-			prices = append(prices, tip)
-			if len(prices) >= limit {
-				break
-			}
-		}
-	}
-	select {
-	case result <- results{prices, nil}:
-	case <-quit:
+    block, err := oracle.backend.BlockByNumber(ctx, rpc.BlockNumber(blockNum))
+    if block == nil {
+        select {
+        case result <- results{nil, err}:
+        case <-quit:
+        }
+        return
+    }
+    // Sort the transaction by effective tip in ascending sort.
+    txs := make([]*types.Transaction, len(block.Transactions()))
+    copy(txs, block.Transactions())
+    sorter := newSorter(txs, block.BaseFee())
+    sort.Sort(sorter)
+
+    var prices []*big.Int
+    for _, tx := range sorter.txs {
+        tip, _ := tx.EffectiveGasTip(block.BaseFee())
+        if ignoreUnder != nil && tip.Cmp(ignoreUnder) == -1 {
+            continue
+        }
+        sender, err := types.Sender(signer, tx)
+        if err == nil && sender != block.Coinbase() {
+            prices = append(prices, tip)
+            if len(prices) >= limit {
+                break
+            }
+        }
+    }
+    select {
+    case result <- results{prices, nil}:
+    case <-quit:
 	}
 }
 
