--- conflicted
+++ resolved
@@ -456,9 +456,6 @@
 					f.completingHook(hashes)
 				}
 				bodyFetchMeter.Mark(int64(len(hashes)))
-<<<<<<< HEAD
-				go f.completing[hashes[0]].fetchBodies(hashes) //nolint
-=======
 				// Note, these must be looked up outside of the goroutine to
 				// avoid a concurrent map access error.
 				announce := f.completing[hashes[0]]
@@ -467,7 +464,7 @@
 					defer f.wg.Done()
 					announce.fetchBodies(hashes) //nolint
 				}(hashes)
->>>>>>> c411cfdc
+
 			}
 			// Schedule the next fetch if blocks are still pending
 			f.rescheduleComplete(completeTimer)
