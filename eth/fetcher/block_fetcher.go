// Copyright 2015 The go-ethereum Authors
// This file is part of the go-ethereum library.
//
// The go-ethereum library is free software: you can redistribute it and/or modify
// it under the terms of the GNU Lesser General Public License as published by
// the Free Software Foundation, either version 3 of the License, or
// (at your option) any later version.
//
// The go-ethereum library is distributed in the hope that it will be useful,
// but WITHOUT ANY WARRANTY; without even the implied warranty of
// MERCHANTABILITY or FITNESS FOR A PARTICULAR PURPOSE. See the
// GNU Lesser General Public License for more details.
//
// You should have received a copy of the GNU Lesser General Public License
// along with the go-ethereum library. If not, see <http://www.gnu.org/licenses/>.

// Package fetcher contains the announcement based header, blocks or transaction synchronisation.
package fetcher

import (
	"errors"
	"math/rand"
	"sync"
	"time"

<<<<<<< HEAD
	"github.com/clearmatics/autonity/common"
	"github.com/clearmatics/autonity/common/prque"
	"github.com/clearmatics/autonity/consensus"
	"github.com/clearmatics/autonity/core/types"
	"github.com/clearmatics/autonity/log"
	"github.com/clearmatics/autonity/metrics"
	"github.com/clearmatics/autonity/trie"
=======
	"github.com/ethereum/go-ethereum/common"
	"github.com/ethereum/go-ethereum/common/prque"
	"github.com/ethereum/go-ethereum/consensus"
	"github.com/ethereum/go-ethereum/core/types"
	"github.com/ethereum/go-ethereum/eth/protocols/eth"
	"github.com/ethereum/go-ethereum/log"
	"github.com/ethereum/go-ethereum/metrics"
	"github.com/ethereum/go-ethereum/trie"
>>>>>>> aaca58a7
)

const (
	lightTimeout  = time.Millisecond       // Time allowance before an announced header is explicitly requested
	arriveTimeout = 500 * time.Millisecond // Time allowance before an announced block/transaction is explicitly requested
	gatherSlack   = 100 * time.Millisecond // Interval used to collate almost-expired announces with fetches
	fetchTimeout  = 5 * time.Second        // Maximum allotted time to return an explicitly requested block/transaction
)

const (
	maxUncleDist = 7   // Maximum allowed backward distance from the chain head
	maxQueueDist = 32  // Maximum allowed distance from the chain head to queue
	hashLimit    = 256 // Maximum number of unique blocks or headers a peer may have announced
	blockLimit   = 64  // Maximum number of unique blocks a peer may have delivered
)

var (
	blockAnnounceInMeter   = metrics.NewRegisteredMeter("eth/fetcher/block/announces/in", nil)
	blockAnnounceOutTimer  = metrics.NewRegisteredTimer("eth/fetcher/block/announces/out", nil)
	blockAnnounceDropMeter = metrics.NewRegisteredMeter("eth/fetcher/block/announces/drop", nil)
	blockAnnounceDOSMeter  = metrics.NewRegisteredMeter("eth/fetcher/block/announces/dos", nil)

	blockBroadcastInMeter   = metrics.NewRegisteredMeter("eth/fetcher/block/broadcasts/in", nil)
	blockBroadcastOutTimer  = metrics.NewRegisteredTimer("eth/fetcher/block/broadcasts/out", nil)
	blockBroadcastDropMeter = metrics.NewRegisteredMeter("eth/fetcher/block/broadcasts/drop", nil)
	blockBroadcastDOSMeter  = metrics.NewRegisteredMeter("eth/fetcher/block/broadcasts/dos", nil)

	headerFetchMeter = metrics.NewRegisteredMeter("eth/fetcher/block/headers", nil)
	bodyFetchMeter   = metrics.NewRegisteredMeter("eth/fetcher/block/bodies", nil)

	headerFilterInMeter  = metrics.NewRegisteredMeter("eth/fetcher/block/filter/headers/in", nil)
	headerFilterOutMeter = metrics.NewRegisteredMeter("eth/fetcher/block/filter/headers/out", nil)
	bodyFilterInMeter    = metrics.NewRegisteredMeter("eth/fetcher/block/filter/bodies/in", nil)
	bodyFilterOutMeter   = metrics.NewRegisteredMeter("eth/fetcher/block/filter/bodies/out", nil)
)

var errTerminated = errors.New("terminated")

// HeaderRetrievalFn is a callback type for retrieving a header from the local chain.
type HeaderRetrievalFn func(common.Hash) *types.Header

// blockRetrievalFn is a callback type for retrieving a block from the local chain.
type blockRetrievalFn func(common.Hash) *types.Block

// headerRequesterFn is a callback type for sending a header retrieval request.
type headerRequesterFn func(common.Hash, chan *eth.Response) (*eth.Request, error)

// bodyRequesterFn is a callback type for sending a body retrieval request.
type bodyRequesterFn func([]common.Hash, chan *eth.Response) (*eth.Request, error)

// headerVerifierFn is a callback type to verify a block's header for fast propagation.
type headerVerifierFn func(header *types.Header) error

// blockBroadcasterFn is a callback type for broadcasting a block to connected peers.
type blockBroadcasterFn func(block *types.Block, propagate bool)

// chainHeightFn is a callback type to retrieve the current chain height.
type chainHeightFn func() uint64

// headersInsertFn is a callback type to insert a batch of headers into the local chain.
type headersInsertFn func(headers []*types.Header) (int, error)

// chainInsertFn is a callback type to insert a batch of blocks into the local chain.
type chainInsertFn func(types.Blocks) (int, error)

// peerDropFn is a callback type for dropping a peer detected as malicious.
type peerDropFn func(id string)

// blockAnnounce is the hash notification of the availability of a new block in the
// network.
type blockAnnounce struct {
	hash   common.Hash   // Hash of the block being announced
	number uint64        // Number of the block being announced (0 = unknown | old protocol)
	header *types.Header // Header of the block partially reassembled (new protocol)
	time   time.Time     // Timestamp of the announcement

	origin string // Identifier of the peer originating the notification

	fetchHeader headerRequesterFn // Fetcher function to retrieve the header of an announced block
	fetchBodies bodyRequesterFn   // Fetcher function to retrieve the body of an announced block
}

// headerFilterTask represents a batch of headers needing fetcher filtering.
type headerFilterTask struct {
	peer    string          // The source peer of block headers
	headers []*types.Header // Collection of headers to filter
	time    time.Time       // Arrival time of the headers
}

// bodyFilterTask represents a batch of block bodies (transactions and uncles)
// needing fetcher filtering.
type bodyFilterTask struct {
	peer         string                 // The source peer of block bodies
	transactions [][]*types.Transaction // Collection of transactions per block bodies
	uncles       [][]*types.Header      // Collection of uncles per block bodies
	time         time.Time              // Arrival time of the blocks' contents
}

// blockOrHeaderInject represents a schedules import operation.
type blockOrHeaderInject struct {
	origin string

	header *types.Header // Used for light mode fetcher which only cares about header.
	block  *types.Block  // Used for normal mode fetcher which imports full block.
}

// number returns the block number of the injected object.
func (inject *blockOrHeaderInject) number() uint64 {
	if inject.header != nil {
		return inject.header.Number.Uint64()
	}
	return inject.block.NumberU64()
}

// number returns the block hash of the injected object.
func (inject *blockOrHeaderInject) hash() common.Hash {
	if inject.header != nil {
		return inject.header.Hash()
	}
	return inject.block.Hash()
}

// BlockFetcher is responsible for accumulating block announcements from various peers
// and scheduling them for retrieval.
type BlockFetcher struct {
	light bool // The indicator whether it's a light fetcher or normal one.

	// Various event channels
	notify chan *blockAnnounce
	inject chan *blockOrHeaderInject

	headerFilter chan chan *headerFilterTask
	bodyFilter   chan chan *bodyFilterTask

	done chan common.Hash
	quit chan struct{}
	// Used to wait till all goroutines have finished
	wg sync.WaitGroup

	// Announce states
	announces  map[string]int                   // Per peer blockAnnounce counts to prevent memory exhaustion
	announced  map[common.Hash][]*blockAnnounce // Announced blocks, scheduled for fetching
	fetching   map[common.Hash]*blockAnnounce   // Announced blocks, currently fetching
	fetched    map[common.Hash][]*blockAnnounce // Blocks with headers fetched, scheduled for body retrieval
	completing map[common.Hash]*blockAnnounce   // Blocks with headers, currently body-completing

	// Block cache
	queue  *prque.Prque                         // Queue containing the import operations (block number sorted)
	queues map[string]int                       // Per peer block counts to prevent memory exhaustion
	queued map[common.Hash]*blockOrHeaderInject // Set of already queued blocks (to dedup imports)

	// Callbacks
	getHeader      HeaderRetrievalFn  // Retrieves a header from the local chain
	getBlock       blockRetrievalFn   // Retrieves a block from the local chain
	verifyHeader   headerVerifierFn   // Checks if a block's headers have a valid proof of work
	broadcastBlock blockBroadcasterFn // Broadcasts a block to connected peers
	chainHeight    chainHeightFn      // Retrieves the current chain's height
	insertHeaders  headersInsertFn    // Injects a batch of headers into the chain
	insertChain    chainInsertFn      // Injects a batch of blocks into the chain
	dropPeer       peerDropFn         // Drops a peer for misbehaving

	// Testing hooks
	announceChangeHook func(common.Hash, bool)           // Method to call upon adding or deleting a hash from the blockAnnounce list
	queueChangeHook    func(common.Hash, bool)           // Method to call upon adding or deleting a block from the import queue
	fetchingHook       func([]common.Hash)               // Method to call upon starting a block (eth/61) or header (eth/62) fetch
	completingHook     func([]common.Hash)               // Method to call upon starting a block body fetch (eth/62)
	importedHook       func(*types.Header, *types.Block) // Method to call upon successful header or block import (both eth/61 and eth/62)
}

// NewBlockFetcher creates a block fetcher to retrieve blocks based on hash announcements.
func NewBlockFetcher(light bool, getHeader HeaderRetrievalFn, getBlock blockRetrievalFn, verifyHeader headerVerifierFn, broadcastBlock blockBroadcasterFn, chainHeight chainHeightFn, insertHeaders headersInsertFn, insertChain chainInsertFn, dropPeer peerDropFn) *BlockFetcher {
	return &BlockFetcher{
		light:          light,
		notify:         make(chan *blockAnnounce),
		inject:         make(chan *blockOrHeaderInject),
		headerFilter:   make(chan chan *headerFilterTask),
		bodyFilter:     make(chan chan *bodyFilterTask),
		done:           make(chan common.Hash),
		quit:           make(chan struct{}),
		announces:      make(map[string]int),
		announced:      make(map[common.Hash][]*blockAnnounce),
		fetching:       make(map[common.Hash]*blockAnnounce),
		fetched:        make(map[common.Hash][]*blockAnnounce),
		completing:     make(map[common.Hash]*blockAnnounce),
		queue:          prque.New(nil),
		queues:         make(map[string]int),
		queued:         make(map[common.Hash]*blockOrHeaderInject),
		getHeader:      getHeader,
		getBlock:       getBlock,
		verifyHeader:   verifyHeader,
		broadcastBlock: broadcastBlock,
		chainHeight:    chainHeight,
		insertHeaders:  insertHeaders,
		insertChain:    insertChain,
		dropPeer:       dropPeer,
	}
}

// Start boots up the announcement based synchroniser, accepting and processing
// hash notifications and block fetches until termination requested.
func (f *BlockFetcher) Start() {
	f.wg.Add(1)
	go func() {
		defer f.wg.Done()
		f.loop()
	}()
}

// Stop terminates the announcement based synchroniser, canceling all pending
// operations.
func (f *BlockFetcher) Stop() {
	close(f.quit)
	f.wg.Wait()
}

// Notify announces the fetcher of the potential availability of a new block in
// the network.
func (f *BlockFetcher) Notify(peer string, hash common.Hash, number uint64, time time.Time,
	headerFetcher headerRequesterFn, bodyFetcher bodyRequesterFn) error {
	block := &blockAnnounce{
		hash:        hash,
		number:      number,
		time:        time,
		origin:      peer,
		fetchHeader: headerFetcher,
		fetchBodies: bodyFetcher,
	}
	select {
	case f.notify <- block:
		return nil
	case <-f.quit:
		return errTerminated
	}
}

// Enqueue tries to fill gaps the fetcher's future import queue.
func (f *BlockFetcher) Enqueue(peer string, block *types.Block) error {
	op := &blockOrHeaderInject{
		origin: peer,
		block:  block,
	}
	select {
	case f.inject <- op:
		return nil
	case <-f.quit:
		return errTerminated
	}
}

// FilterHeaders extracts all the headers that were explicitly requested by the fetcher,
// returning those that should be handled differently.
func (f *BlockFetcher) FilterHeaders(peer string, headers []*types.Header, time time.Time) []*types.Header {
	log.Trace("Filtering headers", "peer", peer, "headers", len(headers))

	// Send the filter channel to the fetcher
	filter := make(chan *headerFilterTask)

	select {
	case f.headerFilter <- filter:
	case <-f.quit:
		return nil
	}
	// Request the filtering of the header list
	select {
	case filter <- &headerFilterTask{peer: peer, headers: headers, time: time}:
	case <-f.quit:
		return nil
	}
	// Retrieve the headers remaining after filtering
	select {
	case task := <-filter:
		return task.headers
	case <-f.quit:
		return nil
	}
}

// FilterBodies extracts all the block bodies that were explicitly requested by
// the fetcher, returning those that should be handled differently.
func (f *BlockFetcher) FilterBodies(peer string, transactions [][]*types.Transaction, uncles [][]*types.Header, time time.Time) ([][]*types.Transaction, [][]*types.Header) {
	log.Trace("Filtering bodies", "peer", peer, "txs", len(transactions), "uncles", len(uncles))

	// Send the filter channel to the fetcher
	filter := make(chan *bodyFilterTask)

	select {
	case f.bodyFilter <- filter:
	case <-f.quit:
		return nil, nil
	}
	// Request the filtering of the body list
	select {
	case filter <- &bodyFilterTask{peer: peer, transactions: transactions, uncles: uncles, time: time}:
	case <-f.quit:
		return nil, nil
	}
	// Retrieve the bodies remaining after filtering
	select {
	case task := <-filter:
		return task.transactions, task.uncles
	case <-f.quit:
		return nil, nil
	}
}

// Loop is the main fetcher loop, checking and processing various notification
// events.
func (f *BlockFetcher) loop() {
	// Iterate the block fetching until a quit is requested
	var (
		fetchTimer    = time.NewTimer(0)
		completeTimer = time.NewTimer(0)
	)
	<-fetchTimer.C // clear out the channel
	<-completeTimer.C
	defer fetchTimer.Stop()
	defer completeTimer.Stop()

	for {
		// Clean up any expired block fetches
		for hash, announce := range f.fetching {
			if time.Since(announce.time) > fetchTimeout {
				f.forgetHash(hash)
			}
		}
		// Import any queued blocks that could potentially fit
		height := f.chainHeight()
		for !f.queue.Empty() {
			op := f.queue.PopItem().(*blockOrHeaderInject)
			hash := op.hash()
			if f.queueChangeHook != nil {
				f.queueChangeHook(hash, false)
			}
			// If too high up the chain or phase, continue later
			number := op.number()
			if number > height+1 {
				f.queue.Push(op, -int64(number))
				if f.queueChangeHook != nil {
					f.queueChangeHook(hash, true)
				}
				break
			}
			// Otherwise if fresh and still unknown, try and import
			if (number+maxUncleDist < height) || (f.light && f.getHeader(hash) != nil) || (!f.light && f.getBlock(hash) != nil) {
				f.forgetBlock(hash)
				continue
			}
			if f.light {
				f.importHeaders(op.origin, op.header)
			} else {
				f.importBlocks(op.origin, op.block)
			}
		}
		// Wait for an outside event to occur
		select {
		case <-f.quit:
			// BlockFetcher terminating, abort all operations
			return

		case notification := <-f.notify:
			// A block was announced, make sure the peer isn't DOSing us
			blockAnnounceInMeter.Mark(1)

			count := f.announces[notification.origin] + 1
			if count > hashLimit {
				log.Debug("Peer exceeded outstanding announces", "peer", notification.origin, "limit", hashLimit)
				blockAnnounceDOSMeter.Mark(1)
				break
			}
			if notification.number == 0 {
				break
			}
			// If we have a valid block number, check that it's potentially useful
			if dist := int64(notification.number) - int64(f.chainHeight()); dist < -maxUncleDist || dist > maxQueueDist {
				log.Debug("Peer discarded announcement", "peer", notification.origin, "number", notification.number, "hash", notification.hash, "distance", dist)
				blockAnnounceDropMeter.Mark(1)
				break
			}
			// All is well, schedule the announce if block's not yet downloading
			if _, ok := f.fetching[notification.hash]; ok {
				break
			}
			if _, ok := f.completing[notification.hash]; ok {
				break
			}
			f.announces[notification.origin] = count
			f.announced[notification.hash] = append(f.announced[notification.hash], notification)
			if f.announceChangeHook != nil && len(f.announced[notification.hash]) == 1 {
				f.announceChangeHook(notification.hash, true)
			}
			if len(f.announced) == 1 {
				f.rescheduleFetch(fetchTimer)
			}

		case op := <-f.inject:
			// A direct block insertion was requested, try and fill any pending gaps
			blockBroadcastInMeter.Mark(1)

			// Now only direct block injection is allowed, drop the header injection
			// here silently if we receive.
			if f.light {
				continue
			}
			f.enqueue(op.origin, nil, op.block)

		case hash := <-f.done:
			// A pending import finished, remove all traces of the notification
			f.forgetHash(hash)
			f.forgetBlock(hash)

		case <-fetchTimer.C:
			// At least one block's timer ran out, check for needing retrieval
			request := make(map[string][]common.Hash)

			for hash, announces := range f.announced {
				// In current LES protocol(les2/les3), only header announce is
				// available, no need to wait too much time for header broadcast.
				timeout := arriveTimeout - gatherSlack
				if f.light {
					timeout = 0
				}
				if time.Since(announces[0].time) > timeout {
					// Pick a random peer to retrieve from, reset all others
					announce := announces[rand.Intn(len(announces))]
					f.forgetHash(hash)

					// If the block still didn't arrive, queue for fetching
					if (f.light && f.getHeader(hash) == nil) || (!f.light && f.getBlock(hash) == nil) {
						request[announce.origin] = append(request[announce.origin], hash)
						f.fetching[hash] = announce
					}
				}
			}
			// Send out all block header requests
			for peer, hashes := range request {
				log.Trace("Fetching scheduled headers", "peer", peer, "list", hashes)

				// Create a closure of the fetch and schedule in on a new thread
				fetchHeader, hashes := f.fetching[hashes[0]].fetchHeader, hashes
<<<<<<< HEAD
				f.wg.Add(1)
				go func() {
					defer f.wg.Done()
=======
				go func(peer string) {
>>>>>>> aaca58a7
					if f.fetchingHook != nil {
						f.fetchingHook(hashes)
					}
					for _, hash := range hashes {
						headerFetchMeter.Mark(1)
						go func(hash common.Hash) {
							resCh := make(chan *eth.Response)

							req, err := fetchHeader(hash, resCh)
							if err != nil {
								return // Legacy code, yolo
							}
							defer req.Close()

							res := <-resCh
							res.Done <- nil

							f.FilterHeaders(peer, *res.Res.(*eth.BlockHeadersPacket), time.Now().Add(res.Time))
						}(hash)
					}
				}(peer)
			}
			// Schedule the next fetch if blocks are still pending
			f.rescheduleFetch(fetchTimer)

		case <-completeTimer.C:
			// At least one header's timer ran out, retrieve everything
			request := make(map[string][]common.Hash)

			for hash, announces := range f.fetched {
				// Pick a random peer to retrieve from, reset all others
				announce := announces[rand.Intn(len(announces))]
				f.forgetHash(hash)

				// If the block still didn't arrive, queue for completion
				if f.getBlock(hash) == nil {
					request[announce.origin] = append(request[announce.origin], hash)
					f.completing[hash] = announce
				}
			}
			// Send out all block body requests
			for peer, hashes := range request {
				log.Trace("Fetching scheduled bodies", "peer", peer, "list", hashes)

				// Create a closure of the fetch and schedule in on a new thread
				if f.completingHook != nil {
					f.completingHook(hashes)
				}
				fetchBodies := f.completing[hashes[0]].fetchBodies
				bodyFetchMeter.Mark(int64(len(hashes)))
<<<<<<< HEAD
				// Note, these must be looked up outside of the goroutine to
				// avoid a concurrent map access error.
				announce := f.completing[hashes[0]]
				f.wg.Add(1)
				go func(hashes []common.Hash) {
					defer f.wg.Done()
					announce.fetchBodies(hashes) //nolint
				}(hashes)
=======

				go func(peer string, hashes []common.Hash) {
					resCh := make(chan *eth.Response)

					req, err := fetchBodies(hashes, resCh)
					if err != nil {
						return // Legacy code, yolo
					}
					defer req.Close()

					res := <-resCh
					res.Done <- nil

					txs, uncles := res.Res.(*eth.BlockBodiesPacket).Unpack()
					f.FilterBodies(peer, txs, uncles, time.Now())
				}(peer, hashes)
>>>>>>> aaca58a7
			}
			// Schedule the next fetch if blocks are still pending
			f.rescheduleComplete(completeTimer)

		case filter := <-f.headerFilter:
			// Headers arrived from a remote peer. Extract those that were explicitly
			// requested by the fetcher, and return everything else so it's delivered
			// to other parts of the system.
			var task *headerFilterTask
			select {
			case task = <-filter:
			case <-f.quit:
				return
			}
			headerFilterInMeter.Mark(int64(len(task.headers)))

			// Split the batch of headers into unknown ones (to return to the caller),
			// known incomplete ones (requiring body retrievals) and completed blocks.
			unknown, incomplete, complete, lightHeaders := []*types.Header{}, []*blockAnnounce{}, []*types.Block{}, []*blockAnnounce{}
			for _, header := range task.headers {
				hash := header.Hash()

				// Filter fetcher-requested headers from other synchronisation algorithms
				if announce := f.fetching[hash]; announce != nil && announce.origin == task.peer && f.fetched[hash] == nil && f.completing[hash] == nil && f.queued[hash] == nil {
					// If the delivered header does not match the promised number, drop the announcer
					if header.Number.Uint64() != announce.number {
						log.Trace("Invalid block number fetched", "peer", announce.origin, "hash", header.Hash(), "announced", announce.number, "provided", header.Number)
						f.dropPeer(announce.origin)
						f.forgetHash(hash)
						continue
					}
					// Collect all headers only if we are running in light
					// mode and the headers are not imported by other means.
					if f.light {
						if f.getHeader(hash) == nil {
							announce.header = header
							lightHeaders = append(lightHeaders, announce)
						}
						f.forgetHash(hash)
						continue
					}
					// Only keep if not imported by other means
					if f.getBlock(hash) == nil {
						announce.header = header
						announce.time = task.time

						// If the block is empty (header only), short circuit into the final import queue
						if header.TxHash == types.EmptyRootHash && header.UncleHash == types.EmptyUncleHash {
							log.Trace("Block empty, skipping body retrieval", "peer", announce.origin, "number", header.Number, "hash", header.Hash())

							block := types.NewBlockWithHeader(header)
							block.ReceivedAt = task.time

							complete = append(complete, block)
							f.completing[hash] = announce
							continue
						}
						// Otherwise add to the list of blocks needing completion
						incomplete = append(incomplete, announce)
					} else {
						log.Trace("Block already imported, discarding header", "peer", announce.origin, "number", header.Number, "hash", header.Hash())
						f.forgetHash(hash)
					}
				} else {
					// BlockFetcher doesn't know about it, add to the return list
					unknown = append(unknown, header)
				}
			}
			headerFilterOutMeter.Mark(int64(len(unknown)))
			select {
			case filter <- &headerFilterTask{headers: unknown, time: task.time}:
			case <-f.quit:
				return
			}
			// Schedule the retrieved headers for body completion
			for _, announce := range incomplete {
				hash := announce.header.Hash()
				if _, ok := f.completing[hash]; ok {
					continue
				}
				f.fetched[hash] = append(f.fetched[hash], announce)
				if len(f.fetched) == 1 {
					f.rescheduleComplete(completeTimer)
				}
			}
			// Schedule the header for light fetcher import
			for _, announce := range lightHeaders {
				f.enqueue(announce.origin, announce.header, nil)
			}
			// Schedule the header-only blocks for import
			for _, block := range complete {
				if announce := f.completing[block.Hash()]; announce != nil {
					f.enqueue(announce.origin, nil, block)
				}
			}

		case filter := <-f.bodyFilter:
			// Block bodies arrived, extract any explicitly requested blocks, return the rest
			var task *bodyFilterTask
			select {
			case task = <-filter:
			case <-f.quit:
				return
			}
			bodyFilterInMeter.Mark(int64(len(task.transactions)))
			blocks := []*types.Block{}
			// abort early if there's nothing explicitly requested
			if len(f.completing) > 0 {
				for i := 0; i < len(task.transactions) && i < len(task.uncles); i++ {
					// Match up a body to any possible completion request
					var (
						matched   = false
						uncleHash common.Hash // calculated lazily and reused
						txnHash   common.Hash // calculated lazily and reused
					)
					for hash, announce := range f.completing {
						if f.queued[hash] != nil || announce.origin != task.peer {
							continue
						}
						if uncleHash == (common.Hash{}) {
							uncleHash = types.CalcUncleHash(task.uncles[i])
						}
						if uncleHash != announce.header.UncleHash {
							continue
						}
						if txnHash == (common.Hash{}) {
							txnHash = types.DeriveSha(types.Transactions(task.transactions[i]), trie.NewStackTrie(nil))
						}
						if txnHash != announce.header.TxHash {
							continue
						}
						// Mark the body matched, reassemble if still unknown
						matched = true
						if f.getBlock(hash) == nil {
							block := types.NewBlockWithHeader(announce.header).WithBody(task.transactions[i], task.uncles[i])
							block.ReceivedAt = task.time
							blocks = append(blocks, block)
						} else {
							f.forgetHash(hash)
						}

					}
					if matched {
						task.transactions = append(task.transactions[:i], task.transactions[i+1:]...)
						task.uncles = append(task.uncles[:i], task.uncles[i+1:]...)
						i--
						continue
					}
				}
			}
			bodyFilterOutMeter.Mark(int64(len(task.transactions)))
			select {
			case filter <- task:
			case <-f.quit:
				return
			}
			// Schedule the retrieved blocks for ordered import
			for _, block := range blocks {
				if announce := f.completing[block.Hash()]; announce != nil {
					f.enqueue(announce.origin, nil, block)
				}
			}
		}
	}
}

// rescheduleFetch resets the specified fetch timer to the next blockAnnounce timeout.
func (f *BlockFetcher) rescheduleFetch(fetch *time.Timer) {
	// Short circuit if no blocks are announced
	if len(f.announced) == 0 {
		return
	}
	// Schedule announcement retrieval quickly for light mode
	// since server won't send any headers to client.
	if f.light {
		fetch.Reset(lightTimeout)
		return
	}
	// Otherwise find the earliest expiring announcement
	earliest := time.Now()
	for _, announces := range f.announced {
		if earliest.After(announces[0].time) {
			earliest = announces[0].time
		}
	}
	fetch.Reset(arriveTimeout - time.Since(earliest))
}

// rescheduleComplete resets the specified completion timer to the next fetch timeout.
func (f *BlockFetcher) rescheduleComplete(complete *time.Timer) {
	// Short circuit if no headers are fetched
	if len(f.fetched) == 0 {
		return
	}
	// Otherwise find the earliest expiring announcement
	earliest := time.Now()
	for _, announces := range f.fetched {
		if earliest.After(announces[0].time) {
			earliest = announces[0].time
		}
	}
	complete.Reset(gatherSlack - time.Since(earliest))
}

// enqueue schedules a new header or block import operation, if the component
// to be imported has not yet been seen.
func (f *BlockFetcher) enqueue(peer string, header *types.Header, block *types.Block) {
	var (
		hash   common.Hash
		number uint64
	)
	if header != nil {
		hash, number = header.Hash(), header.Number.Uint64()
	} else {
		hash, number = block.Hash(), block.NumberU64()
	}
	// Ensure the peer isn't DOSing us
	count := f.queues[peer] + 1
	if count > blockLimit {
		log.Debug("Discarded delivered header or block, exceeded allowance", "peer", peer, "number", number, "hash", hash, "limit", blockLimit)
		blockBroadcastDOSMeter.Mark(1)
		f.forgetHash(hash)
		return
	}
	// Discard any past or too distant blocks
	if dist := int64(number) - int64(f.chainHeight()); dist < -maxUncleDist || dist > maxQueueDist {
		log.Debug("Discarded delivered header or block, too far away", "peer", peer, "number", number, "hash", hash, "distance", dist)
		blockBroadcastDropMeter.Mark(1)
		f.forgetHash(hash)
		return
	}
	// Schedule the block for future importing
	if _, ok := f.queued[hash]; !ok {
		op := &blockOrHeaderInject{origin: peer}
		if header != nil {
			op.header = header
		} else {
			op.block = block
		}
		f.queues[peer] = count
		f.queued[hash] = op
		f.queue.Push(op, -int64(number))
		if f.queueChangeHook != nil {
			f.queueChangeHook(hash, true)
		}
		log.Debug("Queued delivered header or block", "peer", peer, "number", number, "hash", hash, "queued", f.queue.Size())
	}
}

// importHeaders spawns a new goroutine to run a header insertion into the chain.
// If the header's number is at the same height as the current import phase, it
// updates the phase states accordingly.
func (f *BlockFetcher) importHeaders(peer string, header *types.Header) {
	hash := header.Hash()
	log.Debug("Importing propagated header", "peer", peer, "number", header.Number, "hash", hash)

	go func() {
		defer func() { f.done <- hash }()
		// If the parent's unknown, abort insertion
		parent := f.getHeader(header.ParentHash)
		if parent == nil {
			log.Debug("Unknown parent of propagated header", "peer", peer, "number", header.Number, "hash", hash, "parent", header.ParentHash)
			return
		}
		// Validate the header and if something went wrong, drop the peer
		if err := f.verifyHeader(header); err != nil && err != consensus.ErrFutureBlock {
			log.Debug("Propagated header verification failed", "peer", peer, "number", header.Number, "hash", hash, "err", err)
			f.dropPeer(peer)
			return
		}
		// Run the actual import and log any issues
		if _, err := f.insertHeaders([]*types.Header{header}); err != nil {
			log.Debug("Propagated header import failed", "peer", peer, "number", header.Number, "hash", hash, "err", err)
			return
		}
		// Invoke the testing hook if needed
		if f.importedHook != nil {
			f.importedHook(header, nil)
		}
	}()
}

// importBlocks spawns a new goroutine to run a block insertion into the chain. If the
// block's number is at the same height as the current import phase, it updates
// the phase states accordingly.
func (f *BlockFetcher) importBlocks(peer string, block *types.Block) {
	hash := block.Hash()

	// Run the import on a new thread
	log.Debug("Importing propagated block", "peer", peer, "number", block.Number(), "hash", hash)
	f.wg.Add(1)
	go func() {
		defer f.wg.Done()
		defer func() {
			select {
			case <-f.quit:
			case f.done <- hash:
			}
		}()

		// If the parent's unknown, abort insertion
		parent := f.getBlock(block.ParentHash())
		if parent == nil {
			log.Debug("Unknown parent of propagated block", "peer", peer, "number", block.Number(), "hash", hash, "parent", block.ParentHash())
			return
		}
		// Quickly validate the header and propagate the block if it passes
		switch err := f.verifyHeader(block.Header()); err {
		case nil:
			// All ok, quickly propagate to our peers
			blockBroadcastOutTimer.UpdateSince(block.ReceivedAt)
			f.wg.Add(1)
			go func() {
				defer f.wg.Done()
				f.broadcastBlock(block, true)
			}()

		case consensus.ErrFutureBlock:
			// Weird future block, don't fail, but neither propagate

		default:
			// Something went very wrong, drop the peer
			log.Debug("Propagated block verification failed", "peer", peer, "number", block.Number(), "hash", hash, "err", err)
			f.dropPeer(peer)
			return
		}
		// Run the actual import and log any issues
		if _, err := f.insertChain(types.Blocks{block}); err != nil {
			log.Debug("Propagated block import failed", "peer", peer, "number", block.Number(), "hash", hash, "err", err)
			return
		}
		// If import succeeded, broadcast the block
		blockAnnounceOutTimer.UpdateSince(block.ReceivedAt)
		f.wg.Add(1)
		go func() {
			defer f.wg.Done()
			f.broadcastBlock(block, false)
		}()

		// Invoke the testing hook if needed
		if f.importedHook != nil {
			f.importedHook(nil, block)
		}
	}()
}

// forgetHash removes all traces of a block announcement from the fetcher's
// internal state.
func (f *BlockFetcher) forgetHash(hash common.Hash) {
	// Remove all pending announces and decrement DOS counters
	if announceMap, ok := f.announced[hash]; ok {
		for _, announce := range announceMap {
			f.announces[announce.origin]--
			if f.announces[announce.origin] <= 0 {
				delete(f.announces, announce.origin)
			}
		}
		delete(f.announced, hash)
		if f.announceChangeHook != nil {
			f.announceChangeHook(hash, false)
		}
	}
	// Remove any pending fetches and decrement the DOS counters
	if announce := f.fetching[hash]; announce != nil {
		f.announces[announce.origin]--
		if f.announces[announce.origin] <= 0 {
			delete(f.announces, announce.origin)
		}
		delete(f.fetching, hash)
	}

	// Remove any pending completion requests and decrement the DOS counters
	for _, announce := range f.fetched[hash] {
		f.announces[announce.origin]--
		if f.announces[announce.origin] <= 0 {
			delete(f.announces, announce.origin)
		}
	}
	delete(f.fetched, hash)

	// Remove any pending completions and decrement the DOS counters
	if announce := f.completing[hash]; announce != nil {
		f.announces[announce.origin]--
		if f.announces[announce.origin] <= 0 {
			delete(f.announces, announce.origin)
		}
		delete(f.completing, hash)
	}
}

// forgetBlock removes all traces of a queued block from the fetcher's internal
// state.
func (f *BlockFetcher) forgetBlock(hash common.Hash) {
	if insert := f.queued[hash]; insert != nil {
		f.queues[insert.origin]--
		if f.queues[insert.origin] == 0 {
			delete(f.queues, insert.origin)
		}
		delete(f.queued, hash)
	}
}<|MERGE_RESOLUTION|>--- conflicted
+++ resolved
@@ -18,29 +18,18 @@
 package fetcher
 
 import (
-	"errors"
-	"math/rand"
-	"sync"
-	"time"
-
-<<<<<<< HEAD
-	"github.com/clearmatics/autonity/common"
-	"github.com/clearmatics/autonity/common/prque"
-	"github.com/clearmatics/autonity/consensus"
-	"github.com/clearmatics/autonity/core/types"
-	"github.com/clearmatics/autonity/log"
-	"github.com/clearmatics/autonity/metrics"
-	"github.com/clearmatics/autonity/trie"
-=======
-	"github.com/ethereum/go-ethereum/common"
-	"github.com/ethereum/go-ethereum/common/prque"
-	"github.com/ethereum/go-ethereum/consensus"
-	"github.com/ethereum/go-ethereum/core/types"
-	"github.com/ethereum/go-ethereum/eth/protocols/eth"
-	"github.com/ethereum/go-ethereum/log"
-	"github.com/ethereum/go-ethereum/metrics"
-	"github.com/ethereum/go-ethereum/trie"
->>>>>>> aaca58a7
+    "errors"
+    "math/rand"
+    "time"
+
+    "github.com/ethereum/go-ethereum/common"
+    "github.com/ethereum/go-ethereum/common/prque"
+    "github.com/ethereum/go-ethereum/consensus"
+    "github.com/ethereum/go-ethereum/core/types"
+    "github.com/ethereum/go-ethereum/eth/protocols/eth"
+    "github.com/ethereum/go-ethereum/log"
+    "github.com/ethereum/go-ethereum/metrics"
+    "github.com/ethereum/go-ethereum/trie"
 )
 
 const (
@@ -177,8 +166,6 @@
 
 	done chan common.Hash
 	quit chan struct{}
-	// Used to wait till all goroutines have finished
-	wg sync.WaitGroup
 
 	// Announce states
 	announces  map[string]int                   // Per peer blockAnnounce counts to prevent memory exhaustion
@@ -242,18 +229,13 @@
 // Start boots up the announcement based synchroniser, accepting and processing
 // hash notifications and block fetches until termination requested.
 func (f *BlockFetcher) Start() {
-	f.wg.Add(1)
-	go func() {
-		defer f.wg.Done()
-		f.loop()
-	}()
+    go f.loop()
 }
 
 // Stop terminates the announcement based synchroniser, canceling all pending
 // operations.
 func (f *BlockFetcher) Stop() {
 	close(f.quit)
-	f.wg.Wait()
 }
 
 // Notify announces the fetcher of the potential availability of a new block in
@@ -349,23 +331,23 @@
 // Loop is the main fetcher loop, checking and processing various notification
 // events.
 func (f *BlockFetcher) loop() {
-	// Iterate the block fetching until a quit is requested
-	var (
-		fetchTimer    = time.NewTimer(0)
-		completeTimer = time.NewTimer(0)
-	)
-	<-fetchTimer.C // clear out the channel
-	<-completeTimer.C
-	defer fetchTimer.Stop()
-	defer completeTimer.Stop()
-
-	for {
-		// Clean up any expired block fetches
-		for hash, announce := range f.fetching {
-			if time.Since(announce.time) > fetchTimeout {
-				f.forgetHash(hash)
-			}
-		}
+    // Iterate the block fetching until a quit is requested
+    var (
+        fetchTimer    = time.NewTimer(0)
+        completeTimer = time.NewTimer(0)
+    )
+    <-fetchTimer.C // clear out the channel
+    <-completeTimer.C
+    defer fetchTimer.Stop()
+    defer completeTimer.Stop()
+
+    for {
+        // Clean up any expired block fetches
+        for hash, announce := range f.fetching {
+            if time.Since(announce.time) > fetchTimeout {
+                f.forgetHash(hash)
+            }
+        }
 		// Import any queued blocks that could potentially fit
 		height := f.chainHeight()
 		for !f.queue.Empty() {
@@ -400,34 +382,34 @@
 			// BlockFetcher terminating, abort all operations
 			return
 
-		case notification := <-f.notify:
-			// A block was announced, make sure the peer isn't DOSing us
-			blockAnnounceInMeter.Mark(1)
-
-			count := f.announces[notification.origin] + 1
-			if count > hashLimit {
-				log.Debug("Peer exceeded outstanding announces", "peer", notification.origin, "limit", hashLimit)
-				blockAnnounceDOSMeter.Mark(1)
-				break
-			}
-			if notification.number == 0 {
-				break
-			}
-			// If we have a valid block number, check that it's potentially useful
-			if dist := int64(notification.number) - int64(f.chainHeight()); dist < -maxUncleDist || dist > maxQueueDist {
-				log.Debug("Peer discarded announcement", "peer", notification.origin, "number", notification.number, "hash", notification.hash, "distance", dist)
-				blockAnnounceDropMeter.Mark(1)
-				break
-			}
-			// All is well, schedule the announce if block's not yet downloading
-			if _, ok := f.fetching[notification.hash]; ok {
-				break
-			}
-			if _, ok := f.completing[notification.hash]; ok {
-				break
-			}
-			f.announces[notification.origin] = count
-			f.announced[notification.hash] = append(f.announced[notification.hash], notification)
+        case notification := <-f.notify:
+            // A block was announced, make sure the peer isn't DOSing us
+            blockAnnounceInMeter.Mark(1)
+
+            count := f.announces[notification.origin] + 1
+            if count > hashLimit {
+                log.Debug("Peer exceeded outstanding announces", "peer", notification.origin, "limit", hashLimit)
+                blockAnnounceDOSMeter.Mark(1)
+                break
+            }
+            if notification.number == 0 {
+                break
+            }
+            // If we have a valid block number, check that it's potentially useful
+            if dist := int64(notification.number) - int64(f.chainHeight()); dist < -maxUncleDist || dist > maxQueueDist {
+                log.Debug("Peer discarded announcement", "peer", notification.origin, "number", notification.number, "hash", notification.hash, "distance", dist)
+                blockAnnounceDropMeter.Mark(1)
+                break
+            }
+            // All is well, schedule the announce if block's not yet downloading
+            if _, ok := f.fetching[notification.hash]; ok {
+                break
+            }
+            if _, ok := f.completing[notification.hash]; ok {
+                break
+            }
+            f.announces[notification.origin] = count
+            f.announced[notification.hash] = append(f.announced[notification.hash], notification)
 			if f.announceChangeHook != nil && len(f.announced[notification.hash]) == 1 {
 				f.announceChangeHook(notification.hash, true)
 			}
@@ -480,34 +462,28 @@
 
 				// Create a closure of the fetch and schedule in on a new thread
 				fetchHeader, hashes := f.fetching[hashes[0]].fetchHeader, hashes
-<<<<<<< HEAD
-				f.wg.Add(1)
-				go func() {
-					defer f.wg.Done()
-=======
-				go func(peer string) {
->>>>>>> aaca58a7
-					if f.fetchingHook != nil {
-						f.fetchingHook(hashes)
-					}
-					for _, hash := range hashes {
-						headerFetchMeter.Mark(1)
-						go func(hash common.Hash) {
-							resCh := make(chan *eth.Response)
-
-							req, err := fetchHeader(hash, resCh)
-							if err != nil {
-								return // Legacy code, yolo
-							}
-							defer req.Close()
-
-							res := <-resCh
-							res.Done <- nil
-
-							f.FilterHeaders(peer, *res.Res.(*eth.BlockHeadersPacket), time.Now().Add(res.Time))
-						}(hash)
-					}
-				}(peer)
+                go func(peer string) {
+                    if f.fetchingHook != nil {
+                        f.fetchingHook(hashes)
+                    }
+                    for _, hash := range hashes {
+                        headerFetchMeter.Mark(1)
+                        go func(hash common.Hash) {
+                            resCh := make(chan *eth.Response)
+
+                            req, err := fetchHeader(hash, resCh)
+                            if err != nil {
+                                return // Legacy code, yolo
+                            }
+                            defer req.Close()
+
+                            res := <-resCh
+                            res.Done <- nil
+
+                            f.FilterHeaders(peer, *res.Res.(*eth.BlockHeadersPacket), time.Now().Add(res.Time))
+                        }(hash)
+                    }
+                }(peer)
 			}
 			// Schedule the next fetch if blocks are still pending
 			f.rescheduleFetch(fetchTimer)
@@ -529,42 +505,31 @@
 			}
 			// Send out all block body requests
 			for peer, hashes := range request {
-				log.Trace("Fetching scheduled bodies", "peer", peer, "list", hashes)
-
-				// Create a closure of the fetch and schedule in on a new thread
-				if f.completingHook != nil {
-					f.completingHook(hashes)
-				}
-				fetchBodies := f.completing[hashes[0]].fetchBodies
-				bodyFetchMeter.Mark(int64(len(hashes)))
-<<<<<<< HEAD
-				// Note, these must be looked up outside of the goroutine to
-				// avoid a concurrent map access error.
-				announce := f.completing[hashes[0]]
-				f.wg.Add(1)
-				go func(hashes []common.Hash) {
-					defer f.wg.Done()
-					announce.fetchBodies(hashes) //nolint
-				}(hashes)
-=======
-
-				go func(peer string, hashes []common.Hash) {
-					resCh := make(chan *eth.Response)
-
-					req, err := fetchBodies(hashes, resCh)
-					if err != nil {
-						return // Legacy code, yolo
-					}
-					defer req.Close()
-
-					res := <-resCh
-					res.Done <- nil
-
-					txs, uncles := res.Res.(*eth.BlockBodiesPacket).Unpack()
-					f.FilterBodies(peer, txs, uncles, time.Now())
-				}(peer, hashes)
->>>>>>> aaca58a7
-			}
+                log.Trace("Fetching scheduled bodies", "peer", peer, "list", hashes)
+
+                // Create a closure of the fetch and schedule in on a new thread
+                if f.completingHook != nil {
+                    f.completingHook(hashes)
+                }
+                fetchBodies := f.completing[hashes[0]].fetchBodies
+                bodyFetchMeter.Mark(int64(len(hashes)))
+
+                go func(peer string, hashes []common.Hash) {
+                    resCh := make(chan *eth.Response)
+
+                    req, err := fetchBodies(hashes, resCh)
+                    if err != nil {
+                        return // Legacy code, yolo
+                    }
+                    defer req.Close()
+
+                    res := <-resCh
+                    res.Done <- nil
+
+                    txs, uncles := res.Res.(*eth.BlockBodiesPacket).Unpack()
+                    f.FilterBodies(peer, txs, uncles, time.Now())
+                }(peer, hashes)
+            }
 			// Schedule the next fetch if blocks are still pending
 			f.rescheduleComplete(completeTimer)
 
@@ -690,7 +655,7 @@
 							continue
 						}
 						if txnHash == (common.Hash{}) {
-							txnHash = types.DeriveSha(types.Transactions(task.transactions[i]), trie.NewStackTrie(nil))
+                            txnHash = types.DeriveSha(types.Transactions(task.transactions[i]), trie.NewStackTrie(nil))
 						}
 						if txnHash != announce.header.TxHash {
 							continue
@@ -854,15 +819,8 @@
 
 	// Run the import on a new thread
 	log.Debug("Importing propagated block", "peer", peer, "number", block.Number(), "hash", hash)
-	f.wg.Add(1)
 	go func() {
-		defer f.wg.Done()
-		defer func() {
-			select {
-			case <-f.quit:
-			case f.done <- hash:
-			}
-		}()
+        defer func() { f.done <- hash }()
 
 		// If the parent's unknown, abort insertion
 		parent := f.getBlock(block.ParentHash())
@@ -875,11 +833,7 @@
 		case nil:
 			// All ok, quickly propagate to our peers
 			blockBroadcastOutTimer.UpdateSince(block.ReceivedAt)
-			f.wg.Add(1)
-			go func() {
-				defer f.wg.Done()
-				f.broadcastBlock(block, true)
-			}()
+            go f.broadcastBlock(block, true)
 
 		case consensus.ErrFutureBlock:
 			// Weird future block, don't fail, but neither propagate
@@ -897,11 +851,7 @@
 		}
 		// If import succeeded, broadcast the block
 		blockAnnounceOutTimer.UpdateSince(block.ReceivedAt)
-		f.wg.Add(1)
-		go func() {
-			defer f.wg.Done()
-			f.broadcastBlock(block, false)
-		}()
+        go f.broadcastBlock(block, false)
 
 		// Invoke the testing hook if needed
 		if f.importedHook != nil {
@@ -913,27 +863,27 @@
 // forgetHash removes all traces of a block announcement from the fetcher's
 // internal state.
 func (f *BlockFetcher) forgetHash(hash common.Hash) {
-	// Remove all pending announces and decrement DOS counters
-	if announceMap, ok := f.announced[hash]; ok {
-		for _, announce := range announceMap {
-			f.announces[announce.origin]--
-			if f.announces[announce.origin] <= 0 {
-				delete(f.announces, announce.origin)
-			}
-		}
-		delete(f.announced, hash)
-		if f.announceChangeHook != nil {
-			f.announceChangeHook(hash, false)
-		}
-	}
-	// Remove any pending fetches and decrement the DOS counters
-	if announce := f.fetching[hash]; announce != nil {
-		f.announces[announce.origin]--
-		if f.announces[announce.origin] <= 0 {
-			delete(f.announces, announce.origin)
-		}
-		delete(f.fetching, hash)
-	}
+    // Remove all pending announces and decrement DOS counters
+    if announceMap, ok := f.announced[hash]; ok {
+        for _, announce := range announceMap {
+            f.announces[announce.origin]--
+            if f.announces[announce.origin] <= 0 {
+                delete(f.announces, announce.origin)
+            }
+        }
+        delete(f.announced, hash)
+        if f.announceChangeHook != nil {
+            f.announceChangeHook(hash, false)
+        }
+    }
+    // Remove any pending fetches and decrement the DOS counters
+    if announce := f.fetching[hash]; announce != nil {
+        f.announces[announce.origin]--
+        if f.announces[announce.origin] <= 0 {
+            delete(f.announces, announce.origin)
+        }
+        delete(f.fetching, hash)
+    }
 
 	// Remove any pending completion requests and decrement the DOS counters
 	for _, announce := range f.fetched[hash] {
