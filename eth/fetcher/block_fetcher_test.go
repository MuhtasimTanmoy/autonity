// Copyright 2015 The go-ethereum Authors
// This file is part of the go-ethereum library.
//
// The go-ethereum library is free software: you can redistribute it and/or modify
// it under the terms of the GNU Lesser General Public License as published by
// the Free Software Foundation, either version 3 of the License, or
// (at your option) any later version.
//
// The go-ethereum library is distributed in the hope that it will be useful,
// but WITHOUT ANY WARRANTY; without even the implied warranty of
// MERCHANTABILITY or FITNESS FOR A PARTICULAR PURPOSE. See the
// GNU Lesser General Public License for more details.
//
// You should have received a copy of the GNU Lesser General Public License
// along with the go-ethereum library. If not, see <http://www.gnu.org/licenses/>.

package fetcher

import (
	"errors"
	"math/big"
	"sync"
	"sync/atomic"
	"testing"
	"time"

<<<<<<< HEAD
	"github.com/clearmatics/autonity/common"
	"github.com/clearmatics/autonity/consensus/ethash"
	"github.com/clearmatics/autonity/core"
	"github.com/clearmatics/autonity/core/rawdb"
	"github.com/clearmatics/autonity/core/types"
	"github.com/clearmatics/autonity/crypto"
	"github.com/clearmatics/autonity/params"
	"github.com/clearmatics/autonity/trie"
=======
	"github.com/ethereum/go-ethereum/common"
	"github.com/ethereum/go-ethereum/consensus/ethash"
	"github.com/ethereum/go-ethereum/core"
	"github.com/ethereum/go-ethereum/core/rawdb"
	"github.com/ethereum/go-ethereum/core/types"
	"github.com/ethereum/go-ethereum/crypto"
	"github.com/ethereum/go-ethereum/eth/protocols/eth"
	"github.com/ethereum/go-ethereum/params"
	"github.com/ethereum/go-ethereum/trie"
>>>>>>> aaca58a7
)

var (
	testdb       = rawdb.NewMemoryDatabase()
	testKey, _   = crypto.HexToECDSA("b71c71a67e1177ad4e901695e1b4b9ee17ae16c6668d313eac2f96dbcda3f291")
	testAddress  = crypto.PubkeyToAddress(testKey.PublicKey)
	genesis      = core.GenesisBlockForTesting(testdb, testAddress, big.NewInt(1000000000000000))
	unknownBlock = types.NewBlock(&types.Header{GasLimit: params.GenesisGasLimit, BaseFee: big.NewInt(params.InitialBaseFee)}, nil, nil, nil, trie.NewStackTrie(nil))
)

// makeChain creates a chain of n blocks starting at and including parent.
// the returned hash chain is ordered head->parent. In addition, every 3rd block
// contains a transaction and every 5th an uncle to allow testing correct block
// reassembly.
func makeChain(n int, seed byte, parent *types.Block) ([]common.Hash, map[common.Hash]*types.Block) {
	blocks, _ := core.GenerateChain(params.TestChainConfig, parent, ethash.NewFaker(), testdb, n, func(i int, block *core.BlockGen) {
		block.SetCoinbase(common.Address{seed})

		// If the block number is multiple of 3, send a bonus transaction to the miner
		if parent == genesis && i%3 == 0 {
			signer := types.MakeSigner(params.TestChainConfig, block.Number())
			tx, err := types.SignTx(types.NewTransaction(block.TxNonce(testAddress), common.Address{seed}, big.NewInt(1000), params.TxGas, block.BaseFee(), nil), signer, testKey)
			if err != nil {
				panic(err)
			}
			block.AddTx(tx)
		}
		// If the block number is a multiple of 5, add a bonus uncle to the block
		if i > 0 && i%5 == 0 {
			block.AddUncle(&types.Header{ParentHash: block.PrevBlock(i - 2).Hash(), Number: big.NewInt(int64(i - 1))})
		}
	})
	hashes := make([]common.Hash, n+1)
	hashes[len(hashes)-1] = parent.Hash()
	blockm := make(map[common.Hash]*types.Block, n+1)
	blockm[parent.Hash()] = parent
	for i, b := range blocks {
		hashes[len(hashes)-i-2] = b.Hash()
		blockm[b.Hash()] = b
	}
	return hashes, blockm
}

// fetcherTester is a test simulator for mocking out local block chain.
type fetcherTester struct {
	fetcher *BlockFetcher

	hashes  []common.Hash                 // Hash chain belonging to the tester
	headers map[common.Hash]*types.Header // Headers belonging to the tester
	blocks  map[common.Hash]*types.Block  // Blocks belonging to the tester
	drops   map[string]bool               // Map of peers dropped by the fetcher

	lock sync.RWMutex
}

// newTester creates a new fetcher test mocker.
func newTester(light bool) *fetcherTester {
	tester := &fetcherTester{
		hashes:  []common.Hash{genesis.Hash()},
		headers: map[common.Hash]*types.Header{genesis.Hash(): genesis.Header()},
		blocks:  map[common.Hash]*types.Block{genesis.Hash(): genesis},
		drops:   make(map[string]bool),
	}
	tester.fetcher = NewBlockFetcher(light, tester.getHeader, tester.getBlock, tester.verifyHeader, tester.broadcastBlock, tester.chainHeight, tester.insertHeaders, tester.insertChain, tester.dropPeer)
	tester.fetcher.Start()

	return tester
}

// getHeader retrieves a header from the tester's block chain.
func (f *fetcherTester) getHeader(hash common.Hash) *types.Header {
	f.lock.RLock()
	defer f.lock.RUnlock()

	return f.headers[hash]
}

// getBlock retrieves a block from the tester's block chain.
func (f *fetcherTester) getBlock(hash common.Hash) *types.Block {
	f.lock.RLock()
	defer f.lock.RUnlock()

	return f.blocks[hash]
}

// verifyHeader is a nop placeholder for the block header verification.
func (f *fetcherTester) verifyHeader(header *types.Header) error {
	return nil
}

// broadcastBlock is a nop placeholder for the block broadcasting.
func (f *fetcherTester) broadcastBlock(block *types.Block, propagate bool) {
}

// chainHeight retrieves the current height (block number) of the chain.
func (f *fetcherTester) chainHeight() uint64 {
	f.lock.RLock()
	defer f.lock.RUnlock()

	if f.fetcher.light {
		return f.headers[f.hashes[len(f.hashes)-1]].Number.Uint64()
	}
	return f.blocks[f.hashes[len(f.hashes)-1]].NumberU64()
}

// insertChain injects a new headers into the simulated chain.
func (f *fetcherTester) insertHeaders(headers []*types.Header) (int, error) {
	f.lock.Lock()
	defer f.lock.Unlock()

	for i, header := range headers {
		// Make sure the parent in known
		if _, ok := f.headers[header.ParentHash]; !ok {
			return i, errors.New("unknown parent")
		}
		// Discard any new blocks if the same height already exists
		if header.Number.Uint64() <= f.headers[f.hashes[len(f.hashes)-1]].Number.Uint64() {
			return i, nil
		}
		// Otherwise build our current chain
		f.hashes = append(f.hashes, header.Hash())
		f.headers[header.Hash()] = header
	}
	return 0, nil
}

// insertChain injects a new blocks into the simulated chain.
func (f *fetcherTester) insertChain(blocks types.Blocks) (int, error) {
	f.lock.Lock()
	defer f.lock.Unlock()

	for i, block := range blocks {
		// Make sure the parent in known
		if _, ok := f.blocks[block.ParentHash()]; !ok {
			return i, errors.New("unknown parent")
		}
		// Discard any new blocks if the same height already exists
		if block.NumberU64() <= f.blocks[f.hashes[len(f.hashes)-1]].NumberU64() {
			return i, nil
		}
		// Otherwise build our current chain
		f.hashes = append(f.hashes, block.Hash())
		f.blocks[block.Hash()] = block
	}
	return 0, nil
}

// dropPeer is an emulator for the peer removal, simply accumulating the various
// peers dropped by the fetcher.
func (f *fetcherTester) dropPeer(peer string) {
	f.lock.Lock()
	defer f.lock.Unlock()

	f.drops[peer] = true
}

// makeHeaderFetcher retrieves a block header fetcher associated with a simulated peer.
func (f *fetcherTester) makeHeaderFetcher(peer string, blocks map[common.Hash]*types.Block, drift time.Duration) headerRequesterFn {
	closure := make(map[common.Hash]*types.Block)
	for hash, block := range blocks {
		closure[hash] = block
	}
	// Create a function that return a header from the closure
	return func(hash common.Hash, sink chan *eth.Response) (*eth.Request, error) {
		// Gather the blocks to return
		headers := make([]*types.Header, 0, 1)
		if block, ok := closure[hash]; ok {
			headers = append(headers, block.Header())
		}
		// Return on a new thread
		req := &eth.Request{
			Peer: peer,
		}
		res := &eth.Response{
			Req:  req,
			Res:  (*eth.BlockHeadersPacket)(&headers),
			Time: drift,
			Done: make(chan error, 1), // Ignore the returned status
		}
		go func() {
			sink <- res
		}()
		return req, nil
	}
}

// makeBodyFetcher retrieves a block body fetcher associated with a simulated peer.
func (f *fetcherTester) makeBodyFetcher(peer string, blocks map[common.Hash]*types.Block, drift time.Duration) bodyRequesterFn {
	closure := make(map[common.Hash]*types.Block)
	for hash, block := range blocks {
		closure[hash] = block
	}
	// Create a function that returns blocks from the closure
	return func(hashes []common.Hash, sink chan *eth.Response) (*eth.Request, error) {
		// Gather the block bodies to return
		transactions := make([][]*types.Transaction, 0, len(hashes))
		uncles := make([][]*types.Header, 0, len(hashes))

		for _, hash := range hashes {
			if block, ok := closure[hash]; ok {
				transactions = append(transactions, block.Transactions())
				uncles = append(uncles, block.Uncles())
			}
		}
		// Return on a new thread
		bodies := make([]*eth.BlockBody, len(transactions))
		for i, txs := range transactions {
			bodies[i] = &eth.BlockBody{
				Transactions: txs,
				Uncles:       uncles[i],
			}
		}
		req := &eth.Request{
			Peer: peer,
		}
		res := &eth.Response{
			Req:  req,
			Res:  (*eth.BlockBodiesPacket)(&bodies),
			Time: drift,
			Done: make(chan error, 1), // Ignore the returned status
		}
		go func() {
			sink <- res
		}()
		return req, nil
	}
}

// verifyFetchingEvent verifies that one single event arrive on a fetching channel.
func verifyFetchingEvent(t *testing.T, fetching chan []common.Hash, arrive bool) {
	t.Helper()

	if arrive {
		select {
		case <-fetching:
		case <-time.After(time.Second):
			t.Fatalf("fetching timeout")
		}
	} else {
		select {
		case <-fetching:
			t.Fatalf("fetching invoked")
		case <-time.After(10 * time.Millisecond):
		}
	}
}

// verifyCompletingEvent verifies that one single event arrive on an completing channel.
func verifyCompletingEvent(t *testing.T, completing chan []common.Hash, arrive bool) {
	t.Helper()

	if arrive {
		select {
		case <-completing:
		case <-time.After(time.Second):
			t.Fatalf("completing timeout")
		}
	} else {
		select {
		case <-completing:
			t.Fatalf("completing invoked")
		case <-time.After(10 * time.Millisecond):
		}
	}
}

// verifyImportEvent verifies that one single event arrive on an import channel.
func verifyImportEvent(t *testing.T, imported chan interface{}, arrive bool) {
	t.Helper()

	if arrive {
		select {
		case <-imported:
		case <-time.After(time.Second):
			t.Fatalf("import timeout")
		}
	} else {
		select {
		case <-imported:
			t.Fatalf("import invoked")
		case <-time.After(20 * time.Millisecond):
		}
	}
}

// verifyImportCount verifies that exactly count number of events arrive on an
// import hook channel.
func verifyImportCount(t *testing.T, imported chan interface{}, count int) {
	t.Helper()

	for i := 0; i < count; i++ {
		select {
		case <-imported:
		case <-time.After(time.Second):
			t.Fatalf("block %d: import timeout", i+1)
		}
	}
	verifyImportDone(t, imported)
}

// verifyImportDone verifies that no more events are arriving on an import channel.
func verifyImportDone(t *testing.T, imported chan interface{}) {
	t.Helper()

	select {
	case <-imported:
		t.Fatalf("extra block imported")
	case <-time.After(50 * time.Millisecond):
	}
}

// verifyChainHeight verifies the chain height is as expected.
func verifyChainHeight(t *testing.T, fetcher *fetcherTester, height uint64) {
	t.Helper()

	if fetcher.chainHeight() != height {
		t.Fatalf("chain height mismatch, got %d, want %d", fetcher.chainHeight(), height)
	}
}

// Tests that a fetcher accepts block/header announcements and initiates retrievals
// for them, successfully importing into the local chain.
func TestFullSequentialAnnouncements(t *testing.T)  { testSequentialAnnouncements(t, false) }
func TestLightSequentialAnnouncements(t *testing.T) { testSequentialAnnouncements(t, true) }

func testSequentialAnnouncements(t *testing.T, light bool) {
	// Create a chain of blocks to import
	targetBlocks := 4 * hashLimit
	hashes, blocks := makeChain(targetBlocks, 0, genesis)

	tester := newTester(light)
	defer tester.fetcher.Stop()
	headerFetcher := tester.makeHeaderFetcher("valid", blocks, -gatherSlack)
	bodyFetcher := tester.makeBodyFetcher("valid", blocks, 0)

	// Iteratively announce blocks until all are imported
	imported := make(chan interface{})
	tester.fetcher.importedHook = func(header *types.Header, block *types.Block) {
		if light {
			if header == nil {
				t.Fatalf("Fetcher try to import empty header")
			}
			imported <- header
		} else {
			if block == nil {
				t.Fatalf("Fetcher try to import empty block")
			}
			imported <- block
		}
	}
	for i := len(hashes) - 2; i >= 0; i-- {
		tester.fetcher.Notify("valid", hashes[i], uint64(len(hashes)-i-1), time.Now().Add(-arriveTimeout), headerFetcher, bodyFetcher)
		verifyImportEvent(t, imported, true)
	}
	verifyImportDone(t, imported)
	verifyChainHeight(t, tester, uint64(len(hashes)-1))
}

// Tests that if blocks are announced by multiple peers (or even the same buggy
// peer), they will only get downloaded at most once.
func TestFullConcurrentAnnouncements(t *testing.T)  { testConcurrentAnnouncements(t, false) }
func TestLightConcurrentAnnouncements(t *testing.T) { testConcurrentAnnouncements(t, true) }

func testConcurrentAnnouncements(t *testing.T, light bool) {
	// Create a chain of blocks to import
	targetBlocks := 4 * hashLimit
	hashes, blocks := makeChain(targetBlocks, 0, genesis)

	// Assemble a tester with a built in counter for the requests
	tester := newTester(light)
	firstHeaderFetcher := tester.makeHeaderFetcher("first", blocks, -gatherSlack)
	firstBodyFetcher := tester.makeBodyFetcher("first", blocks, 0)
	secondHeaderFetcher := tester.makeHeaderFetcher("second", blocks, -gatherSlack)
	secondBodyFetcher := tester.makeBodyFetcher("second", blocks, 0)

	counter := uint32(0)
	firstHeaderWrapper := func(hash common.Hash, sink chan *eth.Response) (*eth.Request, error) {
		atomic.AddUint32(&counter, 1)
		return firstHeaderFetcher(hash, sink)
	}
	secondHeaderWrapper := func(hash common.Hash, sink chan *eth.Response) (*eth.Request, error) {
		atomic.AddUint32(&counter, 1)
		return secondHeaderFetcher(hash, sink)
	}
	// Iteratively announce blocks until all are imported
	imported := make(chan interface{})
	tester.fetcher.importedHook = func(header *types.Header, block *types.Block) {
		if light {
			if header == nil {
				t.Fatalf("Fetcher try to import empty header")
			}
			imported <- header
		} else {
			if block == nil {
				t.Fatalf("Fetcher try to import empty block")
			}
			imported <- block
		}
	}
	for i := len(hashes) - 2; i >= 0; i-- {
		tester.fetcher.Notify("first", hashes[i], uint64(len(hashes)-i-1), time.Now().Add(-arriveTimeout), firstHeaderWrapper, firstBodyFetcher)
		tester.fetcher.Notify("second", hashes[i], uint64(len(hashes)-i-1), time.Now().Add(-arriveTimeout+time.Millisecond), secondHeaderWrapper, secondBodyFetcher)
		tester.fetcher.Notify("second", hashes[i], uint64(len(hashes)-i-1), time.Now().Add(-arriveTimeout-time.Millisecond), secondHeaderWrapper, secondBodyFetcher)
		verifyImportEvent(t, imported, true)
	}
	verifyImportDone(t, imported)

	// Make sure no blocks were retrieved twice
	if int(counter) != targetBlocks {
		t.Fatalf("retrieval count mismatch: have %v, want %v", counter, targetBlocks)
	}
	verifyChainHeight(t, tester, uint64(len(hashes)-1))
}

// Tests that announcements arriving while a previous is being fetched still
// results in a valid import.
func TestFullOverlappingAnnouncements(t *testing.T)  { testOverlappingAnnouncements(t, false) }
func TestLightOverlappingAnnouncements(t *testing.T) { testOverlappingAnnouncements(t, true) }

func testOverlappingAnnouncements(t *testing.T, light bool) {
	// Create a chain of blocks to import
	targetBlocks := 4 * hashLimit
	hashes, blocks := makeChain(targetBlocks, 0, genesis)

	tester := newTester(light)
	headerFetcher := tester.makeHeaderFetcher("valid", blocks, -gatherSlack)
	bodyFetcher := tester.makeBodyFetcher("valid", blocks, 0)

	// Iteratively announce blocks, but overlap them continuously
	overlap := 16
	imported := make(chan interface{}, len(hashes)-1)
	for i := 0; i < overlap; i++ {
		imported <- nil
	}
	tester.fetcher.importedHook = func(header *types.Header, block *types.Block) {
		if light {
			if header == nil {
				t.Fatalf("Fetcher try to import empty header")
			}
			imported <- header
		} else {
			if block == nil {
				t.Fatalf("Fetcher try to import empty block")
			}
			imported <- block
		}
	}

	for i := len(hashes) - 2; i >= 0; i-- {
		tester.fetcher.Notify("valid", hashes[i], uint64(len(hashes)-i-1), time.Now().Add(-arriveTimeout), headerFetcher, bodyFetcher)
		select {
		case <-imported:
		case <-time.After(time.Second):
			t.Fatalf("block %d: import timeout", len(hashes)-i)
		}
	}
	// Wait for all the imports to complete and check count
	verifyImportCount(t, imported, overlap)
	verifyChainHeight(t, tester, uint64(len(hashes)-1))
}

// Tests that announces already being retrieved will not be duplicated.
func TestFullPendingDeduplication(t *testing.T)  { testPendingDeduplication(t, false) }
func TestLightPendingDeduplication(t *testing.T) { testPendingDeduplication(t, true) }

func testPendingDeduplication(t *testing.T, light bool) {
	// Create a hash and corresponding block
	hashes, blocks := makeChain(1, 0, genesis)

	// Assemble a tester with a built in counter and delayed fetcher
	tester := newTester(light)
	headerFetcher := tester.makeHeaderFetcher("repeater", blocks, -gatherSlack)
	bodyFetcher := tester.makeBodyFetcher("repeater", blocks, 0)

	delay := 50 * time.Millisecond
	counter := uint32(0)
	headerWrapper := func(hash common.Hash, sink chan *eth.Response) (*eth.Request, error) {
		atomic.AddUint32(&counter, 1)

		// Simulate a long running fetch
		resink := make(chan *eth.Response)
		req, err := headerFetcher(hash, resink)
		if err == nil {
			go func() {
				res := <-resink
				time.Sleep(delay)
				sink <- res
			}()
		}
		return req, err
	}
	checkNonExist := func() bool {
		return tester.getBlock(hashes[0]) == nil
	}
	if light {
		checkNonExist = func() bool {
			return tester.getHeader(hashes[0]) == nil
		}
	}
	// Announce the same block many times until it's fetched (wait for any pending ops)
	for checkNonExist() {
		tester.fetcher.Notify("repeater", hashes[0], 1, time.Now().Add(-arriveTimeout), headerWrapper, bodyFetcher)
		time.Sleep(time.Millisecond)
	}
	time.Sleep(delay)

	// Check that all blocks were imported and none fetched twice
	if int(counter) != 1 {
		t.Fatalf("retrieval count mismatch: have %v, want %v", counter, 1)
	}
	verifyChainHeight(t, tester, 1)
}

// Tests that announcements retrieved in a random order are cached and eventually
// imported when all the gaps are filled in.
func TestFullRandomArrivalImport(t *testing.T)  { testRandomArrivalImport(t, false) }
func TestLightRandomArrivalImport(t *testing.T) { testRandomArrivalImport(t, true) }

func testRandomArrivalImport(t *testing.T, light bool) {
	// Create a chain of blocks to import, and choose one to delay
	targetBlocks := maxQueueDist
	hashes, blocks := makeChain(targetBlocks, 0, genesis)
	skip := targetBlocks / 2

	tester := newTester(light)
	headerFetcher := tester.makeHeaderFetcher("valid", blocks, -gatherSlack)
	bodyFetcher := tester.makeBodyFetcher("valid", blocks, 0)

	// Iteratively announce blocks, skipping one entry
	imported := make(chan interface{}, len(hashes)-1)
	tester.fetcher.importedHook = func(header *types.Header, block *types.Block) {
		if light {
			if header == nil {
				t.Fatalf("Fetcher try to import empty header")
			}
			imported <- header
		} else {
			if block == nil {
				t.Fatalf("Fetcher try to import empty block")
			}
			imported <- block
		}
	}
	for i := len(hashes) - 1; i >= 0; i-- {
		if i != skip {
			tester.fetcher.Notify("valid", hashes[i], uint64(len(hashes)-i-1), time.Now().Add(-arriveTimeout), headerFetcher, bodyFetcher)
			time.Sleep(time.Millisecond)
		}
	}
	// Finally announce the skipped entry and check full import
	tester.fetcher.Notify("valid", hashes[skip], uint64(len(hashes)-skip-1), time.Now().Add(-arriveTimeout), headerFetcher, bodyFetcher)
	verifyImportCount(t, imported, len(hashes)-1)
	verifyChainHeight(t, tester, uint64(len(hashes)-1))
}

// Tests that direct block enqueues (due to block propagation vs. hash announce)
// are correctly schedule, filling and import queue gaps.
func TestQueueGapFill(t *testing.T) {
	// Create a chain of blocks to import, and choose one to not announce at all
	targetBlocks := maxQueueDist
	hashes, blocks := makeChain(targetBlocks, 0, genesis)
	skip := targetBlocks / 2

	tester := newTester(false)
	headerFetcher := tester.makeHeaderFetcher("valid", blocks, -gatherSlack)
	bodyFetcher := tester.makeBodyFetcher("valid", blocks, 0)

	// Iteratively announce blocks, skipping one entry
	imported := make(chan interface{}, len(hashes)-1)
	tester.fetcher.importedHook = func(header *types.Header, block *types.Block) { imported <- block }

	for i := len(hashes) - 1; i >= 0; i-- {
		if i != skip {
			tester.fetcher.Notify("valid", hashes[i], uint64(len(hashes)-i-1), time.Now().Add(-arriveTimeout), headerFetcher, bodyFetcher)
			time.Sleep(time.Millisecond)
		}
	}
	// Fill the missing block directly as if propagated
	tester.fetcher.Enqueue("valid", blocks[hashes[skip]])
	verifyImportCount(t, imported, len(hashes)-1)
	verifyChainHeight(t, tester, uint64(len(hashes)-1))
}

// Tests that blocks arriving from various sources (multiple propagations, hash
// announces, etc) do not get scheduled for import multiple times.
func TestImportDeduplication(t *testing.T) {
	// Create two blocks to import (one for duplication, the other for stalling)
	hashes, blocks := makeChain(2, 0, genesis)

	// Create the tester and wrap the importer with a counter
	tester := newTester(false)
	headerFetcher := tester.makeHeaderFetcher("valid", blocks, -gatherSlack)
	bodyFetcher := tester.makeBodyFetcher("valid", blocks, 0)

	counter := uint32(0)
	tester.fetcher.insertChain = func(blocks types.Blocks) (int, error) {
		atomic.AddUint32(&counter, uint32(len(blocks)))
		return tester.insertChain(blocks)
	}
	// Instrument the fetching and imported events
	fetching := make(chan []common.Hash)
	imported := make(chan interface{}, len(hashes)-1)
	tester.fetcher.fetchingHook = func(hashes []common.Hash) { fetching <- hashes }
	tester.fetcher.importedHook = func(header *types.Header, block *types.Block) { imported <- block }

	// Announce the duplicating block, wait for retrieval, and also propagate directly
	tester.fetcher.Notify("valid", hashes[0], 1, time.Now().Add(-arriveTimeout), headerFetcher, bodyFetcher)
	<-fetching

	tester.fetcher.Enqueue("valid", blocks[hashes[0]])
	tester.fetcher.Enqueue("valid", blocks[hashes[0]])
	tester.fetcher.Enqueue("valid", blocks[hashes[0]])

	// Fill the missing block directly as if propagated, and check import uniqueness
	tester.fetcher.Enqueue("valid", blocks[hashes[1]])
	verifyImportCount(t, imported, 2)

	if counter != 2 {
		t.Fatalf("import invocation count mismatch: have %v, want %v", counter, 2)
	}
}

// Tests that blocks with numbers much lower or higher than out current head get
// discarded to prevent wasting resources on useless blocks from faulty peers.
func TestDistantPropagationDiscarding(t *testing.T) {
	// Create a long chain to import and define the discard boundaries
	hashes, blocks := makeChain(3*maxQueueDist, 0, genesis)
	head := hashes[len(hashes)/2]

	low, high := len(hashes)/2+maxUncleDist+1, len(hashes)/2-maxQueueDist-1

	// Create a tester and simulate a head block being the middle of the above chain
	tester := newTester(false)

	tester.lock.Lock()
	tester.hashes = []common.Hash{head}
	tester.blocks = map[common.Hash]*types.Block{head: blocks[head]}
	tester.lock.Unlock()

	// Ensure that a block with a lower number than the threshold is discarded
	tester.fetcher.Enqueue("lower", blocks[hashes[low]])
	time.Sleep(10 * time.Millisecond)
	if !tester.fetcher.queue.Empty() {
		t.Fatalf("fetcher queued stale block")
	}
	// Ensure that a block with a higher number than the threshold is discarded
	tester.fetcher.Enqueue("higher", blocks[hashes[high]])
	time.Sleep(10 * time.Millisecond)
	if !tester.fetcher.queue.Empty() {
		t.Fatalf("fetcher queued future block")
	}
}

// Tests that announcements with numbers much lower or higher than out current
// head get discarded to prevent wasting resources on useless blocks from faulty
// peers.
func TestFullDistantAnnouncementDiscarding(t *testing.T)  { testDistantAnnouncementDiscarding(t, false) }
func TestLightDistantAnnouncementDiscarding(t *testing.T) { testDistantAnnouncementDiscarding(t, true) }

func testDistantAnnouncementDiscarding(t *testing.T, light bool) {
	// Create a long chain to import and define the discard boundaries
	hashes, blocks := makeChain(3*maxQueueDist, 0, genesis)
	head := hashes[len(hashes)/2]

	low, high := len(hashes)/2+maxUncleDist+1, len(hashes)/2-maxQueueDist-1

	// Create a tester and simulate a head block being the middle of the above chain
	tester := newTester(light)

	tester.lock.Lock()
	tester.hashes = []common.Hash{head}
	tester.headers = map[common.Hash]*types.Header{head: blocks[head].Header()}
	tester.blocks = map[common.Hash]*types.Block{head: blocks[head]}
	tester.lock.Unlock()

	headerFetcher := tester.makeHeaderFetcher("lower", blocks, -gatherSlack)
	bodyFetcher := tester.makeBodyFetcher("lower", blocks, 0)

	fetching := make(chan struct{}, 2)
	tester.fetcher.fetchingHook = func(hashes []common.Hash) { fetching <- struct{}{} }

	// Ensure that a block with a lower number than the threshold is discarded
	tester.fetcher.Notify("lower", hashes[low], blocks[hashes[low]].NumberU64(), time.Now().Add(-arriveTimeout), headerFetcher, bodyFetcher)
	select {
	case <-time.After(50 * time.Millisecond):
	case <-fetching:
		t.Fatalf("fetcher requested stale header")
	}
	// Ensure that a block with a higher number than the threshold is discarded
	tester.fetcher.Notify("higher", hashes[high], blocks[hashes[high]].NumberU64(), time.Now().Add(-arriveTimeout), headerFetcher, bodyFetcher)
	select {
	case <-time.After(50 * time.Millisecond):
	case <-fetching:
		t.Fatalf("fetcher requested future header")
	}
}

// Tests that peers announcing blocks with invalid numbers (i.e. not matching
// the headers provided afterwards) get dropped as malicious.
func TestFullInvalidNumberAnnouncement(t *testing.T)  { testInvalidNumberAnnouncement(t, false) }
func TestLightInvalidNumberAnnouncement(t *testing.T) { testInvalidNumberAnnouncement(t, true) }

func testInvalidNumberAnnouncement(t *testing.T, light bool) {
	// Create a single block to import and check numbers against
	hashes, blocks := makeChain(1, 0, genesis)

	tester := newTester(light)
	badHeaderFetcher := tester.makeHeaderFetcher("bad", blocks, -gatherSlack)
	badBodyFetcher := tester.makeBodyFetcher("bad", blocks, 0)

	imported := make(chan interface{})
	announced := make(chan interface{}, 2)
	tester.fetcher.importedHook = func(header *types.Header, block *types.Block) {
		if light {
			if header == nil {
				t.Fatalf("Fetcher try to import empty header")
			}
			imported <- header
		} else {
			if block == nil {
				t.Fatalf("Fetcher try to import empty block")
			}
			imported <- block
		}
	}
	// Announce a block with a bad number, check for immediate drop
	tester.fetcher.announceChangeHook = func(hash common.Hash, b bool) {
		announced <- nil
	}
	tester.fetcher.Notify("bad", hashes[0], 2, time.Now().Add(-arriveTimeout), badHeaderFetcher, badBodyFetcher)
	verifyAnnounce := func() {
		for i := 0; i < 2; i++ {
			select {
			case <-announced:
				continue
			case <-time.After(1 * time.Second):
				t.Fatal("announce timeout")
				return
			}
		}
	}
	verifyAnnounce()
	verifyImportEvent(t, imported, false)
	tester.lock.RLock()
	dropped := tester.drops["bad"]
	tester.lock.RUnlock()

	if !dropped {
		t.Fatalf("peer with invalid numbered announcement not dropped")
	}
	goodHeaderFetcher := tester.makeHeaderFetcher("good", blocks, -gatherSlack)
	goodBodyFetcher := tester.makeBodyFetcher("good", blocks, 0)
	// Make sure a good announcement passes without a drop
	tester.fetcher.Notify("good", hashes[0], 1, time.Now().Add(-arriveTimeout), goodHeaderFetcher, goodBodyFetcher)
	verifyAnnounce()
	verifyImportEvent(t, imported, true)

	tester.lock.RLock()
	dropped = tester.drops["good"]
	tester.lock.RUnlock()

	if dropped {
		t.Fatalf("peer with valid numbered announcement dropped")
	}
	verifyImportDone(t, imported)
}

// Tests that if a block is empty (i.e. header only), no body request should be
// made, and instead the header should be assembled into a whole block in itself.
func TestEmptyBlockShortCircuit(t *testing.T) {
	// Create a chain of blocks to import
	hashes, blocks := makeChain(32, 0, genesis)

	tester := newTester(false)
	defer tester.fetcher.Stop()
	headerFetcher := tester.makeHeaderFetcher("valid", blocks, -gatherSlack)
	bodyFetcher := tester.makeBodyFetcher("valid", blocks, 0)

	// Add a monitoring hook for all internal events
	fetching := make(chan []common.Hash)
	tester.fetcher.fetchingHook = func(hashes []common.Hash) { fetching <- hashes }

	completing := make(chan []common.Hash)
	tester.fetcher.completingHook = func(hashes []common.Hash) { completing <- hashes }

	imported := make(chan interface{})
	tester.fetcher.importedHook = func(header *types.Header, block *types.Block) {
		if block == nil {
			t.Fatalf("Fetcher try to import empty block")
		}
		imported <- block
	}
	// Iteratively announce blocks until all are imported
	for i := len(hashes) - 2; i >= 0; i-- {
		tester.fetcher.Notify("valid", hashes[i], uint64(len(hashes)-i-1), time.Now().Add(-arriveTimeout), headerFetcher, bodyFetcher)

		// All announces should fetch the header
		verifyFetchingEvent(t, fetching, true)

		// Only blocks with data contents should request bodies
		verifyCompletingEvent(t, completing, len(blocks[hashes[i]].Transactions()) > 0 || len(blocks[hashes[i]].Uncles()) > 0)

		// Irrelevant of the construct, import should succeed
		verifyImportEvent(t, imported, true)
	}
	verifyImportDone(t, imported)
}

// Tests that a peer is unable to use unbounded memory with sending infinite
// block announcements to a node, but that even in the face of such an attack,
// the fetcher remains operational.
func TestHashMemoryExhaustionAttack(t *testing.T) {
	// Create a tester with instrumented import hooks
	tester := newTester(false)

	imported, announces := make(chan interface{}), int32(0)
	tester.fetcher.importedHook = func(header *types.Header, block *types.Block) { imported <- block }
	tester.fetcher.announceChangeHook = func(hash common.Hash, added bool) {
		if added {
			atomic.AddInt32(&announces, 1)
		} else {
			atomic.AddInt32(&announces, -1)
		}
	}
	// Create a valid chain and an infinite junk chain
	targetBlocks := hashLimit + 2*maxQueueDist
	hashes, blocks := makeChain(targetBlocks, 0, genesis)
	validHeaderFetcher := tester.makeHeaderFetcher("valid", blocks, -gatherSlack)
	validBodyFetcher := tester.makeBodyFetcher("valid", blocks, 0)

	attack, _ := makeChain(targetBlocks, 0, unknownBlock)
	attackerHeaderFetcher := tester.makeHeaderFetcher("attacker", nil, -gatherSlack)
	attackerBodyFetcher := tester.makeBodyFetcher("attacker", nil, 0)

	// Feed the tester a huge hashset from the attacker, and a limited from the valid peer
	for i := 0; i < len(attack); i++ {
		if i < maxQueueDist {
			tester.fetcher.Notify("valid", hashes[len(hashes)-2-i], uint64(i+1), time.Now(), validHeaderFetcher, validBodyFetcher)
		}
		tester.fetcher.Notify("attacker", attack[i], 1 /* don't distance drop */, time.Now(), attackerHeaderFetcher, attackerBodyFetcher)
	}
	if count := atomic.LoadInt32(&announces); count != hashLimit+maxQueueDist {
		t.Fatalf("queued announce count mismatch: have %d, want %d", count, hashLimit+maxQueueDist)
	}
	// Wait for fetches to complete
	verifyImportCount(t, imported, maxQueueDist)

	// Feed the remaining valid hashes to ensure DOS protection state remains clean
	for i := len(hashes) - maxQueueDist - 2; i >= 0; i-- {
		tester.fetcher.Notify("valid", hashes[i], uint64(len(hashes)-i-1), time.Now().Add(-arriveTimeout), validHeaderFetcher, validBodyFetcher)
		verifyImportEvent(t, imported, true)
	}
	verifyImportDone(t, imported)
}

// Tests that blocks sent to the fetcher (either through propagation or via hash
// announces and retrievals) don't pile up indefinitely, exhausting available
// system memory.
func TestBlockMemoryExhaustionAttack(t *testing.T) {
	// Create a tester with instrumented import hooks
	tester := newTester(false)

	imported, enqueued := make(chan interface{}), int32(0)
	tester.fetcher.importedHook = func(header *types.Header, block *types.Block) { imported <- block }
	tester.fetcher.queueChangeHook = func(hash common.Hash, added bool) {
		if added {
			atomic.AddInt32(&enqueued, 1)
		} else {
			atomic.AddInt32(&enqueued, -1)
		}
	}
	// Create a valid chain and a batch of dangling (but in range) blocks
	targetBlocks := hashLimit + 2*maxQueueDist
	hashes, blocks := makeChain(targetBlocks, 0, genesis)
	attack := make(map[common.Hash]*types.Block)
	for i := byte(0); len(attack) < blockLimit+2*maxQueueDist; i++ {
		hashes, blocks := makeChain(maxQueueDist-1, i, unknownBlock)
		for _, hash := range hashes[:maxQueueDist-2] {
			attack[hash] = blocks[hash]
		}
	}
	// Try to feed all the attacker blocks make sure only a limited batch is accepted
	for _, block := range attack {
		tester.fetcher.Enqueue("attacker", block)
	}
	time.Sleep(200 * time.Millisecond)
	if queued := atomic.LoadInt32(&enqueued); queued != blockLimit {
		t.Fatalf("queued block count mismatch: have %d, want %d", queued, blockLimit)
	}
	// Queue up a batch of valid blocks, and check that a new peer is allowed to do so
	for i := 0; i < maxQueueDist-1; i++ {
		tester.fetcher.Enqueue("valid", blocks[hashes[len(hashes)-3-i]])
	}
	time.Sleep(100 * time.Millisecond)
	if queued := atomic.LoadInt32(&enqueued); queued != blockLimit+maxQueueDist-1 {
		t.Fatalf("queued block count mismatch: have %d, want %d", queued, blockLimit+maxQueueDist-1)
	}
	// Insert the missing piece (and sanity check the import)
	tester.fetcher.Enqueue("valid", blocks[hashes[len(hashes)-2]])
	verifyImportCount(t, imported, maxQueueDist)

	// Insert the remaining blocks in chunks to ensure clean DOS protection
	for i := maxQueueDist; i < len(hashes)-1; i++ {
		tester.fetcher.Enqueue("valid", blocks[hashes[len(hashes)-2-i]])
		verifyImportEvent(t, imported, true)
	}
	verifyImportDone(t, imported)
}<|MERGE_RESOLUTION|>--- conflicted
+++ resolved
@@ -17,41 +17,30 @@
 package fetcher
 
 import (
-	"errors"
-	"math/big"
-	"sync"
-	"sync/atomic"
-	"testing"
-	"time"
-
-<<<<<<< HEAD
-	"github.com/clearmatics/autonity/common"
-	"github.com/clearmatics/autonity/consensus/ethash"
-	"github.com/clearmatics/autonity/core"
-	"github.com/clearmatics/autonity/core/rawdb"
-	"github.com/clearmatics/autonity/core/types"
-	"github.com/clearmatics/autonity/crypto"
-	"github.com/clearmatics/autonity/params"
-	"github.com/clearmatics/autonity/trie"
-=======
-	"github.com/ethereum/go-ethereum/common"
-	"github.com/ethereum/go-ethereum/consensus/ethash"
-	"github.com/ethereum/go-ethereum/core"
-	"github.com/ethereum/go-ethereum/core/rawdb"
-	"github.com/ethereum/go-ethereum/core/types"
-	"github.com/ethereum/go-ethereum/crypto"
-	"github.com/ethereum/go-ethereum/eth/protocols/eth"
-	"github.com/ethereum/go-ethereum/params"
-	"github.com/ethereum/go-ethereum/trie"
->>>>>>> aaca58a7
+    "errors"
+    "math/big"
+    "sync"
+    "sync/atomic"
+    "testing"
+    "time"
+
+    "github.com/ethereum/go-ethereum/common"
+    "github.com/ethereum/go-ethereum/consensus/ethash"
+    "github.com/ethereum/go-ethereum/core"
+    "github.com/ethereum/go-ethereum/core/rawdb"
+    "github.com/ethereum/go-ethereum/core/types"
+    "github.com/ethereum/go-ethereum/crypto"
+    "github.com/ethereum/go-ethereum/eth/protocols/eth"
+    "github.com/ethereum/go-ethereum/params"
+    "github.com/ethereum/go-ethereum/trie"
 )
 
 var (
-	testdb       = rawdb.NewMemoryDatabase()
-	testKey, _   = crypto.HexToECDSA("b71c71a67e1177ad4e901695e1b4b9ee17ae16c6668d313eac2f96dbcda3f291")
-	testAddress  = crypto.PubkeyToAddress(testKey.PublicKey)
-	genesis      = core.GenesisBlockForTesting(testdb, testAddress, big.NewInt(1000000000000000))
-	unknownBlock = types.NewBlock(&types.Header{GasLimit: params.GenesisGasLimit, BaseFee: big.NewInt(params.InitialBaseFee)}, nil, nil, nil, trie.NewStackTrie(nil))
+    testdb       = rawdb.NewMemoryDatabase()
+    testKey, _   = crypto.HexToECDSA("b71c71a67e1177ad4e901695e1b4b9ee17ae16c6668d313eac2f96dbcda3f291")
+    testAddress  = crypto.PubkeyToAddress(testKey.PublicKey)
+    genesis      = core.GenesisBlockForTesting(testdb, testAddress, big.NewInt(1000000000000000))
+    unknownBlock = types.NewBlock(&types.Header{GasLimit: params.GenesisGasLimit, BaseFee: big.NewInt(params.InitialBaseFee)}, nil, nil, nil, trie.NewStackTrie(nil))
 )
 
 // makeChain creates a chain of n blocks starting at and including parent.
@@ -62,20 +51,20 @@
 	blocks, _ := core.GenerateChain(params.TestChainConfig, parent, ethash.NewFaker(), testdb, n, func(i int, block *core.BlockGen) {
 		block.SetCoinbase(common.Address{seed})
 
-		// If the block number is multiple of 3, send a bonus transaction to the miner
-		if parent == genesis && i%3 == 0 {
-			signer := types.MakeSigner(params.TestChainConfig, block.Number())
-			tx, err := types.SignTx(types.NewTransaction(block.TxNonce(testAddress), common.Address{seed}, big.NewInt(1000), params.TxGas, block.BaseFee(), nil), signer, testKey)
-			if err != nil {
-				panic(err)
-			}
-			block.AddTx(tx)
-		}
-		// If the block number is a multiple of 5, add a bonus uncle to the block
-		if i > 0 && i%5 == 0 {
-			block.AddUncle(&types.Header{ParentHash: block.PrevBlock(i - 2).Hash(), Number: big.NewInt(int64(i - 1))})
-		}
-	})
+        // If the block number is multiple of 3, send a bonus transaction to the miner
+        if parent == genesis && i%3 == 0 {
+            signer := types.MakeSigner(params.TestChainConfig, block.Number())
+            tx, err := types.SignTx(types.NewTransaction(block.TxNonce(testAddress), common.Address{seed}, big.NewInt(1000), params.TxGas, block.BaseFee(), nil), signer, testKey)
+            if err != nil {
+                panic(err)
+            }
+            block.AddTx(tx)
+        }
+        // If the block number is a multiple of 5, add a bonus uncle to the block
+        if i > 0 && i%5 == 0 {
+            block.AddUncle(&types.Header{ParentHash: block.PrevBlock(i - 2).Hash(), Number: big.NewInt(int64(i - 1))})
+        }
+    })
 	hashes := make([]common.Hash, n+1)
 	hashes[len(hashes)-1] = parent.Hash()
 	blockm := make(map[common.Hash]*types.Block, n+1)
@@ -207,27 +196,27 @@
 		closure[hash] = block
 	}
 	// Create a function that return a header from the closure
-	return func(hash common.Hash, sink chan *eth.Response) (*eth.Request, error) {
-		// Gather the blocks to return
-		headers := make([]*types.Header, 0, 1)
-		if block, ok := closure[hash]; ok {
-			headers = append(headers, block.Header())
-		}
-		// Return on a new thread
-		req := &eth.Request{
-			Peer: peer,
-		}
-		res := &eth.Response{
-			Req:  req,
-			Res:  (*eth.BlockHeadersPacket)(&headers),
-			Time: drift,
-			Done: make(chan error, 1), // Ignore the returned status
-		}
-		go func() {
-			sink <- res
-		}()
-		return req, nil
-	}
+    return func(hash common.Hash, sink chan *eth.Response) (*eth.Request, error) {
+        // Gather the blocks to return
+        headers := make([]*types.Header, 0, 1)
+        if block, ok := closure[hash]; ok {
+            headers = append(headers, block.Header())
+        }
+        // Return on a new thread
+        req := &eth.Request{
+            Peer: peer,
+        }
+        res := &eth.Response{
+            Req:  req,
+            Res:  (*eth.BlockHeadersPacket)(&headers),
+            Time: drift,
+            Done: make(chan error, 1), // Ignore the returned status
+        }
+        go func() {
+            sink <- res
+        }()
+        return req, nil
+    }
 }
 
 // makeBodyFetcher retrieves a block body fetcher associated with a simulated peer.
@@ -237,54 +226,54 @@
 		closure[hash] = block
 	}
 	// Create a function that returns blocks from the closure
-	return func(hashes []common.Hash, sink chan *eth.Response) (*eth.Request, error) {
-		// Gather the block bodies to return
-		transactions := make([][]*types.Transaction, 0, len(hashes))
-		uncles := make([][]*types.Header, 0, len(hashes))
-
-		for _, hash := range hashes {
-			if block, ok := closure[hash]; ok {
-				transactions = append(transactions, block.Transactions())
-				uncles = append(uncles, block.Uncles())
-			}
-		}
-		// Return on a new thread
-		bodies := make([]*eth.BlockBody, len(transactions))
-		for i, txs := range transactions {
-			bodies[i] = &eth.BlockBody{
-				Transactions: txs,
-				Uncles:       uncles[i],
-			}
-		}
-		req := &eth.Request{
-			Peer: peer,
-		}
-		res := &eth.Response{
-			Req:  req,
-			Res:  (*eth.BlockBodiesPacket)(&bodies),
-			Time: drift,
-			Done: make(chan error, 1), // Ignore the returned status
-		}
-		go func() {
-			sink <- res
-		}()
-		return req, nil
-	}
+    return func(hashes []common.Hash, sink chan *eth.Response) (*eth.Request, error) {
+        // Gather the block bodies to return
+        transactions := make([][]*types.Transaction, 0, len(hashes))
+        uncles := make([][]*types.Header, 0, len(hashes))
+
+        for _, hash := range hashes {
+            if block, ok := closure[hash]; ok {
+                transactions = append(transactions, block.Transactions())
+                uncles = append(uncles, block.Uncles())
+            }
+        }
+        // Return on a new thread
+        bodies := make([]*eth.BlockBody, len(transactions))
+        for i, txs := range transactions {
+            bodies[i] = &eth.BlockBody{
+                Transactions: txs,
+                Uncles:       uncles[i],
+            }
+        }
+        req := &eth.Request{
+            Peer: peer,
+        }
+        res := &eth.Response{
+            Req:  req,
+            Res:  (*eth.BlockBodiesPacket)(&bodies),
+            Time: drift,
+            Done: make(chan error, 1), // Ignore the returned status
+        }
+        go func() {
+            sink <- res
+        }()
+        return req, nil
+    }
 }
 
 // verifyFetchingEvent verifies that one single event arrive on a fetching channel.
 func verifyFetchingEvent(t *testing.T, fetching chan []common.Hash, arrive bool) {
-	t.Helper()
-
-	if arrive {
-		select {
-		case <-fetching:
-		case <-time.After(time.Second):
-			t.Fatalf("fetching timeout")
-		}
-	} else {
-		select {
-		case <-fetching:
+    t.Helper()
+
+    if arrive {
+        select {
+        case <-fetching:
+        case <-time.After(time.Second):
+            t.Fatalf("fetching timeout")
+        }
+    } else {
+        select {
+        case <-fetching:
 			t.Fatalf("fetching invoked")
 		case <-time.After(10 * time.Millisecond):
 		}
@@ -293,17 +282,17 @@
 
 // verifyCompletingEvent verifies that one single event arrive on an completing channel.
 func verifyCompletingEvent(t *testing.T, completing chan []common.Hash, arrive bool) {
-	t.Helper()
-
-	if arrive {
-		select {
-		case <-completing:
-		case <-time.After(time.Second):
-			t.Fatalf("completing timeout")
-		}
-	} else {
-		select {
-		case <-completing:
+    t.Helper()
+
+    if arrive {
+        select {
+        case <-completing:
+        case <-time.After(time.Second):
+            t.Fatalf("completing timeout")
+        }
+    } else {
+        select {
+        case <-completing:
 			t.Fatalf("completing invoked")
 		case <-time.After(10 * time.Millisecond):
 		}
@@ -312,17 +301,17 @@
 
 // verifyImportEvent verifies that one single event arrive on an import channel.
 func verifyImportEvent(t *testing.T, imported chan interface{}, arrive bool) {
-	t.Helper()
-
-	if arrive {
-		select {
-		case <-imported:
-		case <-time.After(time.Second):
-			t.Fatalf("import timeout")
-		}
-	} else {
-		select {
-		case <-imported:
+    t.Helper()
+
+    if arrive {
+        select {
+        case <-imported:
+        case <-time.After(time.Second):
+            t.Fatalf("import timeout")
+        }
+    } else {
+        select {
+        case <-imported:
 			t.Fatalf("import invoked")
 		case <-time.After(20 * time.Millisecond):
 		}
@@ -332,36 +321,36 @@
 // verifyImportCount verifies that exactly count number of events arrive on an
 // import hook channel.
 func verifyImportCount(t *testing.T, imported chan interface{}, count int) {
-	t.Helper()
-
-	for i := 0; i < count; i++ {
-		select {
-		case <-imported:
-		case <-time.After(time.Second):
-			t.Fatalf("block %d: import timeout", i+1)
-		}
-	}
-	verifyImportDone(t, imported)
+    t.Helper()
+
+    for i := 0; i < count; i++ {
+        select {
+        case <-imported:
+        case <-time.After(time.Second):
+            t.Fatalf("block %d: import timeout", i+1)
+        }
+    }
+    verifyImportDone(t, imported)
 }
 
 // verifyImportDone verifies that no more events are arriving on an import channel.
 func verifyImportDone(t *testing.T, imported chan interface{}) {
-	t.Helper()
-
-	select {
-	case <-imported:
-		t.Fatalf("extra block imported")
-	case <-time.After(50 * time.Millisecond):
-	}
+    t.Helper()
+
+    select {
+    case <-imported:
+        t.Fatalf("extra block imported")
+    case <-time.After(50 * time.Millisecond):
+    }
 }
 
 // verifyChainHeight verifies the chain height is as expected.
 func verifyChainHeight(t *testing.T, fetcher *fetcherTester, height uint64) {
-	t.Helper()
-
-	if fetcher.chainHeight() != height {
-		t.Fatalf("chain height mismatch, got %d, want %d", fetcher.chainHeight(), height)
-	}
+    t.Helper()
+
+    if fetcher.chainHeight() != height {
+        t.Fatalf("chain height mismatch, got %d, want %d", fetcher.chainHeight(), height)
+    }
 }
 
 // Tests that a fetcher accepts block/header announcements and initiates retrievals
@@ -375,7 +364,7 @@
 	hashes, blocks := makeChain(targetBlocks, 0, genesis)
 
 	tester := newTester(light)
-	defer tester.fetcher.Stop()
+    defer tester.fetcher.Stop()
 	headerFetcher := tester.makeHeaderFetcher("valid", blocks, -gatherSlack)
 	bodyFetcher := tester.makeBodyFetcher("valid", blocks, 0)
 
@@ -419,15 +408,15 @@
 	secondHeaderFetcher := tester.makeHeaderFetcher("second", blocks, -gatherSlack)
 	secondBodyFetcher := tester.makeBodyFetcher("second", blocks, 0)
 
-	counter := uint32(0)
-	firstHeaderWrapper := func(hash common.Hash, sink chan *eth.Response) (*eth.Request, error) {
-		atomic.AddUint32(&counter, 1)
-		return firstHeaderFetcher(hash, sink)
-	}
-	secondHeaderWrapper := func(hash common.Hash, sink chan *eth.Response) (*eth.Request, error) {
-		atomic.AddUint32(&counter, 1)
-		return secondHeaderFetcher(hash, sink)
-	}
+    counter := uint32(0)
+    firstHeaderWrapper := func(hash common.Hash, sink chan *eth.Response) (*eth.Request, error) {
+        atomic.AddUint32(&counter, 1)
+        return firstHeaderFetcher(hash, sink)
+    }
+    secondHeaderWrapper := func(hash common.Hash, sink chan *eth.Response) (*eth.Request, error) {
+        atomic.AddUint32(&counter, 1)
+        return secondHeaderFetcher(hash, sink)
+    }
 	// Iteratively announce blocks until all are imported
 	imported := make(chan interface{})
 	tester.fetcher.importedHook = func(header *types.Header, block *types.Block) {
@@ -519,22 +508,22 @@
 	bodyFetcher := tester.makeBodyFetcher("repeater", blocks, 0)
 
 	delay := 50 * time.Millisecond
-	counter := uint32(0)
-	headerWrapper := func(hash common.Hash, sink chan *eth.Response) (*eth.Request, error) {
-		atomic.AddUint32(&counter, 1)
-
-		// Simulate a long running fetch
-		resink := make(chan *eth.Response)
-		req, err := headerFetcher(hash, resink)
-		if err == nil {
-			go func() {
-				res := <-resink
-				time.Sleep(delay)
-				sink <- res
-			}()
-		}
-		return req, err
-	}
+    counter := uint32(0)
+    headerWrapper := func(hash common.Hash, sink chan *eth.Response) (*eth.Request, error) {
+        atomic.AddUint32(&counter, 1)
+
+        // Simulate a long running fetch
+        resink := make(chan *eth.Response)
+        req, err := headerFetcher(hash, resink)
+        if err == nil {
+            go func() {
+                res := <-resink
+                time.Sleep(delay)
+                sink <- res
+            }()
+        }
+        return req, err
+    }
 	checkNonExist := func() bool {
 		return tester.getBlock(hashes[0]) == nil
 	}
@@ -754,52 +743,52 @@
 	badHeaderFetcher := tester.makeHeaderFetcher("bad", blocks, -gatherSlack)
 	badBodyFetcher := tester.makeBodyFetcher("bad", blocks, 0)
 
-	imported := make(chan interface{})
-	announced := make(chan interface{}, 2)
+    imported := make(chan interface{})
+    announced := make(chan interface{}, 2)
 	tester.fetcher.importedHook = func(header *types.Header, block *types.Block) {
 		if light {
 			if header == nil {
 				t.Fatalf("Fetcher try to import empty header")
-			}
-			imported <- header
-		} else {
-			if block == nil {
-				t.Fatalf("Fetcher try to import empty block")
-			}
-			imported <- block
-		}
-	}
-	// Announce a block with a bad number, check for immediate drop
-	tester.fetcher.announceChangeHook = func(hash common.Hash, b bool) {
-		announced <- nil
-	}
-	tester.fetcher.Notify("bad", hashes[0], 2, time.Now().Add(-arriveTimeout), badHeaderFetcher, badBodyFetcher)
-	verifyAnnounce := func() {
-		for i := 0; i < 2; i++ {
-			select {
-			case <-announced:
-				continue
-			case <-time.After(1 * time.Second):
-				t.Fatal("announce timeout")
-				return
-			}
-		}
-	}
-	verifyAnnounce()
-	verifyImportEvent(t, imported, false)
-	tester.lock.RLock()
-	dropped := tester.drops["bad"]
-	tester.lock.RUnlock()
-
-	if !dropped {
-		t.Fatalf("peer with invalid numbered announcement not dropped")
-	}
-	goodHeaderFetcher := tester.makeHeaderFetcher("good", blocks, -gatherSlack)
-	goodBodyFetcher := tester.makeBodyFetcher("good", blocks, 0)
+            }
+            imported <- header
+        } else {
+            if block == nil {
+                t.Fatalf("Fetcher try to import empty block")
+            }
+            imported <- block
+        }
+    }
+    // Announce a block with a bad number, check for immediate drop
+    tester.fetcher.announceChangeHook = func(hash common.Hash, b bool) {
+        announced <- nil
+    }
+    tester.fetcher.Notify("bad", hashes[0], 2, time.Now().Add(-arriveTimeout), badHeaderFetcher, badBodyFetcher)
+    verifyAnnounce := func() {
+        for i := 0; i < 2; i++ {
+            select {
+            case <-announced:
+                continue
+            case <-time.After(1 * time.Second):
+                t.Fatal("announce timeout")
+                return
+            }
+        }
+    }
+    verifyAnnounce()
+    verifyImportEvent(t, imported, false)
+    tester.lock.RLock()
+    dropped := tester.drops["bad"]
+    tester.lock.RUnlock()
+
+    if !dropped {
+        t.Fatalf("peer with invalid numbered announcement not dropped")
+    }
+    goodHeaderFetcher := tester.makeHeaderFetcher("good", blocks, -gatherSlack)
+    goodBodyFetcher := tester.makeBodyFetcher("good", blocks, 0)
 	// Make sure a good announcement passes without a drop
-	tester.fetcher.Notify("good", hashes[0], 1, time.Now().Add(-arriveTimeout), goodHeaderFetcher, goodBodyFetcher)
-	verifyAnnounce()
-	verifyImportEvent(t, imported, true)
+    tester.fetcher.Notify("good", hashes[0], 1, time.Now().Add(-arriveTimeout), goodHeaderFetcher, goodBodyFetcher)
+    verifyAnnounce()
+    verifyImportEvent(t, imported, true)
 
 	tester.lock.RLock()
 	dropped = tester.drops["good"]
@@ -818,7 +807,7 @@
 	hashes, blocks := makeChain(32, 0, genesis)
 
 	tester := newTester(false)
-	defer tester.fetcher.Stop()
+    defer tester.fetcher.Stop()
 	headerFetcher := tester.makeHeaderFetcher("valid", blocks, -gatherSlack)
 	bodyFetcher := tester.makeBodyFetcher("valid", blocks, 0)
 
