// Copyright 2019 The go-ethereum Authors
// This file is part of the go-ethereum library.
//
// The go-ethereum library is free software: you can redistribute it and/or modify
// it under the terms of the GNU Lesser General Public License as published by
// the Free Software Foundation, either version 3 of the License, or
// (at your option) any later version.
//
// The go-ethereum library is distributed in the hope that it will be useful,
// but WITHOUT ANY WARRANTY; without even the implied warranty of
// MERCHANTABILITY or FITNESS FOR A PARTICULAR PURPOSE. See the
// GNU Lesser General Public License for more details.
//
// You should have received a copy of the GNU Lesser General Public License
// along with the go-ethereum library. If not, see <http://www.gnu.org/licenses/>.

package downloader

import (
	"fmt"
	"math/big"
	"math/rand"
	"sync"
	"testing"
	"time"

<<<<<<< HEAD
	"github.com/clearmatics/autonity/common"
	"github.com/clearmatics/autonity/consensus/ethash"
	"github.com/clearmatics/autonity/core"
	"github.com/clearmatics/autonity/core/rawdb"
	"github.com/clearmatics/autonity/core/types"
	"github.com/clearmatics/autonity/log"
	"github.com/clearmatics/autonity/params"
=======
	"github.com/ethereum/go-ethereum/common"
	"github.com/ethereum/go-ethereum/consensus/ethash"
	"github.com/ethereum/go-ethereum/core"
	"github.com/ethereum/go-ethereum/core/rawdb"
	"github.com/ethereum/go-ethereum/core/types"
	"github.com/ethereum/go-ethereum/log"
	"github.com/ethereum/go-ethereum/params"
	"github.com/ethereum/go-ethereum/trie"
>>>>>>> aaca58a7
)

var (
	testdb  = rawdb.NewMemoryDatabase()
	genesis = core.GenesisBlockForTesting(testdb, testAddress, big.NewInt(1000000000000000))
)

// makeChain creates a chain of n blocks starting at and including parent.
// the returned hash chain is ordered head->parent. In addition, every 3rd block
// contains a transaction and every 5th an uncle to allow testing correct block
// reassembly.
func makeChain(n int, seed byte, parent *types.Block, empty bool) ([]*types.Block, []types.Receipts) {
	blocks, receipts := core.GenerateChain(params.TestChainConfig, parent, ethash.NewFaker(), testdb, n, func(i int, block *core.BlockGen) {
		block.SetCoinbase(common.Address{seed})
		// Add one tx to every secondblock
		if !empty && i%2 == 0 {
			signer := types.MakeSigner(params.TestChainConfig, block.Number())
			tx, err := types.SignTx(types.NewTransaction(block.TxNonce(testAddress), common.Address{seed}, big.NewInt(1000), params.TxGas, block.BaseFee(), nil), signer, testKey)
			if err != nil {
				panic(err)
			}
			block.AddTx(tx)
		}
	})
	return blocks, receipts
}

type chainData struct {
	blocks []*types.Block
	offset int
}

var chain *chainData
var emptyChain *chainData

func init() {
	// Create a chain of blocks to import
	targetBlocks := 128
	blocks, _ := makeChain(targetBlocks, 0, genesis, false)
	chain = &chainData{blocks, 0}

	blocks, _ = makeChain(targetBlocks, 0, genesis, true)
	emptyChain = &chainData{blocks, 0}
}

func (chain *chainData) headers() []*types.Header {
	hdrs := make([]*types.Header, len(chain.blocks))
	for i, b := range chain.blocks {
		hdrs[i] = b.Header()
	}
	return hdrs
}

func (chain *chainData) Len() int {
	return len(chain.blocks)
}

func dummyPeer(id string) *peerConnection {
	p := &peerConnection{
		id:      id,
		lacking: make(map[common.Hash]struct{}),
	}
	return p
}

func TestBasics(t *testing.T) {
	numOfBlocks := len(emptyChain.blocks)
	numOfReceipts := len(emptyChain.blocks) / 2

	q := newQueue(10, 10)
	if !q.Idle() {
		t.Errorf("new queue should be idle")
	}
	q.Prepare(1, SnapSync)
	if res := q.Results(false); len(res) != 0 {
		t.Fatal("new queue should have 0 results")
	}

	// Schedule a batch of headers
	headers := chain.headers()
	hashes := make([]common.Hash, len(headers))
	for i, header := range headers {
		hashes[i] = header.Hash()
	}
	q.Schedule(headers, hashes, 1)
	if q.Idle() {
		t.Errorf("queue should not be idle")
	}
	if got, exp := q.PendingBodies(), chain.Len(); got != exp {
		t.Errorf("wrong pending block count, got %d, exp %d", got, exp)
	}
	// Only non-empty receipts get added to task-queue
	if got, exp := q.PendingReceipts(), 64; got != exp {
		t.Errorf("wrong pending receipt count, got %d, exp %d", got, exp)
	}
	// Items are now queued for downloading, next step is that we tell the
	// queue that a certain peer will deliver them for us
	{
		peer := dummyPeer("peer-1")
		fetchReq, _, throttle := q.ReserveBodies(peer, 50)
		if !throttle {
			// queue size is only 10, so throttling should occur
			t.Fatal("should throttle")
		}
		// But we should still get the first things to fetch
		if got, exp := len(fetchReq.Headers), 5; got != exp {
			t.Fatalf("expected %d requests, got %d", exp, got)
		}
		if got, exp := fetchReq.Headers[0].Number.Uint64(), uint64(1); got != exp {
			t.Fatalf("expected header %d, got %d", exp, got)
		}
	}
	if exp, got := q.blockTaskQueue.Size(), numOfBlocks-10; exp != got {
		t.Errorf("expected block task queue to be %d, got %d", exp, got)
	}
	if exp, got := q.receiptTaskQueue.Size(), numOfReceipts; exp != got {
		t.Errorf("expected receipt task queue to be %d, got %d", exp, got)
	}
	{
		peer := dummyPeer("peer-2")
		fetchReq, _, throttle := q.ReserveBodies(peer, 50)

		// The second peer should hit throttling
		if !throttle {
			t.Fatalf("should not throttle")
		}
		// And not get any fetches at all, since it was throttled to begin with
		if fetchReq != nil {
			t.Fatalf("should have no fetches, got %d", len(fetchReq.Headers))
		}
	}
	if exp, got := q.blockTaskQueue.Size(), numOfBlocks-10; exp != got {
		t.Errorf("expected block task queue to be %d, got %d", exp, got)
	}
	if exp, got := q.receiptTaskQueue.Size(), numOfReceipts; exp != got {
		t.Errorf("expected receipt task queue to be %d, got %d", exp, got)
	}
	{
		// The receipt delivering peer should not be affected
		// by the throttling of body deliveries
		peer := dummyPeer("peer-3")
		fetchReq, _, throttle := q.ReserveReceipts(peer, 50)
		if !throttle {
			// queue size is only 10, so throttling should occur
			t.Fatal("should throttle")
		}
		// But we should still get the first things to fetch
		if got, exp := len(fetchReq.Headers), 5; got != exp {
			t.Fatalf("expected %d requests, got %d", exp, got)
		}
		if got, exp := fetchReq.Headers[0].Number.Uint64(), uint64(1); got != exp {
			t.Fatalf("expected header %d, got %d", exp, got)
		}

	}
	if exp, got := q.blockTaskQueue.Size(), numOfBlocks-10; exp != got {
		t.Errorf("expected block task queue to be %d, got %d", exp, got)
	}
	if exp, got := q.receiptTaskQueue.Size(), numOfReceipts-5; exp != got {
		t.Errorf("expected receipt task queue to be %d, got %d", exp, got)
	}
	if got, exp := q.resultCache.countCompleted(), 0; got != exp {
		t.Errorf("wrong processable count, got %d, exp %d", got, exp)
	}
}

func TestEmptyBlocks(t *testing.T) {
	numOfBlocks := len(emptyChain.blocks)

	q := newQueue(10, 10)

	q.Prepare(1, SnapSync)

	// Schedule a batch of headers
	headers := emptyChain.headers()
	hashes := make([]common.Hash, len(headers))
	for i, header := range headers {
		hashes[i] = header.Hash()
	}
	q.Schedule(headers, hashes, 1)
	if q.Idle() {
		t.Errorf("queue should not be idle")
	}
	if got, exp := q.PendingBodies(), len(emptyChain.blocks); got != exp {
		t.Errorf("wrong pending block count, got %d, exp %d", got, exp)
	}
	if got, exp := q.PendingReceipts(), 0; got != exp {
		t.Errorf("wrong pending receipt count, got %d, exp %d", got, exp)
	}
	// They won't be processable, because the fetchresults haven't been
	// created yet
	if got, exp := q.resultCache.countCompleted(), 0; got != exp {
		t.Errorf("wrong processable count, got %d, exp %d", got, exp)
	}

	// Items are now queued for downloading, next step is that we tell the
	// queue that a certain peer will deliver them for us
	// That should trigger all of them to suddenly become 'done'
	{
		// Reserve blocks
		peer := dummyPeer("peer-1")
		fetchReq, _, _ := q.ReserveBodies(peer, 50)

		// there should be nothing to fetch, blocks are empty
		if fetchReq != nil {
			t.Fatal("there should be no body fetch tasks remaining")
		}

	}
	if q.blockTaskQueue.Size() != numOfBlocks-10 {
		t.Errorf("expected block task queue to be %d, got %d", numOfBlocks-10, q.blockTaskQueue.Size())
	}
	if q.receiptTaskQueue.Size() != 0 {
		t.Errorf("expected receipt task queue to be %d, got %d", 0, q.receiptTaskQueue.Size())
	}
	{
		peer := dummyPeer("peer-3")
		fetchReq, _, _ := q.ReserveReceipts(peer, 50)

		// there should be nothing to fetch, blocks are empty
		if fetchReq != nil {
			t.Fatal("there should be no body fetch tasks remaining")
		}
	}
	if q.blockTaskQueue.Size() != numOfBlocks-10 {
		t.Errorf("expected block task queue to be %d, got %d", numOfBlocks-10, q.blockTaskQueue.Size())
	}
	if q.receiptTaskQueue.Size() != 0 {
		t.Errorf("expected receipt task queue to be %d, got %d", 0, q.receiptTaskQueue.Size())
	}
	if got, exp := q.resultCache.countCompleted(), 10; got != exp {
		t.Errorf("wrong processable count, got %d, exp %d", got, exp)
	}
}

// XTestDelivery does some more extensive testing of events that happen,
// blocks that become known and peers that make reservations and deliveries.
// disabled since it's not really a unit-test, but can be executed to test
// some more advanced scenarios
func XTestDelivery(t *testing.T) {
	// the outside network, holding blocks
	blo, rec := makeChain(128, 0, genesis, false)
	world := newNetwork()
	world.receipts = rec
	world.chain = blo
	world.progress(10)
	if false {
		log.Root().SetHandler(log.StdoutHandler)

	}
	q := newQueue(10, 10)
	var wg sync.WaitGroup
	q.Prepare(1, SnapSync)
	wg.Add(1)
	go func() {
		// deliver headers
		defer wg.Done()
		c := 1
		for {
			//fmt.Printf("getting headers from %d\n", c)
			headers := world.headers(c)
			hashes := make([]common.Hash, len(headers))
			for i, header := range headers {
				hashes[i] = header.Hash()
			}
			l := len(headers)
			//fmt.Printf("scheduling %d headers, first %d last %d\n",
			//	l, headers[0].Number.Uint64(), headers[len(headers)-1].Number.Uint64())
			q.Schedule(headers, hashes, uint64(c))
			c += l
		}
	}()
	wg.Add(1)
	go func() {
		// collect results
		defer wg.Done()
		tot := 0
		for {
			res := q.Results(true)
			tot += len(res)
			fmt.Printf("got %d results, %d tot\n", len(res), tot)
			// Now we can forget about these
			world.forget(res[len(res)-1].Header.Number.Uint64())

		}
	}()
	wg.Add(1)
	go func() {
		defer wg.Done()
		// reserve body fetch
		i := 4
		for {
			peer := dummyPeer(fmt.Sprintf("peer-%d", i))
			f, _, _ := q.ReserveBodies(peer, rand.Intn(30))
			if f != nil {
				var (
					emptyList []*types.Header
					txset     [][]*types.Transaction
					uncleset  [][]*types.Header
				)
				numToSkip := rand.Intn(len(f.Headers))
				for _, hdr := range f.Headers[0 : len(f.Headers)-numToSkip] {
					txset = append(txset, world.getTransactions(hdr.Number.Uint64()))
					uncleset = append(uncleset, emptyList)
				}
				var (
					txsHashes   = make([]common.Hash, len(txset))
					uncleHashes = make([]common.Hash, len(uncleset))
				)
				hasher := trie.NewStackTrie(nil)
				for i, txs := range txset {
					txsHashes[i] = types.DeriveSha(types.Transactions(txs), hasher)
				}
				for i, uncles := range uncleset {
					uncleHashes[i] = types.CalcUncleHash(uncles)
				}
				time.Sleep(100 * time.Millisecond)
				_, err := q.DeliverBodies(peer.id, txset, txsHashes, uncleset, uncleHashes)
				if err != nil {
					fmt.Printf("delivered %d bodies %v\n", len(txset), err)
				}
			} else {
				i++
				time.Sleep(200 * time.Millisecond)
			}
		}
	}()
	go func() {
		defer wg.Done()
		// reserve receiptfetch
		peer := dummyPeer("peer-3")
		for {
			f, _, _ := q.ReserveReceipts(peer, rand.Intn(50))
			if f != nil {
				var rcs [][]*types.Receipt
				for _, hdr := range f.Headers {
					rcs = append(rcs, world.getReceipts(hdr.Number.Uint64()))
				}
				hasher := trie.NewStackTrie(nil)
				hashes := make([]common.Hash, len(rcs))
				for i, receipt := range rcs {
					hashes[i] = types.DeriveSha(types.Receipts(receipt), hasher)
				}
				_, err := q.DeliverReceipts(peer.id, rcs, hashes)
				if err != nil {
					fmt.Printf("delivered %d receipts %v\n", len(rcs), err)
				}
				time.Sleep(100 * time.Millisecond)
			} else {
				time.Sleep(200 * time.Millisecond)
			}
		}
	}()
	wg.Add(1)
	go func() {
		defer wg.Done()
		for i := 0; i < 50; i++ {
			time.Sleep(300 * time.Millisecond)
			//world.tick()
			//fmt.Printf("trying to progress\n")
			world.progress(rand.Intn(100))
		}
		for i := 0; i < 50; i++ {
			time.Sleep(2990 * time.Millisecond)

		}
	}()
	wg.Add(1)
	go func() {
		defer wg.Done()
		for {
			time.Sleep(990 * time.Millisecond)
			fmt.Printf("world block tip is %d\n",
				world.chain[len(world.chain)-1].Header().Number.Uint64())
			fmt.Println(q.Stats())
		}
	}()
	wg.Wait()
}

func newNetwork() *network {
	var l sync.RWMutex
	return &network{
		cond:   sync.NewCond(&l),
		offset: 1, // block 1 is at blocks[0]
	}
}

// represents the network
type network struct {
	offset   int
	chain    []*types.Block
	receipts []types.Receipts
	lock     sync.RWMutex
	cond     *sync.Cond
}

func (n *network) getTransactions(blocknum uint64) types.Transactions {
	index := blocknum - uint64(n.offset)
	return n.chain[index].Transactions()
}
func (n *network) getReceipts(blocknum uint64) types.Receipts {
	index := blocknum - uint64(n.offset)
	if got := n.chain[index].Header().Number.Uint64(); got != blocknum {
		fmt.Printf("Err, got %d exp %d\n", got, blocknum)
		panic("sd")
	}
	return n.receipts[index]
}

func (n *network) forget(blocknum uint64) {
	index := blocknum - uint64(n.offset)
	n.chain = n.chain[index:]
	n.receipts = n.receipts[index:]
	n.offset = int(blocknum)

}
func (n *network) progress(numBlocks int) {

	n.lock.Lock()
	defer n.lock.Unlock()
	//fmt.Printf("progressing...\n")
	newBlocks, newR := makeChain(numBlocks, 0, n.chain[len(n.chain)-1], false)
	n.chain = append(n.chain, newBlocks...)
	n.receipts = append(n.receipts, newR...)
	n.cond.Broadcast()

}

func (n *network) headers(from int) []*types.Header {
	numHeaders := 128
	var hdrs []*types.Header
	index := from - n.offset

	for index >= len(n.chain) {
		// wait for progress
		n.cond.L.Lock()
		//fmt.Printf("header going into wait\n")
		n.cond.Wait()
		index = from - n.offset
		n.cond.L.Unlock()
	}
	n.lock.RLock()
	defer n.lock.RUnlock()
	for i, b := range n.chain[index:] {
		hdrs = append(hdrs, b.Header())
		if i >= numHeaders {
			break
		}
	}
	return hdrs
}<|MERGE_RESOLUTION|>--- conflicted
+++ resolved
@@ -17,36 +17,26 @@
 package downloader
 
 import (
-	"fmt"
-	"math/big"
-	"math/rand"
-	"sync"
-	"testing"
-	"time"
-
-<<<<<<< HEAD
-	"github.com/clearmatics/autonity/common"
-	"github.com/clearmatics/autonity/consensus/ethash"
-	"github.com/clearmatics/autonity/core"
-	"github.com/clearmatics/autonity/core/rawdb"
-	"github.com/clearmatics/autonity/core/types"
-	"github.com/clearmatics/autonity/log"
-	"github.com/clearmatics/autonity/params"
-=======
-	"github.com/ethereum/go-ethereum/common"
-	"github.com/ethereum/go-ethereum/consensus/ethash"
-	"github.com/ethereum/go-ethereum/core"
-	"github.com/ethereum/go-ethereum/core/rawdb"
-	"github.com/ethereum/go-ethereum/core/types"
-	"github.com/ethereum/go-ethereum/log"
-	"github.com/ethereum/go-ethereum/params"
-	"github.com/ethereum/go-ethereum/trie"
->>>>>>> aaca58a7
+    "fmt"
+    "math/big"
+    "math/rand"
+    "sync"
+    "testing"
+    "time"
+
+    "github.com/ethereum/go-ethereum/common"
+    "github.com/ethereum/go-ethereum/consensus/ethash"
+    "github.com/ethereum/go-ethereum/core"
+    "github.com/ethereum/go-ethereum/core/rawdb"
+    "github.com/ethereum/go-ethereum/core/types"
+    "github.com/ethereum/go-ethereum/log"
+    "github.com/ethereum/go-ethereum/params"
+    "github.com/ethereum/go-ethereum/trie"
 )
 
 var (
-	testdb  = rawdb.NewMemoryDatabase()
-	genesis = core.GenesisBlockForTesting(testdb, testAddress, big.NewInt(1000000000000000))
+    testdb  = rawdb.NewMemoryDatabase()
+    genesis = core.GenesisBlockForTesting(testdb, testAddress, big.NewInt(1000000000000000))
 )
 
 // makeChain creates a chain of n blocks starting at and including parent.
@@ -58,8 +48,8 @@
 		block.SetCoinbase(common.Address{seed})
 		// Add one tx to every secondblock
 		if !empty && i%2 == 0 {
-			signer := types.MakeSigner(params.TestChainConfig, block.Number())
-			tx, err := types.SignTx(types.NewTransaction(block.TxNonce(testAddress), common.Address{seed}, big.NewInt(1000), params.TxGas, block.BaseFee(), nil), signer, testKey)
+            signer := types.MakeSigner(params.TestChainConfig, block.Number())
+            tx, err := types.SignTx(types.NewTransaction(block.TxNonce(testAddress), common.Address{seed}, big.NewInt(1000), params.TxGas, block.BaseFee(), nil), signer, testKey)
 			if err != nil {
 				panic(err)
 			}
@@ -108,35 +98,35 @@
 }
 
 func TestBasics(t *testing.T) {
-	numOfBlocks := len(emptyChain.blocks)
-	numOfReceipts := len(emptyChain.blocks) / 2
-
-	q := newQueue(10, 10)
-	if !q.Idle() {
-		t.Errorf("new queue should be idle")
-	}
-	q.Prepare(1, SnapSync)
-	if res := q.Results(false); len(res) != 0 {
-		t.Fatal("new queue should have 0 results")
-	}
-
-	// Schedule a batch of headers
-	headers := chain.headers()
-	hashes := make([]common.Hash, len(headers))
-	for i, header := range headers {
-		hashes[i] = header.Hash()
-	}
-	q.Schedule(headers, hashes, 1)
-	if q.Idle() {
-		t.Errorf("queue should not be idle")
-	}
-	if got, exp := q.PendingBodies(), chain.Len(); got != exp {
-		t.Errorf("wrong pending block count, got %d, exp %d", got, exp)
-	}
-	// Only non-empty receipts get added to task-queue
-	if got, exp := q.PendingReceipts(), 64; got != exp {
-		t.Errorf("wrong pending receipt count, got %d, exp %d", got, exp)
-	}
+    numOfBlocks := len(emptyChain.blocks)
+    numOfReceipts := len(emptyChain.blocks) / 2
+
+    q := newQueue(10, 10)
+    if !q.Idle() {
+        t.Errorf("new queue should be idle")
+    }
+    q.Prepare(1, SnapSync)
+    if res := q.Results(false); len(res) != 0 {
+        t.Fatal("new queue should have 0 results")
+    }
+
+    // Schedule a batch of headers
+    headers := chain.headers()
+    hashes := make([]common.Hash, len(headers))
+    for i, header := range headers {
+        hashes[i] = header.Hash()
+    }
+    q.Schedule(headers, hashes, 1)
+    if q.Idle() {
+        t.Errorf("queue should not be idle")
+    }
+    if got, exp := q.PendingBodies(), chain.Len(); got != exp {
+        t.Errorf("wrong pending block count, got %d, exp %d", got, exp)
+    }
+    // Only non-empty receipts get added to task-queue
+    if got, exp := q.PendingReceipts(), 64; got != exp {
+        t.Errorf("wrong pending receipt count, got %d, exp %d", got, exp)
+    }
 	// Items are now queued for downloading, next step is that we tell the
 	// queue that a certain peer will deliver them for us
 	{
@@ -144,94 +134,94 @@
 		fetchReq, _, throttle := q.ReserveBodies(peer, 50)
 		if !throttle {
 			// queue size is only 10, so throttling should occur
-			t.Fatal("should throttle")
-		}
-		// But we should still get the first things to fetch
-		if got, exp := len(fetchReq.Headers), 5; got != exp {
-			t.Fatalf("expected %d requests, got %d", exp, got)
-		}
-		if got, exp := fetchReq.Headers[0].Number.Uint64(), uint64(1); got != exp {
-			t.Fatalf("expected header %d, got %d", exp, got)
-		}
-	}
-	if exp, got := q.blockTaskQueue.Size(), numOfBlocks-10; exp != got {
-		t.Errorf("expected block task queue to be %d, got %d", exp, got)
-	}
-	if exp, got := q.receiptTaskQueue.Size(), numOfReceipts; exp != got {
-		t.Errorf("expected receipt task queue to be %d, got %d", exp, got)
-	}
-	{
-		peer := dummyPeer("peer-2")
-		fetchReq, _, throttle := q.ReserveBodies(peer, 50)
-
-		// The second peer should hit throttling
-		if !throttle {
-			t.Fatalf("should not throttle")
-		}
-		// And not get any fetches at all, since it was throttled to begin with
-		if fetchReq != nil {
-			t.Fatalf("should have no fetches, got %d", len(fetchReq.Headers))
-		}
-	}
-	if exp, got := q.blockTaskQueue.Size(), numOfBlocks-10; exp != got {
-		t.Errorf("expected block task queue to be %d, got %d", exp, got)
-	}
-	if exp, got := q.receiptTaskQueue.Size(), numOfReceipts; exp != got {
-		t.Errorf("expected receipt task queue to be %d, got %d", exp, got)
-	}
-	{
-		// The receipt delivering peer should not be affected
-		// by the throttling of body deliveries
-		peer := dummyPeer("peer-3")
-		fetchReq, _, throttle := q.ReserveReceipts(peer, 50)
-		if !throttle {
-			// queue size is only 10, so throttling should occur
-			t.Fatal("should throttle")
-		}
-		// But we should still get the first things to fetch
-		if got, exp := len(fetchReq.Headers), 5; got != exp {
-			t.Fatalf("expected %d requests, got %d", exp, got)
-		}
-		if got, exp := fetchReq.Headers[0].Number.Uint64(), uint64(1); got != exp {
-			t.Fatalf("expected header %d, got %d", exp, got)
-		}
-
-	}
-	if exp, got := q.blockTaskQueue.Size(), numOfBlocks-10; exp != got {
-		t.Errorf("expected block task queue to be %d, got %d", exp, got)
-	}
-	if exp, got := q.receiptTaskQueue.Size(), numOfReceipts-5; exp != got {
-		t.Errorf("expected receipt task queue to be %d, got %d", exp, got)
-	}
-	if got, exp := q.resultCache.countCompleted(), 0; got != exp {
-		t.Errorf("wrong processable count, got %d, exp %d", got, exp)
-	}
+            t.Fatal("should throttle")
+        }
+        // But we should still get the first things to fetch
+        if got, exp := len(fetchReq.Headers), 5; got != exp {
+            t.Fatalf("expected %d requests, got %d", exp, got)
+        }
+        if got, exp := fetchReq.Headers[0].Number.Uint64(), uint64(1); got != exp {
+            t.Fatalf("expected header %d, got %d", exp, got)
+        }
+    }
+    if exp, got := q.blockTaskQueue.Size(), numOfBlocks-10; exp != got {
+        t.Errorf("expected block task queue to be %d, got %d", exp, got)
+    }
+    if exp, got := q.receiptTaskQueue.Size(), numOfReceipts; exp != got {
+        t.Errorf("expected receipt task queue to be %d, got %d", exp, got)
+    }
+    {
+        peer := dummyPeer("peer-2")
+        fetchReq, _, throttle := q.ReserveBodies(peer, 50)
+
+        // The second peer should hit throttling
+        if !throttle {
+            t.Fatalf("should not throttle")
+        }
+        // And not get any fetches at all, since it was throttled to begin with
+        if fetchReq != nil {
+            t.Fatalf("should have no fetches, got %d", len(fetchReq.Headers))
+        }
+    }
+    if exp, got := q.blockTaskQueue.Size(), numOfBlocks-10; exp != got {
+        t.Errorf("expected block task queue to be %d, got %d", exp, got)
+    }
+    if exp, got := q.receiptTaskQueue.Size(), numOfReceipts; exp != got {
+        t.Errorf("expected receipt task queue to be %d, got %d", exp, got)
+    }
+    {
+        // The receipt delivering peer should not be affected
+        // by the throttling of body deliveries
+        peer := dummyPeer("peer-3")
+        fetchReq, _, throttle := q.ReserveReceipts(peer, 50)
+        if !throttle {
+            // queue size is only 10, so throttling should occur
+            t.Fatal("should throttle")
+        }
+        // But we should still get the first things to fetch
+        if got, exp := len(fetchReq.Headers), 5; got != exp {
+            t.Fatalf("expected %d requests, got %d", exp, got)
+        }
+        if got, exp := fetchReq.Headers[0].Number.Uint64(), uint64(1); got != exp {
+            t.Fatalf("expected header %d, got %d", exp, got)
+        }
+
+    }
+    if exp, got := q.blockTaskQueue.Size(), numOfBlocks-10; exp != got {
+        t.Errorf("expected block task queue to be %d, got %d", exp, got)
+    }
+    if exp, got := q.receiptTaskQueue.Size(), numOfReceipts-5; exp != got {
+        t.Errorf("expected receipt task queue to be %d, got %d", exp, got)
+    }
+    if got, exp := q.resultCache.countCompleted(), 0; got != exp {
+        t.Errorf("wrong processable count, got %d, exp %d", got, exp)
+    }
 }
 
 func TestEmptyBlocks(t *testing.T) {
-	numOfBlocks := len(emptyChain.blocks)
-
-	q := newQueue(10, 10)
-
-	q.Prepare(1, SnapSync)
-
-	// Schedule a batch of headers
-	headers := emptyChain.headers()
-	hashes := make([]common.Hash, len(headers))
-	for i, header := range headers {
-		hashes[i] = header.Hash()
-	}
-	q.Schedule(headers, hashes, 1)
-	if q.Idle() {
-		t.Errorf("queue should not be idle")
-	}
-	if got, exp := q.PendingBodies(), len(emptyChain.blocks); got != exp {
-		t.Errorf("wrong pending block count, got %d, exp %d", got, exp)
-	}
-	if got, exp := q.PendingReceipts(), 0; got != exp {
-		t.Errorf("wrong pending receipt count, got %d, exp %d", got, exp)
-	}
-	// They won't be processable, because the fetchresults haven't been
+    numOfBlocks := len(emptyChain.blocks)
+
+    q := newQueue(10, 10)
+
+    q.Prepare(1, SnapSync)
+
+    // Schedule a batch of headers
+    headers := emptyChain.headers()
+    hashes := make([]common.Hash, len(headers))
+    for i, header := range headers {
+        hashes[i] = header.Hash()
+    }
+    q.Schedule(headers, hashes, 1)
+    if q.Idle() {
+        t.Errorf("queue should not be idle")
+    }
+    if got, exp := q.PendingBodies(), len(emptyChain.blocks); got != exp {
+        t.Errorf("wrong pending block count, got %d, exp %d", got, exp)
+    }
+    if got, exp := q.PendingReceipts(), 0; got != exp {
+        t.Errorf("wrong pending receipt count, got %d, exp %d", got, exp)
+    }
+    // They won't be processable, because the fetchresults haven't been
 	// created yet
 	if got, exp := q.resultCache.countCompleted(), 0; got != exp {
 		t.Errorf("wrong processable count, got %d, exp %d", got, exp)
@@ -241,40 +231,40 @@
 	// queue that a certain peer will deliver them for us
 	// That should trigger all of them to suddenly become 'done'
 	{
-		// Reserve blocks
-		peer := dummyPeer("peer-1")
-		fetchReq, _, _ := q.ReserveBodies(peer, 50)
-
-		// there should be nothing to fetch, blocks are empty
-		if fetchReq != nil {
-			t.Fatal("there should be no body fetch tasks remaining")
-		}
-
-	}
-	if q.blockTaskQueue.Size() != numOfBlocks-10 {
-		t.Errorf("expected block task queue to be %d, got %d", numOfBlocks-10, q.blockTaskQueue.Size())
-	}
-	if q.receiptTaskQueue.Size() != 0 {
-		t.Errorf("expected receipt task queue to be %d, got %d", 0, q.receiptTaskQueue.Size())
-	}
-	{
-		peer := dummyPeer("peer-3")
-		fetchReq, _, _ := q.ReserveReceipts(peer, 50)
-
-		// there should be nothing to fetch, blocks are empty
-		if fetchReq != nil {
-			t.Fatal("there should be no body fetch tasks remaining")
-		}
-	}
-	if q.blockTaskQueue.Size() != numOfBlocks-10 {
-		t.Errorf("expected block task queue to be %d, got %d", numOfBlocks-10, q.blockTaskQueue.Size())
-	}
-	if q.receiptTaskQueue.Size() != 0 {
-		t.Errorf("expected receipt task queue to be %d, got %d", 0, q.receiptTaskQueue.Size())
-	}
-	if got, exp := q.resultCache.countCompleted(), 10; got != exp {
-		t.Errorf("wrong processable count, got %d, exp %d", got, exp)
-	}
+        // Reserve blocks
+        peer := dummyPeer("peer-1")
+        fetchReq, _, _ := q.ReserveBodies(peer, 50)
+
+        // there should be nothing to fetch, blocks are empty
+        if fetchReq != nil {
+            t.Fatal("there should be no body fetch tasks remaining")
+        }
+
+    }
+    if q.blockTaskQueue.Size() != numOfBlocks-10 {
+        t.Errorf("expected block task queue to be %d, got %d", numOfBlocks-10, q.blockTaskQueue.Size())
+    }
+    if q.receiptTaskQueue.Size() != 0 {
+        t.Errorf("expected receipt task queue to be %d, got %d", 0, q.receiptTaskQueue.Size())
+    }
+    {
+        peer := dummyPeer("peer-3")
+        fetchReq, _, _ := q.ReserveReceipts(peer, 50)
+
+        // there should be nothing to fetch, blocks are empty
+        if fetchReq != nil {
+            t.Fatal("there should be no body fetch tasks remaining")
+        }
+    }
+    if q.blockTaskQueue.Size() != numOfBlocks-10 {
+        t.Errorf("expected block task queue to be %d, got %d", numOfBlocks-10, q.blockTaskQueue.Size())
+    }
+    if q.receiptTaskQueue.Size() != 0 {
+        t.Errorf("expected receipt task queue to be %d, got %d", 0, q.receiptTaskQueue.Size())
+    }
+    if got, exp := q.resultCache.countCompleted(), 10; got != exp {
+        t.Errorf("wrong processable count, got %d, exp %d", got, exp)
+    }
 }
 
 // XTestDelivery does some more extensive testing of events that happen,
@@ -294,25 +284,25 @@
 	}
 	q := newQueue(10, 10)
 	var wg sync.WaitGroup
-	q.Prepare(1, SnapSync)
-	wg.Add(1)
+    q.Prepare(1, SnapSync)
+    wg.Add(1)
 	go func() {
 		// deliver headers
 		defer wg.Done()
 		c := 1
 		for {
-			//fmt.Printf("getting headers from %d\n", c)
-			headers := world.headers(c)
-			hashes := make([]common.Hash, len(headers))
-			for i, header := range headers {
-				hashes[i] = header.Hash()
-			}
-			l := len(headers)
-			//fmt.Printf("scheduling %d headers, first %d last %d\n",
-			//	l, headers[0].Number.Uint64(), headers[len(headers)-1].Number.Uint64())
-			q.Schedule(headers, hashes, uint64(c))
-			c += l
-		}
+            //fmt.Printf("getting headers from %d\n", c)
+            headers := world.headers(c)
+            hashes := make([]common.Hash, len(headers))
+            for i, header := range headers {
+                hashes[i] = header.Hash()
+            }
+            l := len(headers)
+            //fmt.Printf("scheduling %d headers, first %d last %d\n",
+            //	l, headers[0].Number.Uint64(), headers[len(headers)-1].Number.Uint64())
+            q.Schedule(headers, hashes, uint64(c))
+            c += l
+        }
 	}()
 	wg.Add(1)
 	go func() {
@@ -337,33 +327,33 @@
 			peer := dummyPeer(fmt.Sprintf("peer-%d", i))
 			f, _, _ := q.ReserveBodies(peer, rand.Intn(30))
 			if f != nil {
-				var (
-					emptyList []*types.Header
-					txset     [][]*types.Transaction
-					uncleset  [][]*types.Header
-				)
-				numToSkip := rand.Intn(len(f.Headers))
-				for _, hdr := range f.Headers[0 : len(f.Headers)-numToSkip] {
-					txset = append(txset, world.getTransactions(hdr.Number.Uint64()))
-					uncleset = append(uncleset, emptyList)
-				}
-				var (
-					txsHashes   = make([]common.Hash, len(txset))
-					uncleHashes = make([]common.Hash, len(uncleset))
-				)
-				hasher := trie.NewStackTrie(nil)
-				for i, txs := range txset {
-					txsHashes[i] = types.DeriveSha(types.Transactions(txs), hasher)
-				}
-				for i, uncles := range uncleset {
-					uncleHashes[i] = types.CalcUncleHash(uncles)
-				}
-				time.Sleep(100 * time.Millisecond)
-				_, err := q.DeliverBodies(peer.id, txset, txsHashes, uncleset, uncleHashes)
-				if err != nil {
-					fmt.Printf("delivered %d bodies %v\n", len(txset), err)
-				}
-			} else {
+                var (
+                    emptyList []*types.Header
+                    txset     [][]*types.Transaction
+                    uncleset  [][]*types.Header
+                )
+                numToSkip := rand.Intn(len(f.Headers))
+                for _, hdr := range f.Headers[0 : len(f.Headers)-numToSkip] {
+                    txset = append(txset, world.getTransactions(hdr.Number.Uint64()))
+                    uncleset = append(uncleset, emptyList)
+                }
+                var (
+                    txsHashes   = make([]common.Hash, len(txset))
+                    uncleHashes = make([]common.Hash, len(uncleset))
+                )
+                hasher := trie.NewStackTrie(nil)
+                for i, txs := range txset {
+                    txsHashes[i] = types.DeriveSha(types.Transactions(txs), hasher)
+                }
+                for i, uncles := range uncleset {
+                    uncleHashes[i] = types.CalcUncleHash(uncles)
+                }
+                time.Sleep(100 * time.Millisecond)
+                _, err := q.DeliverBodies(peer.id, txset, txsHashes, uncleset, uncleHashes)
+                if err != nil {
+                    fmt.Printf("delivered %d bodies %v\n", len(txset), err)
+                }
+            } else {
 				i++
 				time.Sleep(200 * time.Millisecond)
 			}
@@ -376,21 +366,21 @@
 		for {
 			f, _, _ := q.ReserveReceipts(peer, rand.Intn(50))
 			if f != nil {
-				var rcs [][]*types.Receipt
-				for _, hdr := range f.Headers {
-					rcs = append(rcs, world.getReceipts(hdr.Number.Uint64()))
-				}
-				hasher := trie.NewStackTrie(nil)
-				hashes := make([]common.Hash, len(rcs))
-				for i, receipt := range rcs {
-					hashes[i] = types.DeriveSha(types.Receipts(receipt), hasher)
-				}
-				_, err := q.DeliverReceipts(peer.id, rcs, hashes)
-				if err != nil {
-					fmt.Printf("delivered %d receipts %v\n", len(rcs), err)
-				}
-				time.Sleep(100 * time.Millisecond)
-			} else {
+                var rcs [][]*types.Receipt
+                for _, hdr := range f.Headers {
+                    rcs = append(rcs, world.getReceipts(hdr.Number.Uint64()))
+                }
+                hasher := trie.NewStackTrie(nil)
+                hashes := make([]common.Hash, len(rcs))
+                for i, receipt := range rcs {
+                    hashes[i] = types.DeriveSha(types.Receipts(receipt), hasher)
+                }
+                _, err := q.DeliverReceipts(peer.id, rcs, hashes)
+                if err != nil {
+                    fmt.Printf("delivered %d receipts %v\n", len(rcs), err)
+                }
+                time.Sleep(100 * time.Millisecond)
+            } else {
 				time.Sleep(200 * time.Millisecond)
 			}
 		}
