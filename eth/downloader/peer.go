// Copyright 2015 The go-ethereum Authors
// This file is part of the go-ethereum library.
//
// The go-ethereum library is free software: you can redistribute it and/or modify
// it under the terms of the GNU Lesser General Public License as published by
// the Free Software Foundation, either version 3 of the License, or
// (at your option) any later version.
//
// The go-ethereum library is distributed in the hope that it will be useful,
// but WITHOUT ANY WARRANTY; without even the implied warranty of
// MERCHANTABILITY or FITNESS FOR A PARTICULAR PURPOSE. See the
// GNU Lesser General Public License for more details.
//
// You should have received a copy of the GNU Lesser General Public License
// along with the go-ethereum library. If not, see <http://www.gnu.org/licenses/>.

// Contains the active peer-set of the downloader, maintaining both failures
// as well as reputation metrics to prioritize the block retrievals.

package downloader

import (
	"errors"
	"math/big"
	"sync"
	"time"

<<<<<<< HEAD
	"github.com/clearmatics/autonity/common"
	"github.com/clearmatics/autonity/event"
	"github.com/clearmatics/autonity/log"
=======
	"github.com/ethereum/go-ethereum/common"
	"github.com/ethereum/go-ethereum/eth/protocols/eth"
	"github.com/ethereum/go-ethereum/event"
	"github.com/ethereum/go-ethereum/log"
	"github.com/ethereum/go-ethereum/p2p/msgrate"
>>>>>>> aaca58a7
)

const (
	maxLackingHashes = 4096 // Maximum number of entries allowed on the list or lacking items
)

var (
	errAlreadyRegistered = errors.New("peer is already registered")
	errNotRegistered     = errors.New("peer is not registered")
)

// peerConnection represents an active peer from which hashes and blocks are retrieved.
type peerConnection struct {
	id string // Unique identifier of the peer

	rates   *msgrate.Tracker         // Tracker to hone in on the number of items retrievable per second
	lacking map[common.Hash]struct{} // Set of hashes not to request (didn't have previously)

	peer Peer

	version uint       // Eth protocol version number to switch strategies
	log     log.Logger // Contextual logger to add extra infos to peer logs
	lock    sync.RWMutex
}

// LightPeer encapsulates the methods required to synchronise with a remote light peer.
type LightPeer interface {
	Head() (common.Hash, *big.Int)
	RequestHeadersByHash(common.Hash, int, int, bool, chan *eth.Response) (*eth.Request, error)
	RequestHeadersByNumber(uint64, int, int, bool, chan *eth.Response) (*eth.Request, error)
}

// Peer encapsulates the methods required to synchronise with a remote full peer.
type Peer interface {
	LightPeer
	RequestBodies([]common.Hash, chan *eth.Response) (*eth.Request, error)
	RequestReceipts([]common.Hash, chan *eth.Response) (*eth.Request, error)
}

// lightPeerWrapper wraps a LightPeer struct, stubbing out the Peer-only methods.
type lightPeerWrapper struct {
	peer LightPeer
}

func (w *lightPeerWrapper) Head() (common.Hash, *big.Int) { return w.peer.Head() }
func (w *lightPeerWrapper) RequestHeadersByHash(h common.Hash, amount int, skip int, reverse bool, sink chan *eth.Response) (*eth.Request, error) {
	return w.peer.RequestHeadersByHash(h, amount, skip, reverse, sink)
}
func (w *lightPeerWrapper) RequestHeadersByNumber(i uint64, amount int, skip int, reverse bool, sink chan *eth.Response) (*eth.Request, error) {
	return w.peer.RequestHeadersByNumber(i, amount, skip, reverse, sink)
}
func (w *lightPeerWrapper) RequestBodies([]common.Hash, chan *eth.Response) (*eth.Request, error) {
	panic("RequestBodies not supported in light client mode sync")
}
func (w *lightPeerWrapper) RequestReceipts([]common.Hash, chan *eth.Response) (*eth.Request, error) {
	panic("RequestReceipts not supported in light client mode sync")
}

// newPeerConnection creates a new downloader peer.
func newPeerConnection(id string, version uint, peer Peer, logger log.Logger) *peerConnection {
	return &peerConnection{
		id:      id,
		lacking: make(map[common.Hash]struct{}),
		peer:    peer,
		version: version,
		log:     logger,
	}
}

// Reset clears the internal state of a peer entity.
func (p *peerConnection) Reset() {
	p.lock.Lock()
	defer p.lock.Unlock()

	p.lacking = make(map[common.Hash]struct{})
}

// UpdateHeaderRate updates the peer's estimated header retrieval throughput with
// the current measurement.
func (p *peerConnection) UpdateHeaderRate(delivered int, elapsed time.Duration) {
	p.rates.Update(eth.BlockHeadersMsg, elapsed, delivered)
}

// UpdateBodyRate updates the peer's estimated body retrieval throughput with the
// current measurement.
func (p *peerConnection) UpdateBodyRate(delivered int, elapsed time.Duration) {
	p.rates.Update(eth.BlockBodiesMsg, elapsed, delivered)
}

// UpdateReceiptRate updates the peer's estimated receipt retrieval throughput
// with the current measurement.
func (p *peerConnection) UpdateReceiptRate(delivered int, elapsed time.Duration) {
	p.rates.Update(eth.ReceiptsMsg, elapsed, delivered)
}

// HeaderCapacity retrieves the peer's header download allowance based on its
// previously discovered throughput.
func (p *peerConnection) HeaderCapacity(targetRTT time.Duration) int {
	cap := p.rates.Capacity(eth.BlockHeadersMsg, targetRTT)
	if cap > MaxHeaderFetch {
		cap = MaxHeaderFetch
	}
	return cap
}

// BodyCapacity retrieves the peer's body download allowance based on its
// previously discovered throughput.
func (p *peerConnection) BodyCapacity(targetRTT time.Duration) int {
	cap := p.rates.Capacity(eth.BlockBodiesMsg, targetRTT)
	if cap > MaxBlockFetch {
		cap = MaxBlockFetch
	}
	return cap
}

// ReceiptCapacity retrieves the peers receipt download allowance based on its
// previously discovered throughput.
func (p *peerConnection) ReceiptCapacity(targetRTT time.Duration) int {
	cap := p.rates.Capacity(eth.ReceiptsMsg, targetRTT)
	if cap > MaxReceiptFetch {
		cap = MaxReceiptFetch
	}
	return cap
}

// MarkLacking appends a new entity to the set of items (blocks, receipts, states)
// that a peer is known not to have (i.e. have been requested before). If the
// set reaches its maximum allowed capacity, items are randomly dropped off.
func (p *peerConnection) MarkLacking(hash common.Hash) {
	p.lock.Lock()
	defer p.lock.Unlock()

	for len(p.lacking) >= maxLackingHashes {
		for drop := range p.lacking {
			delete(p.lacking, drop)
			break
		}
	}
	p.lacking[hash] = struct{}{}
}

// Lacks retrieves whether the hash of a blockchain item is on the peers lacking
// list (i.e. whether we know that the peer does not have it).
func (p *peerConnection) Lacks(hash common.Hash) bool {
	p.lock.RLock()
	defer p.lock.RUnlock()

	_, ok := p.lacking[hash]
	return ok
}

// peeringEvent is sent on the peer event feed when a remote peer connects or
// disconnects.
type peeringEvent struct {
	peer *peerConnection
	join bool
}

// peerSet represents the collection of active peer participating in the chain
// download procedure.
type peerSet struct {
	peers  map[string]*peerConnection
	rates  *msgrate.Trackers // Set of rate trackers to give the sync a common beat
	events event.Feed        // Feed to publish peer lifecycle events on

	lock sync.RWMutex
}

// newPeerSet creates a new peer set top track the active download sources.
func newPeerSet() *peerSet {
	return &peerSet{
		peers: make(map[string]*peerConnection),
		rates: msgrate.NewTrackers(log.New("proto", "eth")),
	}
}

// SubscribeEvents subscribes to peer arrival and departure events.
func (ps *peerSet) SubscribeEvents(ch chan<- *peeringEvent) event.Subscription {
	return ps.events.Subscribe(ch)
}

// Reset iterates over the current peer set, and resets each of the known peers
// to prepare for a next batch of block retrieval.
func (ps *peerSet) Reset() {
	ps.lock.RLock()
	defer ps.lock.RUnlock()

	for _, peer := range ps.peers {
		peer.Reset()
	}
}

// Register injects a new peer into the working set, or returns an error if the
// peer is already known.
//
// The method also sets the starting throughput values of the new peer to the
// average of all existing peers, to give it a realistic chance of being used
// for data retrievals.
func (ps *peerSet) Register(p *peerConnection) error {
	// Register the new peer with some meaningful defaults
	ps.lock.Lock()
	if _, ok := ps.peers[p.id]; ok {
		ps.lock.Unlock()
		return errAlreadyRegistered
	}
	p.rates = msgrate.NewTracker(ps.rates.MeanCapacities(), ps.rates.MedianRoundTrip())
	if err := ps.rates.Track(p.id, p.rates); err != nil {
		return err
	}
	ps.peers[p.id] = p
	ps.lock.Unlock()

	ps.events.Send(&peeringEvent{peer: p, join: true})
	return nil
}

// Unregister removes a remote peer from the active set, disabling any further
// actions to/from that particular entity.
func (ps *peerSet) Unregister(id string) error {
	ps.lock.Lock()
	p, ok := ps.peers[id]
	if !ok {
		ps.lock.Unlock()
		return errNotRegistered
	}
	delete(ps.peers, id)
	ps.rates.Untrack(id)
	ps.lock.Unlock()

	ps.events.Send(&peeringEvent{peer: p, join: false})
	return nil
}

// Peer retrieves the registered peer with the given id.
func (ps *peerSet) Peer(id string) *peerConnection {
	ps.lock.RLock()
	defer ps.lock.RUnlock()

	return ps.peers[id]
}

// Len returns if the current number of peers in the set.
func (ps *peerSet) Len() int {
	ps.lock.RLock()
	defer ps.lock.RUnlock()

	return len(ps.peers)
}

// AllPeers retrieves a flat list of all the peers within the set.
func (ps *peerSet) AllPeers() []*peerConnection {
	ps.lock.RLock()
	defer ps.lock.RUnlock()

	list := make([]*peerConnection, 0, len(ps.peers))
	for _, p := range ps.peers {
		list = append(list, p)
	}
	return list
}

// peerCapacitySort implements sort.Interface.
// It sorts peer connections by capacity (descending).
type peerCapacitySort struct {
	p  []*peerConnection
	tp []int
}

func (ps *peerCapacitySort) Len() int {
	return len(ps.p)
}

func (ps *peerCapacitySort) Less(i, j int) bool {
	return ps.tp[i] > ps.tp[j]
}

func (ps *peerCapacitySort) Swap(i, j int) {
	ps.p[i], ps.p[j] = ps.p[j], ps.p[i]
	ps.tp[i], ps.tp[j] = ps.tp[j], ps.tp[i]
}<|MERGE_RESOLUTION|>--- conflicted
+++ resolved
@@ -20,26 +20,20 @@
 package downloader
 
 import (
-	"errors"
-	"math/big"
-	"sync"
-	"time"
-
-<<<<<<< HEAD
-	"github.com/clearmatics/autonity/common"
-	"github.com/clearmatics/autonity/event"
-	"github.com/clearmatics/autonity/log"
-=======
-	"github.com/ethereum/go-ethereum/common"
-	"github.com/ethereum/go-ethereum/eth/protocols/eth"
-	"github.com/ethereum/go-ethereum/event"
-	"github.com/ethereum/go-ethereum/log"
-	"github.com/ethereum/go-ethereum/p2p/msgrate"
->>>>>>> aaca58a7
+    "errors"
+    "math/big"
+    "sync"
+    "time"
+
+    "github.com/ethereum/go-ethereum/common"
+    "github.com/ethereum/go-ethereum/eth/protocols/eth"
+    "github.com/ethereum/go-ethereum/event"
+    "github.com/ethereum/go-ethereum/log"
+    "github.com/ethereum/go-ethereum/p2p/msgrate"
 )
 
 const (
-	maxLackingHashes = 4096 // Maximum number of entries allowed on the list or lacking items
+    maxLackingHashes = 4096 // Maximum number of entries allowed on the list or lacking items
 )
 
 var (
@@ -49,30 +43,30 @@
 
 // peerConnection represents an active peer from which hashes and blocks are retrieved.
 type peerConnection struct {
-	id string // Unique identifier of the peer
-
-	rates   *msgrate.Tracker         // Tracker to hone in on the number of items retrievable per second
-	lacking map[common.Hash]struct{} // Set of hashes not to request (didn't have previously)
-
-	peer Peer
-
-	version uint       // Eth protocol version number to switch strategies
-	log     log.Logger // Contextual logger to add extra infos to peer logs
-	lock    sync.RWMutex
+    id string // Unique identifier of the peer
+
+    rates   *msgrate.Tracker         // Tracker to hone in on the number of items retrievable per second
+    lacking map[common.Hash]struct{} // Set of hashes not to request (didn't have previously)
+
+    peer Peer
+
+    version uint       // Eth protocol version number to switch strategies
+    log     log.Logger // Contextual logger to add extra infos to peer logs
+    lock    sync.RWMutex
 }
 
 // LightPeer encapsulates the methods required to synchronise with a remote light peer.
 type LightPeer interface {
-	Head() (common.Hash, *big.Int)
-	RequestHeadersByHash(common.Hash, int, int, bool, chan *eth.Response) (*eth.Request, error)
-	RequestHeadersByNumber(uint64, int, int, bool, chan *eth.Response) (*eth.Request, error)
+    Head() (common.Hash, *big.Int)
+    RequestHeadersByHash(common.Hash, int, int, bool, chan *eth.Response) (*eth.Request, error)
+    RequestHeadersByNumber(uint64, int, int, bool, chan *eth.Response) (*eth.Request, error)
 }
 
 // Peer encapsulates the methods required to synchronise with a remote full peer.
 type Peer interface {
-	LightPeer
-	RequestBodies([]common.Hash, chan *eth.Response) (*eth.Request, error)
-	RequestReceipts([]common.Hash, chan *eth.Response) (*eth.Request, error)
+    LightPeer
+    RequestBodies([]common.Hash, chan *eth.Response) (*eth.Request, error)
+    RequestReceipts([]common.Hash, chan *eth.Response) (*eth.Request, error)
 }
 
 // lightPeerWrapper wraps a LightPeer struct, stubbing out the Peer-only methods.
@@ -82,83 +76,83 @@
 
 func (w *lightPeerWrapper) Head() (common.Hash, *big.Int) { return w.peer.Head() }
 func (w *lightPeerWrapper) RequestHeadersByHash(h common.Hash, amount int, skip int, reverse bool, sink chan *eth.Response) (*eth.Request, error) {
-	return w.peer.RequestHeadersByHash(h, amount, skip, reverse, sink)
+    return w.peer.RequestHeadersByHash(h, amount, skip, reverse, sink)
 }
 func (w *lightPeerWrapper) RequestHeadersByNumber(i uint64, amount int, skip int, reverse bool, sink chan *eth.Response) (*eth.Request, error) {
-	return w.peer.RequestHeadersByNumber(i, amount, skip, reverse, sink)
+    return w.peer.RequestHeadersByNumber(i, amount, skip, reverse, sink)
 }
 func (w *lightPeerWrapper) RequestBodies([]common.Hash, chan *eth.Response) (*eth.Request, error) {
-	panic("RequestBodies not supported in light client mode sync")
+    panic("RequestBodies not supported in light client mode sync")
 }
 func (w *lightPeerWrapper) RequestReceipts([]common.Hash, chan *eth.Response) (*eth.Request, error) {
-	panic("RequestReceipts not supported in light client mode sync")
+    panic("RequestReceipts not supported in light client mode sync")
 }
 
 // newPeerConnection creates a new downloader peer.
 func newPeerConnection(id string, version uint, peer Peer, logger log.Logger) *peerConnection {
-	return &peerConnection{
-		id:      id,
-		lacking: make(map[common.Hash]struct{}),
-		peer:    peer,
-		version: version,
-		log:     logger,
-	}
+    return &peerConnection{
+        id:      id,
+        lacking: make(map[common.Hash]struct{}),
+        peer:    peer,
+        version: version,
+        log:     logger,
+    }
 }
 
 // Reset clears the internal state of a peer entity.
 func (p *peerConnection) Reset() {
-	p.lock.Lock()
-	defer p.lock.Unlock()
-
-	p.lacking = make(map[common.Hash]struct{})
+    p.lock.Lock()
+    defer p.lock.Unlock()
+
+    p.lacking = make(map[common.Hash]struct{})
 }
 
 // UpdateHeaderRate updates the peer's estimated header retrieval throughput with
 // the current measurement.
 func (p *peerConnection) UpdateHeaderRate(delivered int, elapsed time.Duration) {
-	p.rates.Update(eth.BlockHeadersMsg, elapsed, delivered)
+    p.rates.Update(eth.BlockHeadersMsg, elapsed, delivered)
 }
 
 // UpdateBodyRate updates the peer's estimated body retrieval throughput with the
 // current measurement.
 func (p *peerConnection) UpdateBodyRate(delivered int, elapsed time.Duration) {
-	p.rates.Update(eth.BlockBodiesMsg, elapsed, delivered)
+    p.rates.Update(eth.BlockBodiesMsg, elapsed, delivered)
 }
 
 // UpdateReceiptRate updates the peer's estimated receipt retrieval throughput
 // with the current measurement.
 func (p *peerConnection) UpdateReceiptRate(delivered int, elapsed time.Duration) {
-	p.rates.Update(eth.ReceiptsMsg, elapsed, delivered)
+    p.rates.Update(eth.ReceiptsMsg, elapsed, delivered)
 }
 
 // HeaderCapacity retrieves the peer's header download allowance based on its
 // previously discovered throughput.
 func (p *peerConnection) HeaderCapacity(targetRTT time.Duration) int {
-	cap := p.rates.Capacity(eth.BlockHeadersMsg, targetRTT)
-	if cap > MaxHeaderFetch {
-		cap = MaxHeaderFetch
-	}
-	return cap
+    cap := p.rates.Capacity(eth.BlockHeadersMsg, targetRTT)
+    if cap > MaxHeaderFetch {
+        cap = MaxHeaderFetch
+    }
+    return cap
 }
 
 // BodyCapacity retrieves the peer's body download allowance based on its
 // previously discovered throughput.
 func (p *peerConnection) BodyCapacity(targetRTT time.Duration) int {
-	cap := p.rates.Capacity(eth.BlockBodiesMsg, targetRTT)
-	if cap > MaxBlockFetch {
-		cap = MaxBlockFetch
-	}
-	return cap
+    cap := p.rates.Capacity(eth.BlockBodiesMsg, targetRTT)
+    if cap > MaxBlockFetch {
+        cap = MaxBlockFetch
+    }
+    return cap
 }
 
 // ReceiptCapacity retrieves the peers receipt download allowance based on its
 // previously discovered throughput.
 func (p *peerConnection) ReceiptCapacity(targetRTT time.Duration) int {
-	cap := p.rates.Capacity(eth.ReceiptsMsg, targetRTT)
-	if cap > MaxReceiptFetch {
-		cap = MaxReceiptFetch
-	}
-	return cap
+    cap := p.rates.Capacity(eth.ReceiptsMsg, targetRTT)
+    if cap > MaxReceiptFetch {
+        cap = MaxReceiptFetch
+    }
+    return cap
 }
 
 // MarkLacking appends a new entity to the set of items (blocks, receipts, states)
@@ -180,51 +174,51 @@
 // Lacks retrieves whether the hash of a blockchain item is on the peers lacking
 // list (i.e. whether we know that the peer does not have it).
 func (p *peerConnection) Lacks(hash common.Hash) bool {
-	p.lock.RLock()
-	defer p.lock.RUnlock()
-
-	_, ok := p.lacking[hash]
-	return ok
+    p.lock.RLock()
+    defer p.lock.RUnlock()
+
+    _, ok := p.lacking[hash]
+    return ok
 }
 
 // peeringEvent is sent on the peer event feed when a remote peer connects or
 // disconnects.
 type peeringEvent struct {
-	peer *peerConnection
-	join bool
+    peer *peerConnection
+    join bool
 }
 
 // peerSet represents the collection of active peer participating in the chain
 // download procedure.
 type peerSet struct {
-	peers  map[string]*peerConnection
-	rates  *msgrate.Trackers // Set of rate trackers to give the sync a common beat
-	events event.Feed        // Feed to publish peer lifecycle events on
-
-	lock sync.RWMutex
+    peers  map[string]*peerConnection
+    rates  *msgrate.Trackers // Set of rate trackers to give the sync a common beat
+    events event.Feed        // Feed to publish peer lifecycle events on
+
+    lock sync.RWMutex
 }
 
 // newPeerSet creates a new peer set top track the active download sources.
 func newPeerSet() *peerSet {
-	return &peerSet{
-		peers: make(map[string]*peerConnection),
-		rates: msgrate.NewTrackers(log.New("proto", "eth")),
-	}
+    return &peerSet{
+        peers: make(map[string]*peerConnection),
+        rates: msgrate.NewTrackers(log.New("proto", "eth")),
+    }
 }
 
 // SubscribeEvents subscribes to peer arrival and departure events.
 func (ps *peerSet) SubscribeEvents(ch chan<- *peeringEvent) event.Subscription {
-	return ps.events.Subscribe(ch)
+    return ps.events.Subscribe(ch)
 }
 
 // Reset iterates over the current peer set, and resets each of the known peers
 // to prepare for a next batch of block retrieval.
 func (ps *peerSet) Reset() {
-	ps.lock.RLock()
-	defer ps.lock.RUnlock()
-
-	for _, peer := range ps.peers {
-		peer.Reset()
+    ps.lock.RLock()
+    defer ps.lock.RUnlock()
+
+    for _, peer := range ps.peers {
+        peer.Reset()
 	}
 }
 
@@ -235,21 +229,21 @@
 // average of all existing peers, to give it a realistic chance of being used
 // for data retrievals.
 func (ps *peerSet) Register(p *peerConnection) error {
-	// Register the new peer with some meaningful defaults
-	ps.lock.Lock()
-	if _, ok := ps.peers[p.id]; ok {
-		ps.lock.Unlock()
-		return errAlreadyRegistered
-	}
-	p.rates = msgrate.NewTracker(ps.rates.MeanCapacities(), ps.rates.MedianRoundTrip())
-	if err := ps.rates.Track(p.id, p.rates); err != nil {
-		return err
-	}
-	ps.peers[p.id] = p
-	ps.lock.Unlock()
-
-	ps.events.Send(&peeringEvent{peer: p, join: true})
-	return nil
+    // Register the new peer with some meaningful defaults
+    ps.lock.Lock()
+    if _, ok := ps.peers[p.id]; ok {
+        ps.lock.Unlock()
+        return errAlreadyRegistered
+    }
+    p.rates = msgrate.NewTracker(ps.rates.MeanCapacities(), ps.rates.MedianRoundTrip())
+    if err := ps.rates.Track(p.id, p.rates); err != nil {
+        return err
+    }
+    ps.peers[p.id] = p
+    ps.lock.Unlock()
+
+    ps.events.Send(&peeringEvent{peer: p, join: true})
+    return nil
 }
 
 // Unregister removes a remote peer from the active set, disabling any further
@@ -261,11 +255,11 @@
 		ps.lock.Unlock()
 		return errNotRegistered
 	}
-	delete(ps.peers, id)
-	ps.rates.Untrack(id)
-	ps.lock.Unlock()
-
-	ps.events.Send(&peeringEvent{peer: p, join: false})
+    delete(ps.peers, id)
+    ps.rates.Untrack(id)
+    ps.lock.Unlock()
+
+    ps.events.Send(&peeringEvent{peer: p, join: false})
 	return nil
 }
 
@@ -287,32 +281,32 @@
 
 // AllPeers retrieves a flat list of all the peers within the set.
 func (ps *peerSet) AllPeers() []*peerConnection {
-	ps.lock.RLock()
-	defer ps.lock.RUnlock()
-
-	list := make([]*peerConnection, 0, len(ps.peers))
-	for _, p := range ps.peers {
-		list = append(list, p)
-	}
-	return list
+    ps.lock.RLock()
+    defer ps.lock.RUnlock()
+
+    list := make([]*peerConnection, 0, len(ps.peers))
+    for _, p := range ps.peers {
+        list = append(list, p)
+    }
+    return list
 }
 
 // peerCapacitySort implements sort.Interface.
 // It sorts peer connections by capacity (descending).
 type peerCapacitySort struct {
-	p  []*peerConnection
-	tp []int
+    p  []*peerConnection
+    tp []int
 }
 
 func (ps *peerCapacitySort) Len() int {
-	return len(ps.p)
+    return len(ps.p)
 }
 
 func (ps *peerCapacitySort) Less(i, j int) bool {
-	return ps.tp[i] > ps.tp[j]
+    return ps.tp[i] > ps.tp[j]
 }
 
 func (ps *peerCapacitySort) Swap(i, j int) {
-	ps.p[i], ps.p[j] = ps.p[j], ps.p[i]
-	ps.tp[i], ps.tp[j] = ps.tp[j], ps.tp[i]
+    ps.p[i], ps.p[j] = ps.p[j], ps.p[i]
+    ps.tp[i], ps.tp[j] = ps.tp[j], ps.tp[i]
 }