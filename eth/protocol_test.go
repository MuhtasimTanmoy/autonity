// Copyright 2014 The go-ethereum Authors
// This file is part of the go-ethereum library.
//
// The go-ethereum library is free software: you can redistribute it and/or modify
// it under the terms of the GNU Lesser General Public License as published by
// the Free Software Foundation, either version 3 of the License, or
// (at your option) any later version.
//
// The go-ethereum library is distributed in the hope that it will be useful,
// but WITHOUT ANY WARRANTY; without even the implied warranty of
// MERCHANTABILITY or FITNESS FOR A PARTICULAR PURPOSE. See the
// GNU Lesser General Public License for more details.
//
// You should have received a copy of the GNU Lesser General Public License
// along with the go-ethereum library. If not, see <http://www.gnu.org/licenses/>.

package eth

import (
	"fmt"
	"github.com/clearmatics/autonity/consensus/ethash"
	"github.com/clearmatics/autonity/core"
	"github.com/clearmatics/autonity/core/rawdb"
	"github.com/clearmatics/autonity/core/vm"
	"github.com/clearmatics/autonity/event"
	"github.com/clearmatics/autonity/log"
	"github.com/clearmatics/autonity/params"
	"sync"
	"testing"
	"time"

	"github.com/clearmatics/autonity/common"
	"github.com/clearmatics/autonity/core/types"
	"github.com/clearmatics/autonity/crypto"
	"github.com/clearmatics/autonity/eth/downloader"
	"github.com/clearmatics/autonity/p2p"
	"github.com/clearmatics/autonity/rlp"
)

func init() {
	// log.Root().SetHandler(log.LvlFilterHandler(log.LvlTrace, log.StreamHandler(os.Stderr, log.TerminalFormat(false))))
}

var testAccount, _ = crypto.HexToECDSA("b71c71a67e1177ad4e901695e1b4b9ee17ae16c6668d313eac2f96dbcda3f291")

// Tests that handshake failures are detected and reported correctly.
func TestStatusMsgErrors62(t *testing.T) { testStatusMsgErrors(t, 62) }
func TestStatusMsgErrors63(t *testing.T) { testStatusMsgErrors(t, 63) }

func testStatusMsgErrors(t *testing.T, protocol int) {
	pm, _ := newTestProtocolManagerMust(t, downloader.FullSync, 0, nil, nil, nil)
	var (
		genesis = pm.blockchain.Genesis()
		head    = pm.blockchain.CurrentHeader()
		td      = pm.blockchain.GetTd(head.Hash(), head.Number.Uint64())
	)
	defer pm.Stop()

	tests := []struct {
		code      uint64
		data      interface{}
		wantError error
	}{
		{
			code: TxMsg, data: []interface{}{},
			wantError: errResp(ErrNoStatusMsg, "first msg has code 2 (!= 0)"),
		},
		{
			code: StatusMsg, data: statusData{10, DefaultConfig.NetworkId, td, head.Hash(), genesis.Hash()},
			wantError: errResp(ErrProtocolVersionMismatch, "10 (!= %d)", protocol),
		},
		{
			code: StatusMsg, data: statusData{uint32(protocol), 999, td, head.Hash(), genesis.Hash()},
			wantError: errResp(ErrNetworkIdMismatch, "999 (!= %d)", DefaultConfig.NetworkId),
		},
		{
			code: StatusMsg, data: statusData{uint32(protocol), DefaultConfig.NetworkId, td, head.Hash(), common.Hash{3}},
			wantError: errResp(ErrGenesisBlockMismatch, "0300000000000000 (!= %x)", genesis.Hash().Bytes()[:8]),
		},
	}

	for i, test := range tests {
		p2pPeer := newTestP2PPeer("peer")
		p, errc := newTestPeer(p2pPeer, protocol, pm, false)
		// The send call might hang until reset because
		// the protocol might not read the payload.
		go p2p.Send(p.app, test.code, test.data)

		select {
		case err := <-errc:
			if err == nil {
				t.Errorf("test %d: protocol returned nil error, want %q", i, test.wantError)
			} else if err.Error() != test.wantError.Error() {
				t.Errorf("test %d: wrong error: got %q, want %q", i, err, test.wantError)
			}
		case <-time.After(2 * time.Second):
			t.Errorf("protocol did not shut down within 2 seconds")
		}
		p.close()
	}
}

// This test checks that received transactions are added to the local pool.
func TestRecvTransactions62(t *testing.T) { testRecvTransactions(t, 62) }
func TestRecvTransactions63(t *testing.T) { testRecvTransactions(t, 63) }

func testRecvTransactions(t *testing.T, protocol int) {
	txAdded := make(chan []*types.Transaction)

	p2pPeer := newTestP2PPeer("peer")

	pm, _ := newTestProtocolManagerMust(t, downloader.FullSync, 0, nil, txAdded, []string{p2pPeer.Info().Enode})
	pm.acceptTxs = 1 // mark synced to accept transactions
	p, _ := newTestPeer(p2pPeer, protocol, pm, true)
	defer pm.Stop()
	defer p.close()

	tx := newTestTransaction(testAccount, 0, 0)
	if err := p2p.Send(p.app, TxMsg, []interface{}{tx}); err != nil {
		t.Fatalf("send error: %v", err)
	}
	select {
	case added := <-txAdded:
		if len(added) != 1 {
			t.Errorf("wrong number of added transactions: got %d, want 1", len(added))
		} else if added[0].Hash() != tx.Hash() {
			t.Errorf("added wrong tx hash: got %v, want %v", added[0].Hash(), tx.Hash())
		}
	case <-time.After(2 * time.Second):
		t.Errorf("no NewTxsEvent received within 2 seconds")
	}
}

// This test checks that pending transactions are sent.
func TestSendTransactions62(t *testing.T) { testSendTransactions(t, 62) }
func TestSendTransactions63(t *testing.T) { testSendTransactions(t, 63) }

func testSendTransactions(t *testing.T, protocol int) {
	var (
<<<<<<< HEAD
		evmux  = new(event.TypeMux)
		pow    = ethash.NewFaker()
		db     = ethdb.NewMemDatabase()
		config = &params.ChainConfig{}
		gspec  = &core.Genesis{Config: config}
=======
		evmux   = new(event.TypeMux)
		pow     = ethash.NewFaker()
		db      = rawdb.NewMemoryDatabase()
		config  = &params.ChainConfig{}
		gspec   = &core.Genesis{Config: config}
>>>>>>> 864d6822
	)
	config.AutonityContractConfig = &params.AutonityContractGenesis{}

	totalPeers := 3
	var p2pPeers []*p2p.Peer
	for i := 0; i < totalPeers; i++ {
		p2pPeers = append(p2pPeers, newTestP2PPeer(fmt.Sprintf("peer %d", i)))

		config.AutonityContractConfig.Users = append(
			config.AutonityContractConfig.Users,
			params.User{
				Enode: p2pPeers[i].Info().Enode,
				Type:  params.UserValidator,
				Stake: 100,
			},
		)
	}
	err := gspec.Config.AutonityContractConfig.AddDefault().Validate()
	if err != nil {
		t.Fatal(err)
	}
	gspec.MustCommit(db)

	blockchain, err := core.NewBlockChain(db, nil, config, pow, vm.Config{}, nil)
	if err != nil {
		t.Fatalf("failed to create new blockchain: %v", err)
	}

	const txCount = 100
	txAdded := make(chan []*types.Transaction, txCount)
	pm, err := NewProtocolManager(config, nil, downloader.FullSync, DefaultConfig.NetworkId, evmux, &testTxPool{added: txAdded}, pow, blockchain, db, 1, nil, DefaultConfig.OpenNetwork)
	if err != nil {
		t.Fatalf("failed to start test protocol manager: %v", err)
	}
	pm.Start(1000)
	defer pm.Stop()

	var peers []*testPeer
	for _, p2pPeer := range p2pPeers {
		p, _ := newTestPeer(p2pPeer, protocol, pm, true)
		peers = append(peers, p)
	}

	// Fill the pool with big transactions.
	const txsize = txsyncPackSize / 10
	alltxs := make([]*types.Transaction, txCount)
	for nonce := range alltxs {
		alltxs[nonce] = newTestTransaction(testAccount, uint64(nonce), txsize)
	}
	pm.BroadcastTxs(alltxs)

	// Connect several peers. They should all receive the pending transactions.
	var wg sync.WaitGroup

	type message struct {
		msg p2p.Msg
		err error
	}

	checktxs := func(p *testPeer) {
		defer wg.Done()
		defer p.close()

		seen := make(map[common.Hash]bool)
		for _, tx := range alltxs {
			seen[tx.Hash()] = false
		}
		msgCh := make(chan message, 1)

		for n := 0; n < len(alltxs) && !t.Failed(); {
			var txs []*types.Transaction

			go func() {
				msg, err := p.app.ReadMsg()
				msgCh <- message{msg, err}
			}()

			var readMsg message
			select {
			case readMsg = <-msgCh:
				break
			case <-time.After(60 * time.Second):
				t.Fatalf("timeout for peer %v: read error: %v. Tx in pool %d", p.Peer, err, len(txAdded))
			}

			msg := readMsg.msg

			if readMsg.err != nil {
				t.Fatalf("%v: read error: %v, Msg: %v", p.Peer, err, msg.String())
			} else if msg.Code == 7 {
				log.Debug("genesis block message")
				continue
			} else if msg.Code != TxMsg {
				t.Errorf("%v: got code %d, want TxMsg: %v", p.Peer, msg.Code, msg)
			}
			if err := msg.Decode(&txs); err != nil {
				t.Errorf("%v: %v", p.Peer, err)
			}
			for _, tx := range txs {
				hash := tx.Hash()
				seentx, want := seen[hash]
				if seentx {
					t.Errorf("%v: got tx more than once: %x", p.Peer, hash)
				}
				if !want {
					t.Errorf("%v: got unexpected tx: %x", p.Peer, hash)
				}
				seen[hash] = true
				n++
			}
		}
	}
	for _, p := range peers {
		wg.Add(1)
		go checktxs(p)
	}
	wg.Wait()
}

// Tests that the custom union field encoder and decoder works correctly.
func TestGetBlockHeadersDataEncodeDecode(t *testing.T) {
	// Create a "random" hash for testing
	var hash common.Hash
	for i := range hash {
		hash[i] = byte(i)
	}
	// Assemble some table driven tests
	tests := []struct {
		packet *getBlockHeadersData
		fail   bool
	}{
		// Providing the origin as either a hash or a number should both work
		{fail: false, packet: &getBlockHeadersData{Origin: hashOrNumber{Number: 314}}},
		{fail: false, packet: &getBlockHeadersData{Origin: hashOrNumber{Hash: hash}}},

		// Providing arbitrary query field should also work
		{fail: false, packet: &getBlockHeadersData{Origin: hashOrNumber{Number: 314}, Amount: 314, Skip: 1, Reverse: true}},
		{fail: false, packet: &getBlockHeadersData{Origin: hashOrNumber{Hash: hash}, Amount: 314, Skip: 1, Reverse: true}},

		// Providing both the origin hash and origin number must fail
		{fail: true, packet: &getBlockHeadersData{Origin: hashOrNumber{Hash: hash, Number: 314}}},
	}
	// Iterate over each of the tests and try to encode and then decode
	for i, tt := range tests {
		bytes, err := rlp.EncodeToBytes(tt.packet)
		if err != nil && !tt.fail {
			t.Fatalf("test %d: failed to encode packet: %v", i, err)
		} else if err == nil && tt.fail {
			t.Fatalf("test %d: encode should have failed", i)
		}
		if !tt.fail {
			packet := new(getBlockHeadersData)
			if err := rlp.DecodeBytes(bytes, packet); err != nil {
				t.Fatalf("test %d: failed to decode packet: %v", i, err)
			}
			if packet.Origin.Hash != tt.packet.Origin.Hash || packet.Origin.Number != tt.packet.Origin.Number || packet.Amount != tt.packet.Amount ||
				packet.Skip != tt.packet.Skip || packet.Reverse != tt.packet.Reverse {
				t.Fatalf("test %d: encode decode mismatch: have %+v, want %+v", i, packet, tt.packet)
			}
		}
	}
}<|MERGE_RESOLUTION|>--- conflicted
+++ resolved
@@ -137,19 +137,11 @@
 
 func testSendTransactions(t *testing.T, protocol int) {
 	var (
-<<<<<<< HEAD
-		evmux  = new(event.TypeMux)
-		pow    = ethash.NewFaker()
-		db     = ethdb.NewMemDatabase()
-		config = &params.ChainConfig{}
-		gspec  = &core.Genesis{Config: config}
-=======
 		evmux   = new(event.TypeMux)
 		pow     = ethash.NewFaker()
 		db      = rawdb.NewMemoryDatabase()
 		config  = &params.ChainConfig{}
 		gspec   = &core.Genesis{Config: config}
->>>>>>> 864d6822
 	)
 	config.AutonityContractConfig = &params.AutonityContractGenesis{}
 
