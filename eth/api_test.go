--- conflicted
+++ resolved
@@ -25,47 +25,15 @@
 	"testing"
 
 	"github.com/davecgh/go-spew/spew"
-<<<<<<< HEAD
 
 	"github.com/clearmatics/autonity/common"
 	"github.com/clearmatics/autonity/core/rawdb"
 	"github.com/clearmatics/autonity/core/state"
 	"github.com/clearmatics/autonity/crypto"
-=======
-	"github.com/ethereum/go-ethereum/common"
-	"github.com/ethereum/go-ethereum/core/rawdb"
-	"github.com/ethereum/go-ethereum/core/state"
-	"github.com/ethereum/go-ethereum/crypto"
->>>>>>> cbc4ac26
 )
 
 var dumper = spew.ConfigState{Indent: "    "}
 
-<<<<<<< HEAD
-func accountRangeTest(t *testing.T, trie *state.Trie, statedb *state.StateDB, start *common.Hash, requestedNum int, expectedNum int) AccountRangeResult {
-	result, err := accountRange(*trie, start, requestedNum)
-	if err != nil {
-		t.Fatal(err)
-	}
-
-	if len(result.Accounts) != expectedNum {
-		t.Fatalf("expected %d results.  Got %d", expectedNum, len(result.Accounts))
-	}
-
-	for _, address := range result.Accounts {
-		if address == nil {
-			t.Fatalf("null address returned")
-		}
-		if !statedb.Exist(*address) {
-			t.Fatalf("account not found in state %s", address.Hex())
-		}
-	}
-
-	return result
-}
-
-type resultHash []*common.Hash
-=======
 func accountRangeTest(t *testing.T, trie *state.Trie, statedb *state.StateDB, start common.Hash, requestedNum int, expectedNum int) state.IteratorDump {
 	result := statedb.IteratorDump(true, true, false, start.Bytes(), requestedNum)
 
@@ -84,7 +52,6 @@
 }
 
 type resultHash []common.Hash
->>>>>>> cbc4ac26
 
 func (h resultHash) Len() int           { return len(h) }
 func (h resultHash) Swap(i, j int)      { h[i], h[j] = h[j], h[i] }
@@ -93,11 +60,7 @@
 func TestAccountRange(t *testing.T) {
 	var (
 		statedb  = state.NewDatabase(rawdb.NewMemoryDatabase())
-<<<<<<< HEAD
-		state, _ = state.New(common.Hash{}, statedb)
-=======
 		state, _ = state.New(common.Hash{}, statedb, nil)
->>>>>>> cbc4ac26
 		addrs    = [AccountRangeMaxResults * 2]common.Address{}
 		m        = map[common.Address]bool{}
 	)
@@ -113,10 +76,6 @@
 			m[addr] = true
 		}
 	}
-<<<<<<< HEAD
-
-=======
->>>>>>> cbc4ac26
 	state.Commit(true)
 	root := state.IntermediateRoot(true)
 
@@ -124,59 +83,6 @@
 	if err != nil {
 		t.Fatal(err)
 	}
-<<<<<<< HEAD
-
-	t.Logf("test getting number of results less than max")
-	accountRangeTest(t, &trie, state, &common.Hash{0x0}, AccountRangeMaxResults/2, AccountRangeMaxResults/2)
-
-	t.Logf("test getting number of results greater than max %d", AccountRangeMaxResults)
-	accountRangeTest(t, &trie, state, &common.Hash{0x0}, AccountRangeMaxResults*2, AccountRangeMaxResults)
-
-	t.Logf("test with empty 'start' hash")
-	accountRangeTest(t, &trie, state, nil, AccountRangeMaxResults, AccountRangeMaxResults)
-
-	t.Logf("test pagination")
-
-	// test pagination
-	firstResult := accountRangeTest(t, &trie, state, &common.Hash{0x0}, AccountRangeMaxResults, AccountRangeMaxResults)
-
-	t.Logf("test pagination 2")
-	secondResult := accountRangeTest(t, &trie, state, &firstResult.Next, AccountRangeMaxResults, AccountRangeMaxResults)
-
-	hList := make(resultHash, 0)
-	for h1, addr1 := range firstResult.Accounts {
-		h := &common.Hash{}
-		h.SetBytes(h1.Bytes())
-		hList = append(hList, h)
-		for h2, addr2 := range secondResult.Accounts {
-			// Make sure that the hashes aren't the same
-			if bytes.Equal(h1.Bytes(), h2.Bytes()) {
-				t.Fatalf("pagination test failed:  results should not overlap")
-			}
-
-			// If either address is nil, then it makes no sense to compare
-			// them as they might be two different accounts.
-			if addr1 == nil || addr2 == nil {
-				continue
-			}
-
-			// Since the two hashes are different, they should not have
-			// the same preimage, but let's check anyway in case there
-			// is a bug in the (hash, addr) map generation code.
-			if bytes.Equal(addr1.Bytes(), addr2.Bytes()) {
-				t.Fatalf("pagination test failed: addresses should not repeat")
-			}
-		}
-	}
-
-	// Test to see if it's possible to recover from the middle of the previous
-	// set and get an even split between the first and second sets.
-	t.Logf("test random access pagination")
-	sort.Sort(hList)
-	middleH := hList[AccountRangeMaxResults/2]
-	middleResult := accountRangeTest(t, &trie, state, middleH, AccountRangeMaxResults, AccountRangeMaxResults)
-	innone, infirst, insecond := 0, 0, 0
-=======
 	accountRangeTest(t, &trie, state, common.Hash{}, AccountRangeMaxResults/2, AccountRangeMaxResults/2)
 	// test pagination
 	firstResult := accountRangeTest(t, &trie, state, common.Hash{}, AccountRangeMaxResults, AccountRangeMaxResults)
@@ -200,26 +106,17 @@
 	middleH := hList[AccountRangeMaxResults/2]
 	middleResult := accountRangeTest(t, &trie, state, middleH, AccountRangeMaxResults, AccountRangeMaxResults)
 	missing, infirst, insecond := 0, 0, 0
->>>>>>> cbc4ac26
 	for h := range middleResult.Accounts {
 		if _, ok := firstResult.Accounts[h]; ok {
 			infirst++
 		} else if _, ok := secondResult.Accounts[h]; ok {
 			insecond++
 		} else {
-<<<<<<< HEAD
-			innone++
-		}
-	}
-	if innone != 0 {
-		t.Fatalf("%d hashes in the 'middle' set were neither in the first not the second set", innone)
-=======
 			missing++
 		}
 	}
 	if missing != 0 {
 		t.Fatalf("%d hashes in the 'middle' set were neither in the first not the second set", missing)
->>>>>>> cbc4ac26
 	}
 	if infirst != AccountRangeMaxResults/2 {
 		t.Fatalf("Imbalance in the number of first-test results: %d != %d", infirst, AccountRangeMaxResults/2)
@@ -232,31 +129,12 @@
 func TestEmptyAccountRange(t *testing.T) {
 	var (
 		statedb  = state.NewDatabase(rawdb.NewMemoryDatabase())
-<<<<<<< HEAD
-		state, _ = state.New(common.Hash{}, statedb)
-	)
-
-	state.Commit(true)
-	root := state.IntermediateRoot(true)
-
-	trie, err := statedb.OpenTrie(root)
-	if err != nil {
-		t.Fatal(err)
-	}
-
-	results, err := accountRange(trie, &common.Hash{0x0}, AccountRangeMaxResults)
-	if err != nil {
-		t.Fatalf("Empty results should not trigger an error: %v", err)
-	}
-	if results.Next != common.HexToHash("0") {
-=======
 		state, _ = state.New(common.Hash{}, statedb, nil)
 	)
 	state.Commit(true)
 	state.IntermediateRoot(true)
 	results := state.IteratorDump(true, true, true, (common.Hash{}).Bytes(), AccountRangeMaxResults)
 	if bytes.Equal(results.Next, (common.Hash{}).Bytes()) {
->>>>>>> cbc4ac26
 		t.Fatalf("Empty results should not return a second page")
 	}
 	if len(results.Accounts) != 0 {
@@ -267,11 +145,7 @@
 func TestStorageRangeAt(t *testing.T) {
 	// Create a state where account 0x010000... has a few storage entries.
 	var (
-<<<<<<< HEAD
-		state, _ = state.New(common.Hash{}, state.NewDatabase(rawdb.NewMemoryDatabase()))
-=======
 		state, _ = state.New(common.Hash{}, state.NewDatabase(rawdb.NewMemoryDatabase()), nil)
->>>>>>> cbc4ac26
 		addr     = common.Address{0x01}
 		keys     = []common.Hash{ // hashes of Keys of storage
 			common.HexToHash("340dd630ad21bf010b4e676dbfa9ba9a02175262d1fa356232cfde6cb5b47ef2"),
