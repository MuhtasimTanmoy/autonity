--- conflicted
+++ resolved
@@ -25,22 +25,20 @@
 	"sync"
 	"sync/atomic"
 
-	"github.com/clearmatics/autonity/consensus/tendermint"
-	"github.com/clearmatics/autonity/contracts/autonity"
-	"github.com/clearmatics/autonity/crypto"
-	"github.com/clearmatics/autonity/p2p/enode"
-
 	"github.com/clearmatics/autonity/accounts"
+	"github.com/clearmatics/autonity/autonity"
 	"github.com/clearmatics/autonity/common"
 	"github.com/clearmatics/autonity/common/hexutil"
 	"github.com/clearmatics/autonity/consensus"
 	"github.com/clearmatics/autonity/consensus/ethash"
+	"github.com/clearmatics/autonity/consensus/tendermint"
 	"github.com/clearmatics/autonity/core"
 	"github.com/clearmatics/autonity/core/bloombits"
 	"github.com/clearmatics/autonity/core/rawdb"
 	"github.com/clearmatics/autonity/core/state"
 	"github.com/clearmatics/autonity/core/types"
 	"github.com/clearmatics/autonity/core/vm"
+	"github.com/clearmatics/autonity/crypto"
 	"github.com/clearmatics/autonity/eth/downloader"
 	"github.com/clearmatics/autonity/eth/filters"
 	"github.com/clearmatics/autonity/eth/gasprice"
@@ -51,6 +49,7 @@
 	"github.com/clearmatics/autonity/miner"
 	"github.com/clearmatics/autonity/node"
 	"github.com/clearmatics/autonity/p2p"
+	"github.com/clearmatics/autonity/p2p/enode"
 	"github.com/clearmatics/autonity/p2p/enr"
 	"github.com/clearmatics/autonity/params"
 	"github.com/clearmatics/autonity/rlp"
@@ -96,11 +95,7 @@
 
 // New creates a new Ethereum object (including the
 // initialisation of the common Ethereum object)
-<<<<<<< HEAD
-func New(ctx *node.ServiceContext, config *Config) (*Ethereum, error) {
-=======
-func New(stack *node.Node, config *Config, cons func(basic consensus.Engine) consensus.Engine) (*Ethereum, error) {
->>>>>>> 10254604
+func New(stack *node.Node, config *Config) (*Ethereum, error) {
 	// Ensure configuration values are compatible and sane
 	if config.SyncMode == downloader.LightSync {
 		return nil, errors.New("can't run eth.Ethereum in light sync mode, use les.LightEthereum")
@@ -151,7 +146,6 @@
 	)
 	log.Info("Initialised chain configuration", "config", chainConfig)
 
-<<<<<<< HEAD
 	hg, err := core.NewHeaderGetter(chainDb)
 	if err != nil {
 		return nil, err
@@ -167,15 +161,10 @@
 		if err != nil {
 			return nil, err
 		}
-=======
-	consEngine := CreateConsensusEngine(stack, chainConfig, config, config.Miner.Notify, config.Miner.Noverify, chainDb, &vmConfig)
-	if cons != nil {
-		consEngine = cons(consEngine)
->>>>>>> 10254604
-	}
-	statedb := state.NewDatabaseWithCache(chainDb, cacheConfig.TrieCleanLimit)
+	}
+	statedb := state.NewDatabaseWithCache(chainDb, cacheConfig.TrieCleanLimit, cacheConfig.TrieCleanJournal)
 	peers := NewPeerSet()
-	consEngine := CreateConsensusEngine(ctx, chainConfig, config, config.Miner.Notify, config.Miner.Noverify, chainDb, &vmConfig, peers, statedb, autonityContract)
+	consEngine := CreateConsensusEngine(stack, chainConfig, config, config.Miner.Notify, config.Miner.Noverify, chainDb, &vmConfig, peers, statedb, autonityContract)
 
 	eth := &Ethereum{
 		config:            config,
@@ -238,25 +227,17 @@
 	if checkpoint == nil {
 		checkpoint = params.TrustedCheckpoints[genesisHash]
 	}
-<<<<<<< HEAD
-	if eth.protocolManager, err = NewProtocolManager(chainConfig, checkpoint, config.SyncMode, config.NetworkId, eth.eventMux, eth.txPool, eth.engine, eth.blockchain, chainDb, cacheLimit, config.Whitelist, &ctx.NodeKey().PublicKey, peers); err != nil {
-=======
-	if eth.protocolManager, err = NewProtocolManager(chainConfig, checkpoint, config.SyncMode, config.NetworkId, eth.eventMux, eth.txPool, eth.engine, eth.blockchain, chainDb, cacheLimit, config.Whitelist, &stack.Config().NodeKey().PublicKey); err != nil {
->>>>>>> 10254604
+	if eth.protocolManager, err = NewProtocolManager(chainConfig, checkpoint, config.SyncMode, config.NetworkId, eth.eventMux, eth.txPool, eth.engine, eth.blockchain, chainDb, cacheLimit, config.Whitelist, &stack.Config().NodeKey().PublicKey, peers); err != nil {
 		return nil, err
 	}
 	eth.miner = miner.New(eth, &config.Miner, chainConfig, eth.EventMux(), eth.engine, eth.isLocalBlock)
 	eth.miner.SetExtra(makeExtraData(config.Miner.ExtraData))
 
-<<<<<<< HEAD
 	if bridge, ok := consEngine.(*tendermint.Bridge); ok {
 		bridge.SetExtraComponents(eth.blockchain, eth.protocolManager)
 	}
 
-	eth.APIBackend = &EthAPIBackend{ctx.ExtRPCEnabled(), eth, nil}
-=======
 	eth.APIBackend = &EthAPIBackend{stack.Config().ExtRPCEnabled(), eth, nil}
->>>>>>> 10254604
 	gpoParams := config.GPO
 	if gpoParams.Default == nil {
 		gpoParams.Default = config.Miner.GasPrice
@@ -290,18 +271,17 @@
 }
 
 // CreateConsensusEngine creates the required type of consensus engine instance for an Ethereum service
-<<<<<<< HEAD
-func CreateConsensusEngine(ctx *node.ServiceContext, chainConfig *params.ChainConfig, config *Config, notify []string, noverify bool, db ethdb.Database, vmConfig *vm.Config, peers consensus.Peers, state state.Database, autonityContract *autonity.Contract) consensus.Engine {
+func CreateConsensusEngine(ctx *node.Node, chainConfig *params.ChainConfig, config *Config, notify []string, noverify bool, db ethdb.Database, vmConfig *vm.Config, peers consensus.Peers, state state.Database, autonityContract *autonity.Contract) consensus.Engine {
 
 	if chainConfig.Tendermint != nil {
 		finalizer := tendermint.NewFinalizer(autonityContract)
 		verifier := tendermint.NewVerifier(vmConfig, finalizer, chainConfig.Tendermint.BlockPeriod)
 		syncer := tendermint.NewSyncer(peers)
-		broadcaster := tendermint.NewBroadcaster(crypto.PubkeyToAddress(ctx.NodeKey().PublicKey), peers)
+		broadcaster := tendermint.NewBroadcaster(crypto.PubkeyToAddress(ctx.Config().NodeKey().PublicKey), peers)
 		latestBlockRetriever := tendermint.NewLatestBlockRetriever(db, state)
 		return tendermint.New(
 			chainConfig.Tendermint,
-			ctx.NodeKey(),
+			ctx.Config().NodeKey(),
 			broadcaster,
 			syncer,
 			verifier,
@@ -310,12 +290,6 @@
 			autonityContract,
 			state,
 		)
-=======
-func CreateConsensusEngine(ctx *node.Node, chainConfig *params.ChainConfig, config *Config, notify []string, noverify bool, db ethdb.Database, vmConfig *vm.Config) consensus.Engine {
-
-	if chainConfig.Tendermint != nil {
-		return tendermintBackend.New(&config.Tendermint, ctx.Config().NodeKey(), db, chainConfig, vmConfig)
->>>>>>> 10254604
 	}
 
 	// Otherwise assume proof-of-work
@@ -490,7 +464,7 @@
 
 // SetEtherbase sets the mining reward address.
 func (s *Ethereum) SetEtherbase(etherbase common.Address) {
-	if _, ok := s.engine.(consensus.Engine); ok {
+	if _, ok := s.engine.(consensus.BFT); ok {
 		log.Error("Cannot set etherbase in BFT consensus")
 		return
 	}
@@ -585,18 +559,12 @@
 
 // Start implements node.Lifecycle, starting all internal goroutines needed by the
 // Ethereum protocol implementation.
-<<<<<<< HEAD
-func (s *Ethereum) Start(srvr *p2p.Server) error {
+func (s *Ethereum) Start() error {
 	if s.config.Genesis != nil && s.config.Genesis.Config.AutonityContractConfig != nil {
 		// Subscribe to Autonity updates events
 		s.glienickeSub = s.blockchain.SubscribeAutonityEvents(s.glienickeCh)
-		go s.glienickeEventLoop(srvr)
-	}
-=======
-func (s *Ethereum) Start() error {
-	s.glienickeSub = s.blockchain.SubscribeAutonityEvents(s.glienickeCh)
-	go s.glienickeEventLoop(s.p2pServer)
->>>>>>> 10254604
+		go s.glienickeEventLoop(s.p2pServer)
+	}
 
 	s.startEthEntryUpdate(s.p2pServer.LocalNode())
 
@@ -669,17 +637,10 @@
 func (s *Ethereum) Stop() error {
 	// Stop all the peer-related stuff first.
 	s.protocolManager.Stop()
-<<<<<<< HEAD
-	if s.lesServer != nil {
-		s.lesServer.Stop()
-	}
 	if s.config.Genesis != nil && s.config.Genesis.Config.AutonityContractConfig != nil {
 		s.glienickeSub.Unsubscribe()
 	}
 
-=======
-	s.glienickeSub.Unsubscribe()
->>>>>>> 10254604
 	// Then stop everything else.
 	s.bloomIndexer.Close()
 	close(s.closeBloomHandler)
