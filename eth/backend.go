// Copyright 2014 The go-ethereum Authors
// This file is part of the go-ethereum library.
//
// The go-ethereum library is free software: you can redistribute it and/or modify
// it under the terms of the GNU Lesser General Public License as published by
// the Free Software Foundation, either version 3 of the License, or
// (at your option) any later version.
//
// The go-ethereum library is distributed in the hope that it will be useful,
// but WITHOUT ANY WARRANTY; without even the implied warranty of
// MERCHANTABILITY or FITNESS FOR A PARTICULAR PURPOSE. See the
// GNU Lesser General Public License for more details.
//
// You should have received a copy of the GNU Lesser General Public License
// along with the go-ethereum library. If not, see <http://www.gnu.org/licenses/>.

// Package eth implements the Ethereum protocol.
package eth

import (
	"errors"
	"fmt"
	"math/big"
	"runtime"
	"sync"
	"sync/atomic"

	tendermintBackend "github.com/clearmatics/autonity/consensus/tendermint/backend"
	"github.com/clearmatics/autonity/crypto"
	"github.com/clearmatics/autonity/p2p/enode"

	"github.com/clearmatics/autonity/accounts"
	"github.com/clearmatics/autonity/common"
	"github.com/clearmatics/autonity/common/hexutil"
	"github.com/clearmatics/autonity/consensus"
	"github.com/clearmatics/autonity/consensus/ethash"
	tendermintcore "github.com/clearmatics/autonity/consensus/tendermint/core"
	"github.com/clearmatics/autonity/core"
	"github.com/clearmatics/autonity/core/bloombits"
	"github.com/clearmatics/autonity/core/rawdb"
	"github.com/clearmatics/autonity/core/types"
	"github.com/clearmatics/autonity/core/vm"
	"github.com/clearmatics/autonity/eth/downloader"
	"github.com/clearmatics/autonity/eth/filters"
	"github.com/clearmatics/autonity/eth/gasprice"
	"github.com/clearmatics/autonity/ethdb"
	"github.com/clearmatics/autonity/event"
	"github.com/clearmatics/autonity/internal/ethapi"
	"github.com/clearmatics/autonity/log"
	"github.com/clearmatics/autonity/miner"
	"github.com/clearmatics/autonity/node"
	"github.com/clearmatics/autonity/p2p"
	"github.com/clearmatics/autonity/p2p/enr"
	"github.com/clearmatics/autonity/params"
	"github.com/clearmatics/autonity/rlp"
	"github.com/clearmatics/autonity/rpc"
)

// Ethereum implements the Ethereum full node service.
type Ethereum struct {
	config *Config
	// Handlers
	txPool          *core.TxPool
	blockchain      *core.BlockChain
	protocolManager *ProtocolManager
	dialCandidates  enode.Iterator

	// DB interfaces
	chainDb ethdb.Database // Block chain database

	eventMux       *event.TypeMux
	engine         consensus.Engine
	accountManager *accounts.Manager

	bloomRequests     chan chan *bloombits.Retrieval // Channel receiving bloom data retrieval requests
	bloomIndexer      *core.ChainIndexer             // Bloom indexer operating during block imports
	closeBloomHandler chan struct{}

	APIBackend *EthAPIBackend

	miner     *miner.Miner
	gasPrice  *big.Int
	etherbase common.Address

	networkID     uint64
	netRPCService *ethapi.PublicNetAPI

	p2pServer *p2p.Server

	lock sync.RWMutex // Protects the variadic fields (e.g. gas price and etherbase)

	glienickeCh  chan core.WhitelistEvent
	glienickeSub event.Subscription
}

// New creates a new Ethereum object (including the
// initialisation of the common Ethereum object)
func New(stack *node.Node, config *Config, cons func(basic consensus.Engine) consensus.Engine) (*Ethereum, error) {
	// Ensure configuration values are compatible and sane
	if config.SyncMode == downloader.LightSync {
		return nil, errors.New("can't run eth.Ethereum in light sync mode, use les.LightEthereum")
	}
	if !config.SyncMode.IsValid() {
		return nil, fmt.Errorf("invalid sync mode %d", config.SyncMode)
	}
	if config.Miner.GasPrice == nil || config.Miner.GasPrice.Cmp(common.Big0) <= 0 {
		log.Warn("Sanitizing invalid miner gas price", "provided", config.Miner.GasPrice, "updated", DefaultConfig.Miner.GasPrice)
		config.Miner.GasPrice = new(big.Int).Set(DefaultConfig.Miner.GasPrice)
	}
	if config.NoPruning && config.TrieDirtyCache > 0 {
		if config.SnapshotCache > 0 {
			config.TrieCleanCache += config.TrieDirtyCache * 3 / 5
			config.SnapshotCache += config.TrieDirtyCache * 2 / 5
		} else {
			config.TrieCleanCache += config.TrieDirtyCache
		}
		config.TrieDirtyCache = 0
	}
	log.Info("Allocated trie memory caches", "clean", common.StorageSize(config.TrieCleanCache)*1024*1024, "dirty", common.StorageSize(config.TrieDirtyCache)*1024*1024)

	// Assemble the Ethereum object
	chainDb, err := stack.OpenDatabaseWithFreezer("chaindata", config.DatabaseCache, config.DatabaseHandles, config.DatabaseFreezer, "eth/db/chaindata/")
	if err != nil {
		return nil, err
	}
	chainConfig, genesisHash, genesisErr := core.SetupGenesisBlock(chainDb, config.Genesis)
	if _, ok := genesisErr.(*params.ConfigCompatError); genesisErr != nil && !ok {
		return nil, genesisErr
	}
	var (
		vmConfig = vm.Config{
			EnablePreimageRecording: config.EnablePreimageRecording,
			EWASMInterpreter:        config.EWASMInterpreter,
			EVMInterpreter:          config.EVMInterpreter,
		}
		cacheConfig = &core.CacheConfig{
			TrieCleanLimit:      config.TrieCleanCache,
			TrieCleanJournal:    stack.ResolvePath(config.TrieCleanCacheJournal),
			TrieCleanRejournal:  config.TrieCleanCacheRejournal,
			TrieCleanNoPrefetch: config.NoPrefetch,
			TrieDirtyLimit:      config.TrieDirtyCache,
			TrieDirtyDisabled:   config.NoPruning,
			TrieTimeLimit:       config.TrieTimeout,
			SnapshotLimit:       config.SnapshotCache,
		}
	)
	log.Info("Initialised chain configuration", "config", chainConfig)

	consEngine := CreateConsensusEngine(stack, chainConfig, config, config.Miner.Notify, config.Miner.Noverify, chainDb, &vmConfig)
	if cons != nil {
		consEngine = cons(consEngine)
	}

	eth := &Ethereum{
		config:            config,
		chainDb:           chainDb,
		eventMux:          stack.EventMux(),
		accountManager:    stack.AccountManager(),
		engine:            consEngine,
		closeBloomHandler: make(chan struct{}),
		networkID:         config.NetworkId,
		gasPrice:          config.Miner.GasPrice,
		etherbase:         config.Miner.Etherbase,
		bloomRequests:     make(chan chan *bloombits.Retrieval),
		bloomIndexer:      NewBloomIndexer(chainDb, params.BloomBitsBlocks, params.BloomConfirms),
		glienickeCh:       make(chan core.WhitelistEvent),
		p2pServer:         stack.Server(),
	}

	// force to set the istanbul etherbase to node key address
	if chainConfig.Tendermint != nil {
		eth.etherbase = crypto.PubkeyToAddress(stack.Config().NodeKey().PublicKey)
	}

	bcVersion := rawdb.ReadDatabaseVersion(chainDb)
	var dbVer = "<nil>"
	if bcVersion != nil {
		dbVer = fmt.Sprintf("%d", *bcVersion)
	}
	log.Info("Initialising Autonity protocol", "versions", ProtocolVersions, "network", config.NetworkId, "dbversion", dbVer)

	if !config.SkipBcVersionCheck {
		if bcVersion != nil && *bcVersion > core.BlockChainVersion {
			return nil, fmt.Errorf("database version is v%d, Geth %s only supports v%d", *bcVersion, params.VersionWithMeta, core.BlockChainVersion)
		} else if bcVersion == nil || *bcVersion < core.BlockChainVersion {
			log.Warn("Upgrade blockchain database version", "from", dbVer, "to", core.BlockChainVersion)
			rawdb.WriteDatabaseVersion(chainDb, core.BlockChainVersion)
		}
	}
	senderCacher := core.NewTxSenderCacher()
	eth.blockchain, err = core.NewBlockChain(chainDb, cacheConfig, chainConfig, eth.engine, vmConfig, eth.shouldPreserve, senderCacher, &config.TxLookupLimit)
	if err != nil {
		return nil, err
	}

	if be, ok := consEngine.(tendermintcore.Backend); ok {
		be.SetBlockchain(eth.blockchain)
	}
	// Rewind the chain in case of an incompatible config upgrade.
	if compat, ok := genesisErr.(*params.ConfigCompatError); ok {
		log.Warn("Rewinding chain to upgrade configuration", "err", compat)
		eth.blockchain.SetHead(compat.RewindTo)
		rawdb.WriteChainConfig(chainDb, genesisHash, chainConfig)
	}
	eth.bloomIndexer.Start(eth.blockchain)

	if config.TxPool.Journal != "" {
		config.TxPool.Journal = stack.ResolvePath(config.TxPool.Journal)
	}
	eth.txPool = core.NewTxPool(config.TxPool, chainConfig, eth.blockchain, senderCacher)

	// Permit the downloader to use the trie cache allowance during fast sync
	cacheLimit := cacheConfig.TrieCleanLimit + cacheConfig.TrieDirtyLimit + cacheConfig.SnapshotLimit
	checkpoint := config.Checkpoint
	if checkpoint == nil {
		checkpoint = params.TrustedCheckpoints[genesisHash]
	}
	if eth.protocolManager, err = NewProtocolManager(chainConfig, checkpoint, config.SyncMode, config.NetworkId, eth.eventMux, eth.txPool, eth.engine, eth.blockchain, chainDb, cacheLimit, config.Whitelist, &stack.Config().NodeKey().PublicKey); err != nil {
		return nil, err
	}
	eth.miner = miner.New(eth, &config.Miner, chainConfig, eth.EventMux(), eth.engine, eth.isLocalBlock)
	eth.miner.SetExtra(makeExtraData(config.Miner.ExtraData))

	eth.APIBackend = &EthAPIBackend{stack.Config().ExtRPCEnabled(), eth, nil}
	gpoParams := config.GPO
	if gpoParams.Default == nil {
		gpoParams.Default = config.Miner.GasPrice
	}
	eth.APIBackend.gpo = gasprice.NewOracle(eth.APIBackend, gpoParams)
	// Start the RPC service
	eth.netRPCService = ethapi.NewPublicNetAPI(eth.p2pServer, eth.NetVersion())

	// Register the backend on the node
	stack.RegisterAPIs(eth.APIs())
	stack.RegisterProtocols(eth.Protocols())
	stack.RegisterLifecycle(eth)
	return eth, nil
}

func makeExtraData(extra []byte) []byte {
	if len(extra) == 0 {
		// create default extradata
		extra, _ = rlp.EncodeToBytes([]interface{}{
			uint(params.VersionMajor<<16 | params.VersionMinor<<8 | params.VersionPatch),
			"autonity",
			runtime.Version(),
			runtime.GOOS,
		})
	}
	if uint64(len(extra)) > params.MaximumExtraDataSize {
		log.Warn("Miner extra data exceed limit", "extra", hexutil.Bytes(extra), "limit", params.MaximumExtraDataSize)
		extra = nil
	}
	return extra
}

// CreateConsensusEngine creates the required type of consensus engine instance for an Ethereum service
func CreateConsensusEngine(ctx *node.Node, chainConfig *params.ChainConfig, config *Config, notify []string, noverify bool, db ethdb.Database, vmConfig *vm.Config) consensus.Engine {

	if chainConfig.Tendermint != nil {
		return tendermintBackend.New(&config.Tendermint, ctx.Config().NodeKey(), db, chainConfig, vmConfig)
	}

	// Otherwise assume proof-of-work
	ethConfig := config.Ethash

	switch ethConfig.PowMode {
	case ethash.ModeFake:
		log.Warn("Ethash used in fake mode")
		return ethash.NewFaker()
	case ethash.ModeTest:
		log.Warn("Ethash used in test mode")
		return ethash.NewTester(nil, noverify)
	default:
		engine := ethash.New(ethash.Config{
			CacheDir:         ctx.ResolvePath(ethConfig.CacheDir),
			CachesInMem:      ethConfig.CachesInMem,
			CachesOnDisk:     ethConfig.CachesOnDisk,
			CachesLockMmap:   ethConfig.CachesLockMmap,
			DatasetDir:       ethConfig.DatasetDir,
			DatasetsInMem:    ethConfig.DatasetsInMem,
			DatasetsOnDisk:   ethConfig.DatasetsOnDisk,
			DatasetsLockMmap: ethConfig.DatasetsLockMmap,
		}, notify, noverify)
		engine.SetThreads(-1) // Disable CPU mining
		return engine
	}
}

// APIs return the collection of RPC services the ethereum package offers.
// NOTE, some of these services probably need to be moved to somewhere else.
func (s *Ethereum) APIs() []rpc.API {
	apis := ethapi.GetAPIs(s.APIBackend)

	// Append any APIs exposed explicitly by the consensus engine
	apis = append(apis, s.engine.APIs(s.BlockChain())...)

<<<<<<< HEAD
	// Append any APIs exposed explicitly by the les server
	if s.lesServer != nil {
		apis = append(apis, s.lesServer.APIs()...)
	}

	if _, ok := s.engine.(consensus.BFT); ok {
		apis = append(apis, rpc.API{
			Namespace: "aut",
			Version:   params.Version,
			Service:   NewAutonityContractAPI(s),
			Public:    true,
		})
	}

=======
>>>>>>> 6b90378b
	// Append all the local APIs and return
	return append(apis, []rpc.API{
		{
			Namespace: "eth",
			Version:   "1.0",
			Service:   NewPublicEthereumAPI(s),
			Public:    true,
		}, {
			Namespace: "eth",
			Version:   "1.0",
			Service:   NewPublicMinerAPI(s),
			Public:    true,
		}, {
			Namespace: "eth",
			Version:   "1.0",
			Service:   downloader.NewPublicDownloaderAPI(s.protocolManager.downloader, s.eventMux),
			Public:    true,
		}, {
			Namespace: "miner",
			Version:   "1.0",
			Service:   NewPrivateMinerAPI(s),
			Public:    false,
		}, {
			Namespace: "eth",
			Version:   "1.0",
			Service:   filters.NewPublicFilterAPI(s.APIBackend, false),
			Public:    true,
		}, {
			Namespace: "admin",
			Version:   "1.0",
			Service:   NewPrivateAdminAPI(s),
		}, {
			Namespace: "debug",
			Version:   "1.0",
			Service:   NewPublicDebugAPI(s),
			Public:    true,
		}, {
			Namespace: "debug",
			Version:   "1.0",
			Service:   NewPrivateDebugAPI(s),
		}, {
			Namespace: "net",
			Version:   "1.0",
			Service:   s.netRPCService,
			Public:    true,
		},
	}...)
}

func (s *Ethereum) ResetWithGenesisBlock(gb *types.Block) {
	s.blockchain.ResetWithGenesisBlock(gb)
}

func (s *Ethereum) Etherbase() (eb common.Address, err error) {
	s.lock.RLock()
	etherbase := s.etherbase
	s.lock.RUnlock()

	if etherbase != (common.Address{}) {
		return etherbase, nil
	}
	if wallets := s.AccountManager().Wallets(); len(wallets) > 0 {
		if accounts := wallets[0].Accounts(); len(accounts) > 0 {
			etherbase := accounts[0].Address

			s.lock.Lock()
			s.etherbase = etherbase
			s.lock.Unlock()

			log.Info("Etherbase automatically configured", "address", etherbase)
			return etherbase, nil
		}
	}
	return common.Address{}, fmt.Errorf("etherbase must be explicitly specified")
}

// isLocalBlock checks whether the specified block is mined
// by local miner accounts.
//
// We regard two types of accounts as local miner account: etherbase
// and accounts specified via `txpool.locals` flag.
func (s *Ethereum) isLocalBlock(block *types.Block) bool {
	author, err := s.engine.Author(block.Header())
	if err != nil {
		log.Warn("Failed to retrieve block author", "number", block.NumberU64(), "hash", block.Hash(), "err", err)
		return false
	}
	// Check whether the given address is etherbase.
	s.lock.RLock()
	etherbase := s.etherbase
	s.lock.RUnlock()
	if author == etherbase {
		return true
	}
	// Check whether the given address is specified by `txpool.local`
	// CLI flag.
	for _, account := range s.config.TxPool.Locals {
		if account == author {
			return true
		}
	}
	return false
}

// shouldPreserve checks whether we should preserve the given block
// during the chain reorg depending on whether the author of block
// is a local account.
func (s *Ethereum) shouldPreserve(block *types.Block) bool {
	// The reason we need to disable the self-reorg preserving for clique
	// is it can be probable to introduce a deadlock.
	//
	// e.g. If there are 7 available signers
	//
	// r1   A
	// r2     B
	// r3       C
	// r4         D
	// r5   A      [X] F G
	// r6    [X]
	//
	// In the round5, the inturn signer E is offline, so the worst case
	// is A, F and G sign the block of round5 and reject the block of opponents
	// and in the round6, the last available signer B is offline, the whole
	// network is stuck.
	return s.isLocalBlock(block)
}

// SetEtherbase sets the mining reward address.
func (s *Ethereum) SetEtherbase(etherbase common.Address) {
	if _, ok := s.engine.(consensus.BFT); ok {
		log.Error("Cannot set etherbase in BFT consensus")
		return
	}

	s.lock.Lock()
	s.etherbase = etherbase
	s.lock.Unlock()

	s.miner.SetEtherbase(etherbase)
}

// StartMining starts the miner with the given number of CPU threads. If mining
// is already running, this method adjust the number of threads allowed to use
// and updates the minimum price required by the transaction pool.
func (s *Ethereum) StartMining(threads int) error {
	// Update the thread count within the consensus engine
	type threaded interface {
		SetThreads(threads int)
	}
	if th, ok := s.engine.(threaded); ok {
		log.Info("Updated mining threads", "threads", threads)
		if threads == 0 {
			threads = -1 // Disable the miner from within
		}
		th.SetThreads(threads)
	}
	// If the miner was not running, initialize it
	if !s.IsMining() {
		// Propagate the initial price point to the transaction pool
		s.lock.RLock()
		price := s.gasPrice
		s.lock.RUnlock()
		s.txPool.SetGasPrice(price)

		// Configure the local mining address
		eb, err := s.Etherbase()
		if err != nil {
			log.Error("Cannot start mining without etherbase", "err", err)
			return fmt.Errorf("etherbase missing: %v", err)
		}
		// If mining is started, we can disable the transaction rejection mechanism
		// introduced to speed sync times.
		atomic.StoreUint32(&s.protocolManager.acceptTxs, 1)

		go s.miner.Start(eb)
	}
	return nil
}

// StopMining terminates the miner, both at the consensus engine level as well as
// at the block creation level.
func (s *Ethereum) StopMining() {
	// Update the thread count within the consensus engine
	type threaded interface {
		SetThreads(threads int)
	}
	if th, ok := s.engine.(threaded); ok {
		th.SetThreads(-1)
	}
	// Stop the block creating itself
	s.miner.Stop()
}

func (s *Ethereum) IsMining() bool      { return s.miner.Mining() }
func (s *Ethereum) Miner() *miner.Miner { return s.miner }

func (s *Ethereum) AccountManager() *accounts.Manager  { return s.accountManager }
func (s *Ethereum) BlockChain() *core.BlockChain       { return s.blockchain }
func (s *Ethereum) TxPool() *core.TxPool               { return s.txPool }
func (s *Ethereum) EventMux() *event.TypeMux           { return s.eventMux }
func (s *Ethereum) Engine() consensus.Engine           { return s.engine }
func (s *Ethereum) ChainDb() ethdb.Database            { return s.chainDb }
func (s *Ethereum) IsListening() bool                  { return true } // Always listening
func (s *Ethereum) EthVersion() int                    { return int(ProtocolVersions[0]) }
func (s *Ethereum) NetVersion() uint64                 { return s.networkID }
func (s *Ethereum) Downloader() *downloader.Downloader { return s.protocolManager.downloader }
func (s *Ethereum) Synced() bool                       { return atomic.LoadUint32(&s.protocolManager.acceptTxs) == 1 }
func (s *Ethereum) ArchiveMode() bool                  { return s.config.NoPruning }
func (s *Ethereum) BloomIndexer() *core.ChainIndexer   { return s.bloomIndexer }

// Protocols returns all the currently configured
// network protocols to start.
func (s *Ethereum) Protocols() []p2p.Protocol {
	protos := make([]p2p.Protocol, len(ProtocolVersions))
	for i, vsn := range ProtocolVersions {
		protos[i] = s.protocolManager.makeProtocol(vsn)
		protos[i].Attributes = []enr.Entry{s.currentEthEntry()}
		protos[i].DialCandidates = s.dialCandidates
	}
	return protos
}

// Start implements node.Lifecycle, starting all internal goroutines needed by the
// Ethereum protocol implementation.
func (s *Ethereum) Start() error {
	s.glienickeSub = s.blockchain.SubscribeAutonityEvents(s.glienickeCh)
	go s.glienickeEventLoop(s.p2pServer)

	s.startEthEntryUpdate(s.p2pServer.LocalNode())

	// Start the bloom bits servicing goroutines
	s.startBloomHandlers(params.BloomBitsBlocks)

	// Figure out a max peers count based on the server limits
	maxPeers := s.p2pServer.MaxPeers
	if s.config.LightServ > 0 {
		if s.config.LightPeers >= s.p2pServer.MaxPeers {
			return fmt.Errorf("invalid peer config: light peer count (%d) >= total peer count (%d)", s.config.LightPeers, s.p2pServer.MaxPeers)
		}
		maxPeers -= s.config.LightPeers
	}
	// Start the networking layer and the light server if requested
	s.protocolManager.Start(maxPeers)
	return nil
}

// Whitelist updating loop. Act as a relay between state processing logic and DevP2P
// for updating the list of authorized enodes
func (s *Ethereum) glienickeEventLoop(server *p2p.Server) {

	savedList := rawdb.ReadEnodeWhitelist(s.chainDb)
	log.Info("Reading Whitelist", "list", savedList.StrList)
	server.UpdateWhitelist(savedList.List)

	for {
		select {
		case event := <-s.glienickeCh:
			whitelist := append([]*enode.Node{}, event.Whitelist...)
			// Filter the list of need to be dropped peers depending on TD.
			for _, connectedPeer := range s.protocolManager.peers.Peers() {
				found := false
				connectedEnode := connectedPeer.Node()
				for _, whitelistedEnode := range whitelist {
					if connectedEnode.ID() == whitelistedEnode.ID() {
						found = true
						break
					}
				}

				if !found {
					// this node is no longer in the whitelist
					peerID := fmt.Sprintf("%x", connectedEnode.ID().Bytes()[:8])
					peer := s.protocolManager.peers.Peer(peerID)
					localTd := s.blockchain.CurrentHeader().Number.Uint64() + 1
					if peer != nil && peer.td.Uint64() > localTd {
						whitelist = append(whitelist, connectedEnode)
					}
				}
			}
			server.UpdateWhitelist(whitelist)
		// Err() channel will be closed when unsubscribing.
		case <-s.glienickeSub.Err():
			return
		}
	}
}

// Stop implements node.Service, terminating all internal goroutines used by the
// Ethereum protocol.
func (s *Ethereum) Stop() error {
	// Stop all the peer-related stuff first.
	s.protocolManager.Stop()
	s.glienickeSub.Unsubscribe()
	// Then stop everything else.
	s.bloomIndexer.Close()
	close(s.closeBloomHandler)
	s.txPool.Stop()
	s.miner.Close()
	s.blockchain.Stop()
	s.engine.Close()
	s.chainDb.Close()
	s.eventMux.Stop()
	return nil
}<|MERGE_RESOLUTION|>--- conflicted
+++ resolved
@@ -295,12 +295,6 @@
 	// Append any APIs exposed explicitly by the consensus engine
 	apis = append(apis, s.engine.APIs(s.BlockChain())...)
 
-<<<<<<< HEAD
-	// Append any APIs exposed explicitly by the les server
-	if s.lesServer != nil {
-		apis = append(apis, s.lesServer.APIs()...)
-	}
-
 	if _, ok := s.engine.(consensus.BFT); ok {
 		apis = append(apis, rpc.API{
 			Namespace: "aut",
@@ -310,8 +304,6 @@
 		})
 	}
 
-=======
->>>>>>> 6b90378b
 	// Append all the local APIs and return
 	return append(apis, []rpc.API{
 		{
