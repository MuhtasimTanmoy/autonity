// Copyright 2014 The go-ethereum Authors
// This file is part of the go-ethereum library.
//
// The go-ethereum library is free software: you can redistribute it and/or modify
// it under the terms of the GNU Lesser General Public License as published by
// the Free Software Foundation, either version 3 of the License, or
// (at your option) any later version.
//
// The go-ethereum library is distributed in the hope that it will be useful,
// but WITHOUT ANY WARRANTY; without even the implied warranty of
// MERCHANTABILITY or FITNESS FOR A PARTICULAR PURPOSE. See the
// GNU Lesser General Public License for more details.
//
// You should have received a copy of the GNU Lesser General Public License
// along with the go-ethereum library. If not, see <http://www.gnu.org/licenses/>.

// Package eth implements the Ethereum protocol.
package eth

import (
	"errors"
	"fmt"
	tendermintBackend "github.com/clearmatics/autonity/consensus/tendermint/backend"
	"github.com/clearmatics/autonity/crypto"
	"github.com/clearmatics/autonity/p2p/enode"
	"math/big"
	"runtime"
	"sync"
	"sync/atomic"

	"github.com/clearmatics/autonity/accounts"
	"github.com/clearmatics/autonity/accounts/abi/bind"
	"github.com/clearmatics/autonity/common"
	"github.com/clearmatics/autonity/common/hexutil"
	"github.com/clearmatics/autonity/consensus"
	"github.com/clearmatics/autonity/consensus/ethash"
	"github.com/clearmatics/autonity/core"
	"github.com/clearmatics/autonity/core/bloombits"
	"github.com/clearmatics/autonity/core/rawdb"
	"github.com/clearmatics/autonity/core/types"
	"github.com/clearmatics/autonity/core/vm"
	"github.com/clearmatics/autonity/eth/downloader"
	"github.com/clearmatics/autonity/eth/filters"
	"github.com/clearmatics/autonity/eth/gasprice"
	"github.com/clearmatics/autonity/ethdb"
	"github.com/clearmatics/autonity/event"
	"github.com/clearmatics/autonity/internal/ethapi"
	"github.com/clearmatics/autonity/log"
	"github.com/clearmatics/autonity/miner"
	"github.com/clearmatics/autonity/node"
	"github.com/clearmatics/autonity/p2p"
	"github.com/clearmatics/autonity/p2p/enr"
	"github.com/clearmatics/autonity/params"
	"github.com/clearmatics/autonity/rlp"
	"github.com/clearmatics/autonity/rpc"
)

type LesServer interface {
	Start(srvr *p2p.Server)
	Stop()
	APIs() []rpc.API
	Protocols() []p2p.Protocol
	SetBloomBitsIndexer(bbIndexer *core.ChainIndexer)
	SetContractBackend(bind.ContractBackend)
}

// Ethereum implements the Ethereum full node service.
type Ethereum struct {
	config *Config
	server *p2p.Server
	// Handlers
	txPool          *core.TxPool
	blockchain      *core.BlockChain
	protocolManager *ProtocolManager
	lesServer       LesServer
	dialCandidates  enode.Iterator

	// DB interfaces
	chainDb ethdb.Database // Block chain database

	eventMux       *event.TypeMux
	engine         consensus.Engine
	accountManager *accounts.Manager

	bloomRequests     chan chan *bloombits.Retrieval // Channel receiving bloom data retrieval requests
	bloomIndexer      *core.ChainIndexer             // Bloom indexer operating during block imports
	closeBloomHandler chan struct{}

	APIBackend *EthAPIBackend

	miner     *miner.Miner
	gasPrice  *big.Int
	etherbase common.Address

	networkID     uint64
	netRPCService *ethapi.PublicNetAPI

	lock sync.RWMutex // Protects the variadic fields (e.g. gas price and etherbase)

	glienickeCh  chan core.WhitelistEvent
	glienickeSub event.Subscription
}

func (s *Ethereum) AddLesServer(ls LesServer) {
	s.lesServer = ls
	ls.SetBloomBitsIndexer(s.bloomIndexer)
}

// SetClient sets a rpc client which connecting to our local node.
func (s *Ethereum) SetContractBackend(backend bind.ContractBackend) {
	// Pass the rpc client to les server if it is enabled.
	if s.lesServer != nil {
		s.lesServer.SetContractBackend(backend)
	}
}

// New creates a new Ethereum object (including the
// initialisation of the common Ethereum object)
func New(ctx *node.ServiceContext, config *Config, cons func(basic consensus.Engine) consensus.Engine) (*Ethereum, error) {
	// Ensure configuration values are compatible and sane
	if config.SyncMode == downloader.LightSync {
		return nil, errors.New("can't run eth.Ethereum in light sync mode, use les.LightEthereum")
	}
	if !config.SyncMode.IsValid() {
		return nil, fmt.Errorf("invalid sync mode %d", config.SyncMode)
	}
	if config.Miner.GasPrice == nil || config.Miner.GasPrice.Cmp(common.Big0) <= 0 {
		log.Warn("Sanitizing invalid miner gas price", "provided", config.Miner.GasPrice, "updated", DefaultConfig.Miner.GasPrice)
		config.Miner.GasPrice = new(big.Int).Set(DefaultConfig.Miner.GasPrice)
	}
	if config.NoPruning && config.TrieDirtyCache > 0 {
		if config.SnapshotCache > 0 {
			config.TrieCleanCache += config.TrieDirtyCache * 3 / 5
			config.SnapshotCache += config.TrieDirtyCache * 2 / 5
		} else {
			config.TrieCleanCache += config.TrieDirtyCache
		}
		config.TrieDirtyCache = 0
	}
	log.Info("Allocated trie memory caches", "clean", common.StorageSize(config.TrieCleanCache)*1024*1024, "dirty", common.StorageSize(config.TrieDirtyCache)*1024*1024)

	// Assemble the Ethereum object
	chainDb, err := ctx.OpenDatabaseWithFreezer("chaindata", config.DatabaseCache, config.DatabaseHandles, config.DatabaseFreezer, "eth/db/chaindata/")
	if err != nil {
		return nil, err
	}
	chainConfig, genesisHash, genesisErr := core.SetupGenesisBlock(chainDb, config.Genesis)
	if _, ok := genesisErr.(*params.ConfigCompatError); genesisErr != nil && !ok {
		return nil, genesisErr
	}
	var (
		vmConfig = vm.Config{
			EnablePreimageRecording: config.EnablePreimageRecording,
			EWASMInterpreter:        config.EWASMInterpreter,
			EVMInterpreter:          config.EVMInterpreter,
		}
		cacheConfig = &core.CacheConfig{
			TrieCleanLimit:      config.TrieCleanCache,
			TrieCleanNoPrefetch: config.NoPrefetch,
			TrieDirtyLimit:      config.TrieDirtyCache,
			TrieDirtyDisabled:   config.NoPruning,
			TrieTimeLimit:       config.TrieTimeout,
			SnapshotLimit:       config.SnapshotCache,
		}
	)
	log.Info("Initialised chain configuration", "config", chainConfig)

	consEngine := CreateConsensusEngine(ctx, chainConfig, config, config.Miner.Notify, config.Miner.Noverify, chainDb, &vmConfig)
	if cons != nil {
		consEngine = cons(consEngine)
	}

	eth := &Ethereum{
		config:            config,
		chainDb:           chainDb,
		eventMux:          ctx.EventMux,
		accountManager:    ctx.AccountManager,
		engine:            consEngine,
		closeBloomHandler: make(chan struct{}),
		networkID:         config.NetworkId,
		gasPrice:          config.Miner.GasPrice,
		etherbase:         config.Miner.Etherbase,
		bloomRequests:     make(chan chan *bloombits.Retrieval),
		bloomIndexer:      NewBloomIndexer(chainDb, params.BloomBitsBlocks, params.BloomConfirms),
		glienickeCh:       make(chan core.WhitelistEvent),
	}

	// force to set the istanbul etherbase to node key address
	if chainConfig.Tendermint != nil {
		eth.etherbase = crypto.PubkeyToAddress(ctx.NodeKey().PublicKey)
	}

	bcVersion := rawdb.ReadDatabaseVersion(chainDb)
	var dbVer = "<nil>"
	if bcVersion != nil {
		dbVer = fmt.Sprintf("%d", *bcVersion)
	}
	log.Info("Initialising Ethereum protocol", "versions", ProtocolVersions, "network", config.NetworkId, "dbversion", dbVer)

	if !config.SkipBcVersionCheck {
		if bcVersion != nil && *bcVersion > core.BlockChainVersion {
			return nil, fmt.Errorf("database version is v%d, Geth %s only supports v%d", *bcVersion, params.VersionWithMeta, core.BlockChainVersion)
		} else if bcVersion == nil || *bcVersion < core.BlockChainVersion {
			log.Warn("Upgrade blockchain database version", "from", dbVer, "to", core.BlockChainVersion)
			rawdb.WriteDatabaseVersion(chainDb, core.BlockChainVersion)
		}
	}
<<<<<<< HEAD
	senderCacher := core.NewTxSenderCacher()
	eth.blockchain, err = core.NewBlockChain(chainDb, cacheConfig, chainConfig, eth.engine, vmConfig, eth.shouldPreserve, senderCacher)
=======
	var (
		vmConfig = vm.Config{
			EnablePreimageRecording: config.EnablePreimageRecording,
			EWASMInterpreter:        config.EWASMInterpreter,
			EVMInterpreter:          config.EVMInterpreter,
		}
		cacheConfig = &core.CacheConfig{
			TrieCleanLimit:      config.TrieCleanCache,
			TrieCleanNoPrefetch: config.NoPrefetch,
			TrieDirtyLimit:      config.TrieDirtyCache,
			TrieDirtyDisabled:   config.NoPruning,
			TrieTimeLimit:       config.TrieTimeout,
			SnapshotLimit:       config.SnapshotCache,
		}
	)
	eth.blockchain, err = core.NewBlockChain(chainDb, cacheConfig, chainConfig, eth.engine, vmConfig, eth.shouldPreserve, &config.TxLookupLimit)
>>>>>>> 0f77f34b
	if err != nil {
		return nil, err
	}
	// Rewind the chain in case of an incompatible config upgrade.
	if compat, ok := genesisErr.(*params.ConfigCompatError); ok {
		log.Warn("Rewinding chain to upgrade configuration", "err", compat)
		eth.blockchain.SetHead(compat.RewindTo)
		rawdb.WriteChainConfig(chainDb, genesisHash, chainConfig)
	}
	eth.bloomIndexer.Start(eth.blockchain)

	if config.TxPool.Journal != "" {
		config.TxPool.Journal = ctx.ResolvePath(config.TxPool.Journal)
	}
	eth.txPool = core.NewTxPool(config.TxPool, chainConfig, eth.blockchain, senderCacher)

	// Permit the downloader to use the trie cache allowance during fast sync
	cacheLimit := cacheConfig.TrieCleanLimit + cacheConfig.TrieDirtyLimit + cacheConfig.SnapshotLimit
	checkpoint := config.Checkpoint
	if checkpoint == nil {
		checkpoint = params.TrustedCheckpoints[genesisHash]
	}
	if eth.protocolManager, err = NewProtocolManager(chainConfig, checkpoint, config.SyncMode, config.NetworkId, eth.eventMux, eth.txPool, eth.engine, eth.blockchain, chainDb, cacheLimit, config.Whitelist, &ctx.NodeKey().PublicKey); err != nil {
		return nil, err
	}
	eth.miner = miner.New(eth, &config.Miner, chainConfig, eth.EventMux(), eth.engine, eth.isLocalBlock)
	eth.miner.SetExtra(makeExtraData(config.Miner.ExtraData))

	eth.APIBackend = &EthAPIBackend{ctx.ExtRPCEnabled(), eth, nil}
	gpoParams := config.GPO
	if gpoParams.Default == nil {
		gpoParams.Default = config.Miner.GasPrice
	}
	eth.APIBackend.gpo = gasprice.NewOracle(eth.APIBackend, gpoParams)

<<<<<<< HEAD
=======
	eth.dialCandidates, err = eth.setupDiscovery(&ctx.Config.P2P)
	if err != nil {
		return nil, err
	}

>>>>>>> 0f77f34b
	return eth, nil
}

func makeExtraData(extra []byte) []byte {
	if len(extra) == 0 {
		// create default extradata
		extra, _ = rlp.EncodeToBytes([]interface{}{
			uint(params.VersionMajor<<16 | params.VersionMinor<<8 | params.VersionPatch),
			"autonity",
			runtime.Version(),
			runtime.GOOS,
		})
	}
	if uint64(len(extra)) > params.MaximumExtraDataSize {
		log.Warn("Miner extra data exceed limit", "extra", hexutil.Bytes(extra), "limit", params.MaximumExtraDataSize)
		extra = nil
	}
	return extra
}

// CreateConsensusEngine creates the required type of consensus engine instance for an Ethereum service
func CreateConsensusEngine(ctx *node.ServiceContext, chainConfig *params.ChainConfig, config *Config, notify []string, noverify bool, db ethdb.Database, vmConfig *vm.Config) consensus.Engine {

	if chainConfig.Tendermint != nil {
		return tendermintBackend.New(&config.Tendermint, ctx.NodeKey(), db, chainConfig, vmConfig)
	}

	// Otherwise assume proof-of-work
	ethConfig := config.Ethash

	switch ethConfig.PowMode {
	case ethash.ModeFake:
		log.Warn("Ethash used in fake mode")
		return ethash.NewFaker()
	case ethash.ModeTest:
		log.Warn("Ethash used in test mode")
		return ethash.NewTester(nil, noverify)
	default:
		engine := ethash.New(ethash.Config{
			CacheDir:         ctx.ResolvePath(ethConfig.CacheDir),
			CachesInMem:      ethConfig.CachesInMem,
			CachesOnDisk:     ethConfig.CachesOnDisk,
			CachesLockMmap:   ethConfig.CachesLockMmap,
			DatasetDir:       ethConfig.DatasetDir,
			DatasetsInMem:    ethConfig.DatasetsInMem,
			DatasetsOnDisk:   ethConfig.DatasetsOnDisk,
			DatasetsLockMmap: ethConfig.DatasetsLockMmap,
		}, notify, noverify)
		engine.SetThreads(-1) // Disable CPU mining
		return engine
	}
}

// APIs return the collection of RPC services the ethereum package offers.
// NOTE, some of these services probably need to be moved to somewhere else.
func (s *Ethereum) APIs() []rpc.API {
	apis := ethapi.GetAPIs(s.APIBackend)

	// Append any APIs exposed explicitly by the les server
	if s.lesServer != nil {
		apis = append(apis, s.lesServer.APIs()...)
	}
	// Append any APIs exposed explicitly by the consensus engine
	apis = append(apis, s.engine.APIs(s.BlockChain())...)

	// Append any APIs exposed explicitly by the les server
	if s.lesServer != nil {
		apis = append(apis, s.lesServer.APIs()...)
	}

	// Append all the local APIs and return
	return append(apis, []rpc.API{
		{
			Namespace: "eth",
			Version:   "1.0",
			Service:   NewPublicEthereumAPI(s),
			Public:    true,
		}, {
			Namespace: "eth",
			Version:   "1.0",
			Service:   NewPublicMinerAPI(s),
			Public:    true,
		}, {
			Namespace: "eth",
			Version:   "1.0",
			Service:   downloader.NewPublicDownloaderAPI(s.protocolManager.downloader, s.eventMux),
			Public:    true,
		}, {
			Namespace: "miner",
			Version:   "1.0",
			Service:   NewPrivateMinerAPI(s),
			Public:    false,
		}, {
			Namespace: "eth",
			Version:   "1.0",
			Service:   filters.NewPublicFilterAPI(s.APIBackend, false),
			Public:    true,
		}, {
			Namespace: "admin",
			Version:   "1.0",
			Service:   NewPrivateAdminAPI(s),
		}, {
			Namespace: "debug",
			Version:   "1.0",
			Service:   NewPublicDebugAPI(s),
			Public:    true,
		}, {
			Namespace: "debug",
			Version:   "1.0",
			Service:   NewPrivateDebugAPI(s),
		}, {
			Namespace: "net",
			Version:   "1.0",
			Service:   s.netRPCService,
			Public:    true,
		},
	}...)
}

func (s *Ethereum) ResetWithGenesisBlock(gb *types.Block) {
	s.blockchain.ResetWithGenesisBlock(gb)
}

func (s *Ethereum) Etherbase() (eb common.Address, err error) {
	s.lock.RLock()
	etherbase := s.etherbase
	s.lock.RUnlock()

	if etherbase != (common.Address{}) {
		return etherbase, nil
	}
	if wallets := s.AccountManager().Wallets(); len(wallets) > 0 {
		if accounts := wallets[0].Accounts(); len(accounts) > 0 {
			etherbase := accounts[0].Address

			s.lock.Lock()
			s.etherbase = etherbase
			s.lock.Unlock()

			log.Info("Etherbase automatically configured", "address", etherbase)
			return etherbase, nil
		}
	}
	return common.Address{}, fmt.Errorf("etherbase must be explicitly specified")
}

// isLocalBlock checks whether the specified block is mined
// by local miner accounts.
//
// We regard two types of accounts as local miner account: etherbase
// and accounts specified via `txpool.locals` flag.
func (s *Ethereum) isLocalBlock(block *types.Block) bool {
	author, err := s.engine.Author(block.Header())
	if err != nil {
		log.Warn("Failed to retrieve block author", "number", block.NumberU64(), "hash", block.Hash(), "err", err)
		return false
	}
	// Check whether the given address is etherbase.
	s.lock.RLock()
	etherbase := s.etherbase
	s.lock.RUnlock()
	if author == etherbase {
		return true
	}
	// Check whether the given address is specified by `txpool.local`
	// CLI flag.
	for _, account := range s.config.TxPool.Locals {
		if account == author {
			return true
		}
	}
	return false
}

// shouldPreserve checks whether we should preserve the given block
// during the chain reorg depending on whether the author of block
// is a local account.
func (s *Ethereum) shouldPreserve(block *types.Block) bool {
	// The reason we need to disable the self-reorg preserving for clique
	// is it can be probable to introduce a deadlock.
	//
	// e.g. If there are 7 available signers
	//
	// r1   A
	// r2     B
	// r3       C
	// r4         D
	// r5   A      [X] F G
	// r6    [X]
	//
	// In the round5, the inturn signer E is offline, so the worst case
	// is A, F and G sign the block of round5 and reject the block of opponents
	// and in the round6, the last available signer B is offline, the whole
	// network is stuck.
	return s.isLocalBlock(block)
}

// SetEtherbase sets the mining reward address.
func (s *Ethereum) SetEtherbase(etherbase common.Address) {
	if _, ok := s.engine.(consensus.BFT); ok {
		log.Error("Cannot set etherbase in BFT consensus")
		return
	}

	s.lock.Lock()
	s.etherbase = etherbase
	s.lock.Unlock()

	s.miner.SetEtherbase(etherbase)
}

// StartMining starts the miner with the given number of CPU threads. If mining
// is already running, this method adjust the number of threads allowed to use
// and updates the minimum price required by the transaction pool.
func (s *Ethereum) StartMining(threads int) error {
	// Update the thread count within the consensus engine
	type threaded interface {
		SetThreads(threads int)
	}
	if th, ok := s.engine.(threaded); ok {
		log.Info("Updated mining threads", "threads", threads)
		if threads == 0 {
			threads = -1 // Disable the miner from within
		}
		th.SetThreads(threads)
	}
	// If the miner was not running, initialize it
	if !s.IsMining() {
		// Propagate the initial price point to the transaction pool
		s.lock.RLock()
		price := s.gasPrice
		s.lock.RUnlock()
		s.txPool.SetGasPrice(price)

		// Configure the local mining address
		eb, err := s.Etherbase()
		if err != nil {
			log.Error("Cannot start mining without etherbase", "err", err)
			return fmt.Errorf("etherbase missing: %v", err)
		}
		// If mining is started, we can disable the transaction rejection mechanism
		// introduced to speed sync times.
		atomic.StoreUint32(&s.protocolManager.acceptTxs, 1)

		go s.miner.Start(eb)
	}
	return nil
}

// StopMining terminates the miner, both at the consensus engine level as well as
// at the block creation level.
func (s *Ethereum) StopMining() {
	// Update the thread count within the consensus engine
	type threaded interface {
		SetThreads(threads int)
	}
	if th, ok := s.engine.(threaded); ok {
		th.SetThreads(-1)
	}
	// Stop the block creating itself
	s.miner.Stop()
}

func (s *Ethereum) IsMining() bool      { return s.miner.Mining() }
func (s *Ethereum) Miner() *miner.Miner { return s.miner }

func (s *Ethereum) AccountManager() *accounts.Manager  { return s.accountManager }
func (s *Ethereum) BlockChain() *core.BlockChain       { return s.blockchain }
func (s *Ethereum) TxPool() *core.TxPool               { return s.txPool }
func (s *Ethereum) EventMux() *event.TypeMux           { return s.eventMux }
func (s *Ethereum) Engine() consensus.Engine           { return s.engine }
func (s *Ethereum) ChainDb() ethdb.Database            { return s.chainDb }
func (s *Ethereum) IsListening() bool                  { return true } // Always listening
func (s *Ethereum) EthVersion() int                    { return int(ProtocolVersions[0]) }
func (s *Ethereum) NetVersion() uint64                 { return s.networkID }
func (s *Ethereum) Downloader() *downloader.Downloader { return s.protocolManager.downloader }
func (s *Ethereum) Synced() bool                       { return atomic.LoadUint32(&s.protocolManager.acceptTxs) == 1 }
func (s *Ethereum) ArchiveMode() bool                  { return s.config.NoPruning }

// Protocols implements node.Service, returning all the currently configured
// network protocols to start.
func (s *Ethereum) Protocols() []p2p.Protocol {
	protos := make([]p2p.Protocol, len(ProtocolVersions))
	for i, vsn := range ProtocolVersions {
		protos[i] = s.protocolManager.makeProtocol(vsn)
		protos[i].Attributes = []enr.Entry{s.currentEthEntry()}
		protos[i].DialCandidates = s.dialCandidates
	}
	if s.lesServer != nil {
		protos = append(protos, s.lesServer.Protocols()...)
	}
	return protos
}

// Start implements node.Service, starting all internal goroutines needed by the
// Ethereum protocol implementation.
func (s *Ethereum) Start(srvr *p2p.Server) error {
	// Subscribe to Autonity updates events
	s.glienickeSub = s.blockchain.SubscribeAutonityEvents(s.glienickeCh)
	go s.glienickeEventLoop(srvr)

	s.startEthEntryUpdate(srvr.LocalNode())

	// Start the bloom bits servicing goroutines
	s.startBloomHandlers(params.BloomBitsBlocks)

	// Start the RPC service
	s.netRPCService = ethapi.NewPublicNetAPI(srvr, s.NetVersion())

	// Figure out a max peers count based on the server limits
	maxPeers := srvr.MaxPeers
	if s.config.LightServ > 0 {
		if s.config.LightPeers >= srvr.MaxPeers {
			return fmt.Errorf("invalid peer config: light peer count (%d) >= total peer count (%d)", s.config.LightPeers, srvr.MaxPeers)
		}
		maxPeers -= s.config.LightPeers
	}
	// Start the networking layer and the light server if requested
	s.protocolManager.Start(maxPeers)
	if s.lesServer != nil {
		s.lesServer.Start(srvr)
	}
	return nil
}

// Whitelist updating loop. Act as a relay between state processing logic and DevP2P
// for updating the list of authorized enodes
func (s *Ethereum) glienickeEventLoop(server *p2p.Server) {

	savedList := rawdb.ReadEnodeWhitelist(s.chainDb)
	log.Info("Reading Whitelist", "list", savedList.StrList)
	server.UpdateWhitelist(savedList.List)

	for {
		select {
		case event := <-s.glienickeCh:
			whitelist := append([]*enode.Node{}, event.Whitelist...)
			// Filter the list of need to be dropped peers depending on TD.
			for _, connectedPeer := range s.protocolManager.peers.Peers() {
				found := false
				connectedEnode := connectedPeer.Node()
				for _, whitelistedEnode := range whitelist {
					if connectedEnode.ID() == whitelistedEnode.ID() {
						found = true
						break
					}
				}

				if !found {
					// this node is no longer in the whitelist
					peerID := fmt.Sprintf("%x", connectedEnode.ID().Bytes()[:8])
					peer := s.protocolManager.peers.Peer(peerID)
					localTd := s.blockchain.CurrentHeader().Number.Uint64() + 1
					if peer != nil && peer.td.Uint64() > localTd {
						whitelist = append(whitelist, connectedEnode)
					}
				}
			}
			server.UpdateWhitelist(whitelist)
		// Err() channel will be closed when unsubscribing.
		case <-s.glienickeSub.Err():
			return
		}
	}
}

// Stop implements node.Service, terminating all internal goroutines used by the
// Ethereum protocol.
func (s *Ethereum) Stop() error {
	s.eventMux.Stop()
	// Stop all the peer-related stuff first.
	s.protocolManager.Stop()
	if s.lesServer != nil {
		s.lesServer.Stop()
	}
	s.glienickeSub.Unsubscribe()
	// Then stop everything else.
	s.bloomIndexer.Close()
	close(s.closeBloomHandler)
	s.txPool.Stop()
	s.miner.Close()
	s.blockchain.Stop()
	s.engine.Close()
	s.chainDb.Close()
	return nil
}<|MERGE_RESOLUTION|>--- conflicted
+++ resolved
@@ -205,27 +205,8 @@
 			rawdb.WriteDatabaseVersion(chainDb, core.BlockChainVersion)
 		}
 	}
-<<<<<<< HEAD
 	senderCacher := core.NewTxSenderCacher()
-	eth.blockchain, err = core.NewBlockChain(chainDb, cacheConfig, chainConfig, eth.engine, vmConfig, eth.shouldPreserve, senderCacher)
-=======
-	var (
-		vmConfig = vm.Config{
-			EnablePreimageRecording: config.EnablePreimageRecording,
-			EWASMInterpreter:        config.EWASMInterpreter,
-			EVMInterpreter:          config.EVMInterpreter,
-		}
-		cacheConfig = &core.CacheConfig{
-			TrieCleanLimit:      config.TrieCleanCache,
-			TrieCleanNoPrefetch: config.NoPrefetch,
-			TrieDirtyLimit:      config.TrieDirtyCache,
-			TrieDirtyDisabled:   config.NoPruning,
-			TrieTimeLimit:       config.TrieTimeout,
-			SnapshotLimit:       config.SnapshotCache,
-		}
-	)
-	eth.blockchain, err = core.NewBlockChain(chainDb, cacheConfig, chainConfig, eth.engine, vmConfig, eth.shouldPreserve, &config.TxLookupLimit)
->>>>>>> 0f77f34b
+	eth.blockchain, err = core.NewBlockChain(chainDb, cacheConfig, chainConfig, eth.engine, vmConfig, eth.shouldPreserve, senderCacher, &config.TxLookupLimit)
 	if err != nil {
 		return nil, err
 	}
@@ -261,14 +242,6 @@
 	}
 	eth.APIBackend.gpo = gasprice.NewOracle(eth.APIBackend, gpoParams)
 
-<<<<<<< HEAD
-=======
-	eth.dialCandidates, err = eth.setupDiscovery(&ctx.Config.P2P)
-	if err != nil {
-		return nil, err
-	}
-
->>>>>>> 0f77f34b
 	return eth, nil
 }
 
