// Copyright 2020 The go-ethereum Authors
// This file is part of the go-ethereum library.
//
// The go-ethereum library is free software: you can redistribute it and/or modify
// it under the terms of the GNU Lesser General Public License as published by
// the Free Software Foundation, either version 3 of the License, or
// (at your option) any later version.
//
// The go-ethereum library is distributed in the hope that it will be useful,
// but WITHOUT ANY WARRANTY; without even the implied warranty of
// MERCHANTABILITY or FITNESS FOR A PARTICULAR PURPOSE. See the
// GNU Lesser General Public License for more details.
//
// You should have received a copy of the GNU Lesser General Public License
// along with the go-ethereum library. If not, see <http://www.gnu.org/licenses/>.

package snap

import (
    "bytes"
    "fmt"
    "time"

    "github.com/ethereum/go-ethereum/common"
    "github.com/ethereum/go-ethereum/core"
    "github.com/ethereum/go-ethereum/core/types"
    "github.com/ethereum/go-ethereum/light"
    "github.com/ethereum/go-ethereum/log"
    "github.com/ethereum/go-ethereum/metrics"
    "github.com/ethereum/go-ethereum/p2p"
    "github.com/ethereum/go-ethereum/p2p/enode"
    "github.com/ethereum/go-ethereum/p2p/enr"
    "github.com/ethereum/go-ethereum/rlp"
    "github.com/ethereum/go-ethereum/trie"
)

const (
    // softResponseLimit is the target maximum size of replies to data retrievals.
    softResponseLimit = 2 * 1024 * 1024

    // maxCodeLookups is the maximum number of bytecodes to serve. This number is
    // there to limit the number of disk lookups.
    maxCodeLookups = 1024

    // stateLookupSlack defines the ratio by how much a state response can exceed
    // the requested limit in order to try and avoid breaking up contracts into
    // multiple packages and proving them.
    stateLookupSlack = 0.1

    // maxTrieNodeLookups is the maximum number of state trie nodes to serve. This
    // number is there to limit the number of disk lookups.
    maxTrieNodeLookups = 1024

    // maxTrieNodeTimeSpent is the maximum time we should spend on looking up trie nodes.
    // If we spend too much time, then it's a fairly high chance of timing out
    // at the remote side, which means all the work is in vain.
    maxTrieNodeTimeSpent = 5 * time.Second
)

// Handler is a callback to invoke from an outside runner after the boilerplate
// exchanges have passed.
type Handler func(peer *Peer) error

// Backend defines the data retrieval methods to serve remote requests and the
// callback methods to invoke on remote deliveries.
type Backend interface {
    // Chain retrieves the blockchain object to serve data.
    Chain() *core.BlockChain

    // RunPeer is invoked when a peer joins on the `eth` protocol. The handler
    // should do any peer maintenance work, handshakes and validations. If all
    // is passed, control should be given back to the `handler` to process the
    // inbound messages going forward.
    RunPeer(peer *Peer, handler Handler) error

    // PeerInfo retrieves all known `snap` information about a peer.
    PeerInfo(id enode.ID) interface{}

    // Handle is a callback to be invoked when a data packet is received from
    // the remote peer. Only packets not consumed by the protocol handler will
    // be forwarded to the backend.
    Handle(peer *Peer, packet Packet) error
}

// MakeProtocols constructs the P2P protocol definitions for `snap`.
func MakeProtocols(backend Backend, dnsdisc enode.Iterator) []p2p.Protocol {
    // Filter the discovery iterator for nodes advertising snap support.
    dnsdisc = enode.Filter(dnsdisc, func(n *enode.Node) bool {
        var snap enrEntry
        return n.Load(&snap) == nil
    })

    protocols := make([]p2p.Protocol, len(ProtocolVersions))
    for i, version := range ProtocolVersions {
        version := version // Closure

        protocols[i] = p2p.Protocol{
            Name:    ProtocolName,
            Version: version,
            Length:  protocolLengths[version],
            Run: func(p *p2p.Peer, rw p2p.MsgReadWriter) error {
                return backend.RunPeer(NewPeer(version, p, rw), func(peer *Peer) error {
                    return Handle(backend, peer)
                })
            },
            NodeInfo: func() interface{} {
                return nodeInfo(backend.Chain())
            },
            PeerInfo: func(id enode.ID) interface{} {
                return backend.PeerInfo(id)
            },
            Attributes:     []enr.Entry{&enrEntry{}},
            DialCandidates: dnsdisc,
        }
    }
    return protocols
}

// Handle is the callback invoked to manage the life cycle of a `snap` peer.
// When this function terminates, the peer is disconnected.
func Handle(backend Backend, peer *Peer) error {
    for {
        if err := HandleMessage(backend, peer); err != nil {
            peer.Log().Debug("Message handling failed in `snap`", "err", err)
            return err
        }
    }
}

// HandleMessage is invoked whenever an inbound message is received from a
// remote peer on the `snap` protocol. The remote connection is torn down upon
// returning any error.
func HandleMessage(backend Backend, peer *Peer) error {
    // Read the next message from the remote peer, and ensure it's fully consumed
    msg, err := peer.rw.ReadMsg()
    if err != nil {
        return err
    }
    if msg.Size > maxMessageSize {
        return fmt.Errorf("%w: %v > %v", errMsgTooLarge, msg.Size, maxMessageSize)
    }
    defer msg.Discard()
    start := time.Now()
    // Track the emount of time it takes to serve the request and run the handler
    if metrics.Enabled {
        h := fmt.Sprintf("%s/%s/%d/%#02x", p2p.HandleHistName, ProtocolName, peer.Version(), msg.Code)
        defer func(start time.Time) {
            sampler := func() metrics.Sample {
                return metrics.ResettingSample(
                    metrics.NewExpDecaySample(1028, 0.015),
                )
            }
            metrics.GetOrRegisterHistogramLazy(h, nil, sampler).Update(time.Since(start).Microseconds())
        }(start)
    }
    // Handle the message depending on its contents
    switch {
    case msg.Code == GetAccountRangeMsg:
        // Decode the account retrieval request
        var req GetAccountRangePacket
        if err := msg.Decode(&req); err != nil {
            return fmt.Errorf("%w: message %v: %v", errDecode, msg, err)
        }
        // Service the request, potentially returning nothing in case of errors
        accounts, proofs := ServiceGetAccountRangeQuery(backend.Chain(), &req)

        // Send back anything accumulated (or empty in case of errors)
        return p2p.Send(peer.rw, AccountRangeMsg, &AccountRangePacket{
            ID:       req.ID,
            Accounts: accounts,
            Proof:    proofs,
        })

    case msg.Code == AccountRangeMsg:
        // A range of accounts arrived to one of our previous requests
        res := new(AccountRangePacket)
        if err := msg.Decode(res); err != nil {
            return fmt.Errorf("%w: message %v: %v", errDecode, msg, err)
        }
        // Ensure the range is monotonically increasing
        for i := 1; i < len(res.Accounts); i++ {
            if bytes.Compare(res.Accounts[i-1].Hash[:], res.Accounts[i].Hash[:]) >= 0 {
                return fmt.Errorf("accounts not monotonically increasing: #%d [%x] vs #%d [%x]", i-1, res.Accounts[i-1].Hash[:], i, res.Accounts[i].Hash[:])
            }
        }
        requestTracker.Fulfil(peer.id, peer.version, AccountRangeMsg, res.ID)

        return backend.Handle(peer, res)

    case msg.Code == GetStorageRangesMsg:
        // Decode the storage retrieval request
        var req GetStorageRangesPacket
        if err := msg.Decode(&req); err != nil {
            return fmt.Errorf("%w: message %v: %v", errDecode, msg, err)
        }
        // Service the request, potentially returning nothing in case of errors
        slots, proofs := ServiceGetStorageRangesQuery(backend.Chain(), &req)

        // Send back anything accumulated (or empty in case of errors)
        return p2p.Send(peer.rw, StorageRangesMsg, &StorageRangesPacket{
            ID:    req.ID,
            Slots: slots,
            Proof: proofs,
        })

    case msg.Code == StorageRangesMsg:
        // A range of storage slots arrived to one of our previous requests
        res := new(StorageRangesPacket)
        if err := msg.Decode(res); err != nil {
            return fmt.Errorf("%w: message %v: %v", errDecode, msg, err)
        }
        // Ensure the ranges are monotonically increasing
        for i, slots := range res.Slots {
            for j := 1; j < len(slots); j++ {
                if bytes.Compare(slots[j-1].Hash[:], slots[j].Hash[:]) >= 0 {
                    return fmt.Errorf("storage slots not monotonically increasing for account #%d: #%d [%x] vs #%d [%x]", i, j-1, slots[j-1].Hash[:], j, slots[j].Hash[:])
                }
            }
        }
        requestTracker.Fulfil(peer.id, peer.version, StorageRangesMsg, res.ID)

        return backend.Handle(peer, res)

    case msg.Code == GetByteCodesMsg:
        // Decode bytecode retrieval request
        var req GetByteCodesPacket
        if err := msg.Decode(&req); err != nil {
            return fmt.Errorf("%w: message %v: %v", errDecode, msg, err)
        }
        // Service the request, potentially returning nothing in case of errors
        codes := ServiceGetByteCodesQuery(backend.Chain(), &req)

        // Send back anything accumulated (or empty in case of errors)
        return p2p.Send(peer.rw, ByteCodesMsg, &ByteCodesPacket{
            ID:    req.ID,
            Codes: codes,
        })

    case msg.Code == ByteCodesMsg:
        // A batch of byte codes arrived to one of our previous requests
        res := new(ByteCodesPacket)
        if err := msg.Decode(res); err != nil {
            return fmt.Errorf("%w: message %v: %v", errDecode, msg, err)
        }
        requestTracker.Fulfil(peer.id, peer.version, ByteCodesMsg, res.ID)

        return backend.Handle(peer, res)

    case msg.Code == GetTrieNodesMsg:
        // Decode trie node retrieval request
        var req GetTrieNodesPacket
        if err := msg.Decode(&req); err != nil {
            return fmt.Errorf("%w: message %v: %v", errDecode, msg, err)
        }
        // Service the request, potentially returning nothing in case of errors
        nodes, err := ServiceGetTrieNodesQuery(backend.Chain(), &req, start)
        if err != nil {
            return err
        }
        // Send back anything accumulated (or empty in case of errors)
        return p2p.Send(peer.rw, TrieNodesMsg, &TrieNodesPacket{
            ID:    req.ID,
            Nodes: nodes,
        })

    case msg.Code == TrieNodesMsg:
        // A batch of trie nodes arrived to one of our previous requests
        res := new(TrieNodesPacket)
        if err := msg.Decode(res); err != nil {
            return fmt.Errorf("%w: message %v: %v", errDecode, msg, err)
        }
        requestTracker.Fulfil(peer.id, peer.version, TrieNodesMsg, res.ID)

        return backend.Handle(peer, res)

    default:
        return fmt.Errorf("%w: %v", errInvalidMsgCode, msg.Code)
    }
}

// ServiceGetAccountRangeQuery assembles the response to an account range query.
// It is exposed to allow external packages to test protocol behavior.
func ServiceGetAccountRangeQuery(chain *core.BlockChain, req *GetAccountRangePacket) ([]*AccountData, [][]byte) {
<<<<<<< HEAD
    if req.Bytes > softResponseLimit {
        req.Bytes = softResponseLimit
    }
    // Retrieve the requested state and bail out if non existent
    tr, err := trie.New(req.Root, chain.StateCache().TrieDB())
    if err != nil {
        return nil, nil
    }
    it, err := chain.Snapshots().AccountIterator(req.Root, req.Origin)
    if err != nil {
        return nil, nil
    }
    // Iterate over the requested range and pile accounts up
    var (
        accounts []*AccountData
        size     uint64
        last     common.Hash
    )
    for it.Next() && size < req.Bytes {
        hash, account := it.Hash(), common.CopyBytes(it.Account())

        // Track the returned interval for the Merkle proofs
        last = hash

        // Assemble the reply item
        size += uint64(common.HashLength + len(account))
        accounts = append(accounts, &AccountData{
            Hash: hash,
            Body: account,
        })
        // If we've exceeded the request threshold, abort
        if bytes.Compare(hash[:], req.Limit[:]) >= 0 {
            break
        }
    }
    it.Release()

    // Generate the Merkle proofs for the first and last account
    proof := light.NewNodeSet()
    if err := tr.Prove(req.Origin[:], 0, proof); err != nil {
        log.Warn("Failed to prove account range", "origin", req.Origin, "err", err)
        return nil, nil
    }
    if last != (common.Hash{}) {
        if err := tr.Prove(last[:], 0, proof); err != nil {
            log.Warn("Failed to prove account range", "last", last, "err", err)
            return nil, nil
        }
    }
    var proofs [][]byte
    for _, blob := range proof.NodeList() {
        proofs = append(proofs, blob)
    }
    return accounts, proofs
=======
	if req.Bytes > softResponseLimit {
		req.Bytes = softResponseLimit
	}
	// Retrieve the requested state and bail out if non existent
	tr, err := trie.New(req.Root, chain.StateCache().TrieDB())
	if err != nil {
		return nil, nil
	}
	it, err := chain.Snapshots().AccountIterator(req.Root, req.Origin)
	if err != nil {
		return nil, nil
	}
	// Iterate over the requested range and pile accounts up
	var (
		accounts []*AccountData
		size     uint64
		last     common.Hash
	)
	for it.Next() {
		hash, account := it.Hash(), common.CopyBytes(it.Account())

		// Track the returned interval for the Merkle proofs
		last = hash

		// Assemble the reply item
		size += uint64(common.HashLength + len(account))
		accounts = append(accounts, &AccountData{
			Hash: hash,
			Body: account,
		})
		// If we've exceeded the request threshold, abort
		if bytes.Compare(hash[:], req.Limit[:]) >= 0 {
			break
		}
		if size > req.Bytes {
			break
		}
	}
	it.Release()

	// Generate the Merkle proofs for the first and last account
	proof := light.NewNodeSet()
	if err := tr.Prove(req.Origin[:], 0, proof); err != nil {
		log.Warn("Failed to prove account range", "origin", req.Origin, "err", err)
		return nil, nil
	}
	if last != (common.Hash{}) {
		if err := tr.Prove(last[:], 0, proof); err != nil {
			log.Warn("Failed to prove account range", "last", last, "err", err)
			return nil, nil
		}
	}
	var proofs [][]byte
	for _, blob := range proof.NodeList() {
		proofs = append(proofs, blob)
	}
	return accounts, proofs
>>>>>>> 20356e57
}

func ServiceGetStorageRangesQuery(chain *core.BlockChain, req *GetStorageRangesPacket) ([][]*StorageData, [][]byte) {
    if req.Bytes > softResponseLimit {
        req.Bytes = softResponseLimit
    }
    // TODO(karalabe): Do we want to enforce > 0 accounts and 1 account if origin is set?
    // TODO(karalabe):   - Logging locally is not ideal as remote faulst annoy the local user
    // TODO(karalabe):   - Dropping the remote peer is less flexible wrt client bugs (slow is better than non-functional)

    // Calculate the hard limit at which to abort, even if mid storage trie
    hardLimit := uint64(float64(req.Bytes) * (1 + stateLookupSlack))

    // Retrieve storage ranges until the packet limit is reached
    var (
        slots  [][]*StorageData
        proofs [][]byte
        size   uint64
    )
    for _, account := range req.Accounts {
        // If we've exceeded the requested data limit, abort without opening
        // a new storage range (that we'd need to prove due to exceeded size)
        if size >= req.Bytes {
            break
        }
        // The first account might start from a different origin and end sooner
        var origin common.Hash
        if len(req.Origin) > 0 {
            origin, req.Origin = common.BytesToHash(req.Origin), nil
        }
        var limit = common.HexToHash("0xffffffffffffffffffffffffffffffffffffffffffffffffffffffffffffffff")
        if len(req.Limit) > 0 {
            limit, req.Limit = common.BytesToHash(req.Limit), nil
        }
        // Retrieve the requested state and bail out if non existent
        it, err := chain.Snapshots().StorageIterator(req.Root, account, origin)
        if err != nil {
            return nil, nil
        }
        // Iterate over the requested range and pile slots up
        var (
            storage []*StorageData
            last    common.Hash
            abort   bool
        )
        for it.Next() {
            if size >= hardLimit {
                abort = true
                break
            }
            hash, slot := it.Hash(), common.CopyBytes(it.Slot())

            // Track the returned interval for the Merkle proofs
            last = hash

            // Assemble the reply item
            size += uint64(common.HashLength + len(slot))
            storage = append(storage, &StorageData{
                Hash: hash,
                Body: slot,
            })
            // If we've exceeded the request threshold, abort
            if bytes.Compare(hash[:], limit[:]) >= 0 {
                break
            }
        }
        slots = append(slots, storage)
        it.Release()

        // Generate the Merkle proofs for the first and last storage slot, but
        // only if the response was capped. If the entire storage trie included
        // in the response, no need for any proofs.
        if origin != (common.Hash{}) || abort {
            // Request started at a non-zero hash or was capped prematurely, add
            // the endpoint Merkle proofs
            accTrie, err := trie.New(req.Root, chain.StateCache().TrieDB())
            if err != nil {
                return nil, nil
            }
            var acc types.StateAccount
            if err := rlp.DecodeBytes(accTrie.Get(account[:]), &acc); err != nil {
                return nil, nil
            }
            stTrie, err := trie.New(acc.Root, chain.StateCache().TrieDB())
            if err != nil {
                return nil, nil
            }
            proof := light.NewNodeSet()
            if err := stTrie.Prove(origin[:], 0, proof); err != nil {
                log.Warn("Failed to prove storage range", "origin", req.Origin, "err", err)
                return nil, nil
            }
            if last != (common.Hash{}) {
                if err := stTrie.Prove(last[:], 0, proof); err != nil {
                    log.Warn("Failed to prove storage range", "last", last, "err", err)
                    return nil, nil
                }
            }
            for _, blob := range proof.NodeList() {
                proofs = append(proofs, blob)
            }
            // Proof terminates the reply as proofs are only added if a node
            // refuses to serve more data (exception when a contract fetch is
            // finishing, but that's that).
            break
        }
    }
    return slots, proofs
}

// ServiceGetByteCodesQuery assembles the response to a byte codes query.
// It is exposed to allow external packages to test protocol behavior.
func ServiceGetByteCodesQuery(chain *core.BlockChain, req *GetByteCodesPacket) [][]byte {
<<<<<<< HEAD
    if req.Bytes > softResponseLimit {
        req.Bytes = softResponseLimit
    }
    if len(req.Hashes) > maxCodeLookups {
        req.Hashes = req.Hashes[:maxCodeLookups]
    }
    // Retrieve bytecodes until the packet size limit is reached
    var (
        codes [][]byte
        bytes uint64
    )
    for _, hash := range req.Hashes {
        if hash == emptyCode {
            // Peers should not request the empty code, but if they do, at
            // least sent them back a correct response without db lookups
            codes = append(codes, []byte{})
        } else if blob, err := chain.ContractCode(hash); err == nil {
            codes = append(codes, blob)
            bytes += uint64(len(blob))
        }
        if bytes > req.Bytes {
            break
        }
    }
    return codes
=======
	if req.Bytes > softResponseLimit {
		req.Bytes = softResponseLimit
	}
	if len(req.Hashes) > maxCodeLookups {
		req.Hashes = req.Hashes[:maxCodeLookups]
	}
	// Retrieve bytecodes until the packet size limit is reached
	var (
		codes [][]byte
		bytes uint64
	)
	for _, hash := range req.Hashes {
		if hash == emptyCode {
			// Peers should not request the empty code, but if they do, at
			// least sent them back a correct response without db lookups
			codes = append(codes, []byte{})
		} else if blob, err := chain.ContractCodeWithPrefix(hash); err == nil {
			codes = append(codes, blob)
			bytes += uint64(len(blob))
		}
		if bytes > req.Bytes {
			break
		}
	}
	return codes
>>>>>>> 20356e57
}

// ServiceGetTrieNodesQuery assembles the response to a trie nodes query.
// It is exposed to allow external packages to test protocol behavior.
func ServiceGetTrieNodesQuery(chain *core.BlockChain, req *GetTrieNodesPacket, start time.Time) ([][]byte, error) {
    if req.Bytes > softResponseLimit {
        req.Bytes = softResponseLimit
    }
    // Make sure we have the state associated with the request
    triedb := chain.StateCache().TrieDB()

    accTrie, err := trie.NewSecure(req.Root, triedb)
    if err != nil {
        // We don't have the requested state available, bail out
        return nil, nil
    }
    snap := chain.Snapshots().Snapshot(req.Root)
    if snap == nil {
        // We don't have the requested state snapshotted yet, bail out.
        // In reality we could still serve using the account and storage
        // tries only, but let's protect the node a bit while it's doing
        // snapshot generation.
        return nil, nil
    }
    // Retrieve trie nodes until the packet size limit is reached
    var (
        nodes [][]byte
        bytes uint64
        loads int // Trie hash expansions to cound database reads
    )
    for _, pathset := range req.Paths {
        switch len(pathset) {
        case 0:
            // Ensure we penalize invalid requests
            return nil, fmt.Errorf("%w: zero-item pathset requested", errBadRequest)

        case 1:
            // If we're only retrieving an account trie node, fetch it directly
            blob, resolved, err := accTrie.TryGetNode(pathset[0])
            loads += resolved // always account database reads, even for failures
            if err != nil {
                break
            }
            nodes = append(nodes, blob)
            bytes += uint64(len(blob))

        default:
            // Storage slots requested, open the storage trie and retrieve from there
            account, err := snap.Account(common.BytesToHash(pathset[0]))
            loads++ // always account database reads, even for failures
            if err != nil || account == nil {
                break
            }
            stTrie, err := trie.NewSecure(common.BytesToHash(account.Root), triedb)
            loads++ // always account database reads, even for failures
            if err != nil {
                break
            }
            for _, path := range pathset[1:] {
                blob, resolved, err := stTrie.TryGetNode(path)
                loads += resolved // always account database reads, even for failures
                if err != nil {
                    break
                }
                nodes = append(nodes, blob)
                bytes += uint64(len(blob))

                // Sanity check limits to avoid DoS on the store trie loads
                if bytes > req.Bytes || loads > maxTrieNodeLookups || time.Since(start) > maxTrieNodeTimeSpent {
                    break
                }
            }
        }
        // Abort request processing if we've exceeded our limits
        if bytes > req.Bytes || loads > maxTrieNodeLookups || time.Since(start) > maxTrieNodeTimeSpent {
            break
        }
    }
    return nodes, nil
}

// NodeInfo represents a short summary of the `snap` sub-protocol metadata
// known about the host peer.
type NodeInfo struct{}

// nodeInfo retrieves some `snap` protocol metadata about the running host node.
func nodeInfo(chain *core.BlockChain) *NodeInfo {
    return &NodeInfo{}
}<|MERGE_RESOLUTION|>--- conflicted
+++ resolved
@@ -17,44 +17,44 @@
 package snap
 
 import (
-    "bytes"
-    "fmt"
-    "time"
-
-    "github.com/ethereum/go-ethereum/common"
-    "github.com/ethereum/go-ethereum/core"
-    "github.com/ethereum/go-ethereum/core/types"
-    "github.com/ethereum/go-ethereum/light"
-    "github.com/ethereum/go-ethereum/log"
-    "github.com/ethereum/go-ethereum/metrics"
-    "github.com/ethereum/go-ethereum/p2p"
-    "github.com/ethereum/go-ethereum/p2p/enode"
-    "github.com/ethereum/go-ethereum/p2p/enr"
-    "github.com/ethereum/go-ethereum/rlp"
-    "github.com/ethereum/go-ethereum/trie"
+	"bytes"
+	"fmt"
+	"time"
+
+	"github.com/clearmatics/autonity/common"
+	"github.com/clearmatics/autonity/core"
+	"github.com/clearmatics/autonity/core/types"
+	"github.com/clearmatics/autonity/light"
+	"github.com/clearmatics/autonity/log"
+	"github.com/clearmatics/autonity/metrics"
+	"github.com/clearmatics/autonity/p2p"
+	"github.com/clearmatics/autonity/p2p/enode"
+	"github.com/clearmatics/autonity/p2p/enr"
+	"github.com/clearmatics/autonity/rlp"
+	"github.com/clearmatics/autonity/trie"
 )
 
 const (
-    // softResponseLimit is the target maximum size of replies to data retrievals.
-    softResponseLimit = 2 * 1024 * 1024
-
-    // maxCodeLookups is the maximum number of bytecodes to serve. This number is
-    // there to limit the number of disk lookups.
-    maxCodeLookups = 1024
-
-    // stateLookupSlack defines the ratio by how much a state response can exceed
-    // the requested limit in order to try and avoid breaking up contracts into
-    // multiple packages and proving them.
-    stateLookupSlack = 0.1
-
-    // maxTrieNodeLookups is the maximum number of state trie nodes to serve. This
-    // number is there to limit the number of disk lookups.
-    maxTrieNodeLookups = 1024
-
-    // maxTrieNodeTimeSpent is the maximum time we should spend on looking up trie nodes.
-    // If we spend too much time, then it's a fairly high chance of timing out
-    // at the remote side, which means all the work is in vain.
-    maxTrieNodeTimeSpent = 5 * time.Second
+	// softResponseLimit is the target maximum size of replies to data retrievals.
+	softResponseLimit = 2 * 1024 * 1024
+
+	// maxCodeLookups is the maximum number of bytecodes to serve. This number is
+	// there to limit the number of disk lookups.
+	maxCodeLookups = 1024
+
+	// stateLookupSlack defines the ratio by how much a state response can exceed
+	// the requested limit in order to try and avoid breaking up contracts into
+	// multiple packages and proving them.
+	stateLookupSlack = 0.1
+
+	// maxTrieNodeLookups is the maximum number of state trie nodes to serve. This
+	// number is there to limit the number of disk lookups.
+	maxTrieNodeLookups = 1024
+
+	// maxTrieNodeTimeSpent is the maximum time we should spend on looking up trie nodes.
+	// If we spend too much time, then it's a fairly high chance of timing out
+	// at the remote side, which means all the work is in vain.
+	maxTrieNodeTimeSpent = 5 * time.Second
 )
 
 // Handler is a callback to invoke from an outside runner after the boilerplate
@@ -64,279 +64,223 @@
 // Backend defines the data retrieval methods to serve remote requests and the
 // callback methods to invoke on remote deliveries.
 type Backend interface {
-    // Chain retrieves the blockchain object to serve data.
-    Chain() *core.BlockChain
-
-    // RunPeer is invoked when a peer joins on the `eth` protocol. The handler
-    // should do any peer maintenance work, handshakes and validations. If all
-    // is passed, control should be given back to the `handler` to process the
-    // inbound messages going forward.
-    RunPeer(peer *Peer, handler Handler) error
-
-    // PeerInfo retrieves all known `snap` information about a peer.
-    PeerInfo(id enode.ID) interface{}
-
-    // Handle is a callback to be invoked when a data packet is received from
-    // the remote peer. Only packets not consumed by the protocol handler will
-    // be forwarded to the backend.
-    Handle(peer *Peer, packet Packet) error
+	// Chain retrieves the blockchain object to serve data.
+	Chain() *core.BlockChain
+
+	// RunPeer is invoked when a peer joins on the `eth` protocol. The handler
+	// should do any peer maintenance work, handshakes and validations. If all
+	// is passed, control should be given back to the `handler` to process the
+	// inbound messages going forward.
+	RunPeer(peer *Peer, handler Handler) error
+
+	// PeerInfo retrieves all known `snap` information about a peer.
+	PeerInfo(id enode.ID) interface{}
+
+	// Handle is a callback to be invoked when a data packet is received from
+	// the remote peer. Only packets not consumed by the protocol handler will
+	// be forwarded to the backend.
+	Handle(peer *Peer, packet Packet) error
 }
 
 // MakeProtocols constructs the P2P protocol definitions for `snap`.
 func MakeProtocols(backend Backend, dnsdisc enode.Iterator) []p2p.Protocol {
-    // Filter the discovery iterator for nodes advertising snap support.
-    dnsdisc = enode.Filter(dnsdisc, func(n *enode.Node) bool {
-        var snap enrEntry
-        return n.Load(&snap) == nil
-    })
-
-    protocols := make([]p2p.Protocol, len(ProtocolVersions))
-    for i, version := range ProtocolVersions {
-        version := version // Closure
-
-        protocols[i] = p2p.Protocol{
-            Name:    ProtocolName,
-            Version: version,
-            Length:  protocolLengths[version],
-            Run: func(p *p2p.Peer, rw p2p.MsgReadWriter) error {
-                return backend.RunPeer(NewPeer(version, p, rw), func(peer *Peer) error {
-                    return Handle(backend, peer)
-                })
-            },
-            NodeInfo: func() interface{} {
-                return nodeInfo(backend.Chain())
-            },
-            PeerInfo: func(id enode.ID) interface{} {
-                return backend.PeerInfo(id)
-            },
-            Attributes:     []enr.Entry{&enrEntry{}},
-            DialCandidates: dnsdisc,
-        }
-    }
-    return protocols
+	// Filter the discovery iterator for nodes advertising snap support.
+	dnsdisc = enode.Filter(dnsdisc, func(n *enode.Node) bool {
+		var snap enrEntry
+		return n.Load(&snap) == nil
+	})
+
+	protocols := make([]p2p.Protocol, len(ProtocolVersions))
+	for i, version := range ProtocolVersions {
+		version := version // Closure
+
+		protocols[i] = p2p.Protocol{
+			Name:    ProtocolName,
+			Version: version,
+			Length:  protocolLengths[version],
+			Run: func(p *p2p.Peer, rw p2p.MsgReadWriter) error {
+				return backend.RunPeer(NewPeer(version, p, rw), func(peer *Peer) error {
+					return Handle(backend, peer)
+				})
+			},
+			NodeInfo: func() interface{} {
+				return nodeInfo(backend.Chain())
+			},
+			PeerInfo: func(id enode.ID) interface{} {
+				return backend.PeerInfo(id)
+			},
+			Attributes:     []enr.Entry{&enrEntry{}},
+			DialCandidates: dnsdisc,
+		}
+	}
+	return protocols
 }
 
 // Handle is the callback invoked to manage the life cycle of a `snap` peer.
 // When this function terminates, the peer is disconnected.
 func Handle(backend Backend, peer *Peer) error {
-    for {
-        if err := HandleMessage(backend, peer); err != nil {
-            peer.Log().Debug("Message handling failed in `snap`", "err", err)
-            return err
-        }
-    }
+	for {
+		if err := HandleMessage(backend, peer); err != nil {
+			peer.Log().Debug("Message handling failed in `snap`", "err", err)
+			return err
+		}
+	}
 }
 
 // HandleMessage is invoked whenever an inbound message is received from a
 // remote peer on the `snap` protocol. The remote connection is torn down upon
 // returning any error.
 func HandleMessage(backend Backend, peer *Peer) error {
-    // Read the next message from the remote peer, and ensure it's fully consumed
-    msg, err := peer.rw.ReadMsg()
-    if err != nil {
-        return err
-    }
-    if msg.Size > maxMessageSize {
-        return fmt.Errorf("%w: %v > %v", errMsgTooLarge, msg.Size, maxMessageSize)
-    }
-    defer msg.Discard()
-    start := time.Now()
-    // Track the emount of time it takes to serve the request and run the handler
-    if metrics.Enabled {
-        h := fmt.Sprintf("%s/%s/%d/%#02x", p2p.HandleHistName, ProtocolName, peer.Version(), msg.Code)
-        defer func(start time.Time) {
-            sampler := func() metrics.Sample {
-                return metrics.ResettingSample(
-                    metrics.NewExpDecaySample(1028, 0.015),
-                )
-            }
-            metrics.GetOrRegisterHistogramLazy(h, nil, sampler).Update(time.Since(start).Microseconds())
-        }(start)
-    }
-    // Handle the message depending on its contents
-    switch {
-    case msg.Code == GetAccountRangeMsg:
-        // Decode the account retrieval request
-        var req GetAccountRangePacket
-        if err := msg.Decode(&req); err != nil {
-            return fmt.Errorf("%w: message %v: %v", errDecode, msg, err)
-        }
-        // Service the request, potentially returning nothing in case of errors
-        accounts, proofs := ServiceGetAccountRangeQuery(backend.Chain(), &req)
-
-        // Send back anything accumulated (or empty in case of errors)
-        return p2p.Send(peer.rw, AccountRangeMsg, &AccountRangePacket{
-            ID:       req.ID,
-            Accounts: accounts,
-            Proof:    proofs,
-        })
-
-    case msg.Code == AccountRangeMsg:
-        // A range of accounts arrived to one of our previous requests
-        res := new(AccountRangePacket)
-        if err := msg.Decode(res); err != nil {
-            return fmt.Errorf("%w: message %v: %v", errDecode, msg, err)
-        }
-        // Ensure the range is monotonically increasing
-        for i := 1; i < len(res.Accounts); i++ {
-            if bytes.Compare(res.Accounts[i-1].Hash[:], res.Accounts[i].Hash[:]) >= 0 {
-                return fmt.Errorf("accounts not monotonically increasing: #%d [%x] vs #%d [%x]", i-1, res.Accounts[i-1].Hash[:], i, res.Accounts[i].Hash[:])
-            }
-        }
-        requestTracker.Fulfil(peer.id, peer.version, AccountRangeMsg, res.ID)
-
-        return backend.Handle(peer, res)
-
-    case msg.Code == GetStorageRangesMsg:
-        // Decode the storage retrieval request
-        var req GetStorageRangesPacket
-        if err := msg.Decode(&req); err != nil {
-            return fmt.Errorf("%w: message %v: %v", errDecode, msg, err)
-        }
-        // Service the request, potentially returning nothing in case of errors
-        slots, proofs := ServiceGetStorageRangesQuery(backend.Chain(), &req)
-
-        // Send back anything accumulated (or empty in case of errors)
-        return p2p.Send(peer.rw, StorageRangesMsg, &StorageRangesPacket{
-            ID:    req.ID,
-            Slots: slots,
-            Proof: proofs,
-        })
-
-    case msg.Code == StorageRangesMsg:
-        // A range of storage slots arrived to one of our previous requests
-        res := new(StorageRangesPacket)
-        if err := msg.Decode(res); err != nil {
-            return fmt.Errorf("%w: message %v: %v", errDecode, msg, err)
-        }
-        // Ensure the ranges are monotonically increasing
-        for i, slots := range res.Slots {
-            for j := 1; j < len(slots); j++ {
-                if bytes.Compare(slots[j-1].Hash[:], slots[j].Hash[:]) >= 0 {
-                    return fmt.Errorf("storage slots not monotonically increasing for account #%d: #%d [%x] vs #%d [%x]", i, j-1, slots[j-1].Hash[:], j, slots[j].Hash[:])
-                }
-            }
-        }
-        requestTracker.Fulfil(peer.id, peer.version, StorageRangesMsg, res.ID)
-
-        return backend.Handle(peer, res)
-
-    case msg.Code == GetByteCodesMsg:
-        // Decode bytecode retrieval request
-        var req GetByteCodesPacket
-        if err := msg.Decode(&req); err != nil {
-            return fmt.Errorf("%w: message %v: %v", errDecode, msg, err)
-        }
-        // Service the request, potentially returning nothing in case of errors
-        codes := ServiceGetByteCodesQuery(backend.Chain(), &req)
-
-        // Send back anything accumulated (or empty in case of errors)
-        return p2p.Send(peer.rw, ByteCodesMsg, &ByteCodesPacket{
-            ID:    req.ID,
-            Codes: codes,
-        })
-
-    case msg.Code == ByteCodesMsg:
-        // A batch of byte codes arrived to one of our previous requests
-        res := new(ByteCodesPacket)
-        if err := msg.Decode(res); err != nil {
-            return fmt.Errorf("%w: message %v: %v", errDecode, msg, err)
-        }
-        requestTracker.Fulfil(peer.id, peer.version, ByteCodesMsg, res.ID)
-
-        return backend.Handle(peer, res)
-
-    case msg.Code == GetTrieNodesMsg:
-        // Decode trie node retrieval request
-        var req GetTrieNodesPacket
-        if err := msg.Decode(&req); err != nil {
-            return fmt.Errorf("%w: message %v: %v", errDecode, msg, err)
-        }
-        // Service the request, potentially returning nothing in case of errors
-        nodes, err := ServiceGetTrieNodesQuery(backend.Chain(), &req, start)
-        if err != nil {
-            return err
-        }
-        // Send back anything accumulated (or empty in case of errors)
-        return p2p.Send(peer.rw, TrieNodesMsg, &TrieNodesPacket{
-            ID:    req.ID,
-            Nodes: nodes,
-        })
-
-    case msg.Code == TrieNodesMsg:
-        // A batch of trie nodes arrived to one of our previous requests
-        res := new(TrieNodesPacket)
-        if err := msg.Decode(res); err != nil {
-            return fmt.Errorf("%w: message %v: %v", errDecode, msg, err)
-        }
-        requestTracker.Fulfil(peer.id, peer.version, TrieNodesMsg, res.ID)
-
-        return backend.Handle(peer, res)
-
-    default:
-        return fmt.Errorf("%w: %v", errInvalidMsgCode, msg.Code)
-    }
+	// Read the next message from the remote peer, and ensure it's fully consumed
+	msg, err := peer.rw.ReadMsg()
+	if err != nil {
+		return err
+	}
+	if msg.Size > maxMessageSize {
+		return fmt.Errorf("%w: %v > %v", errMsgTooLarge, msg.Size, maxMessageSize)
+	}
+	defer msg.Discard()
+	start := time.Now()
+	// Track the emount of time it takes to serve the request and run the handler
+	if metrics.Enabled {
+		h := fmt.Sprintf("%s/%s/%d/%#02x", p2p.HandleHistName, ProtocolName, peer.Version(), msg.Code)
+		defer func(start time.Time) {
+			sampler := func() metrics.Sample {
+				return metrics.ResettingSample(
+					metrics.NewExpDecaySample(1028, 0.015),
+				)
+			}
+			metrics.GetOrRegisterHistogramLazy(h, nil, sampler).Update(time.Since(start).Microseconds())
+		}(start)
+	}
+	// Handle the message depending on its contents
+	switch {
+	case msg.Code == GetAccountRangeMsg:
+		// Decode the account retrieval request
+		var req GetAccountRangePacket
+		if err := msg.Decode(&req); err != nil {
+			return fmt.Errorf("%w: message %v: %v", errDecode, msg, err)
+		}
+		// Service the request, potentially returning nothing in case of errors
+		accounts, proofs := ServiceGetAccountRangeQuery(backend.Chain(), &req)
+
+		// Send back anything accumulated (or empty in case of errors)
+		return p2p.Send(peer.rw, AccountRangeMsg, &AccountRangePacket{
+			ID:       req.ID,
+			Accounts: accounts,
+			Proof:    proofs,
+		})
+
+	case msg.Code == AccountRangeMsg:
+		// A range of accounts arrived to one of our previous requests
+		res := new(AccountRangePacket)
+		if err := msg.Decode(res); err != nil {
+			return fmt.Errorf("%w: message %v: %v", errDecode, msg, err)
+		}
+		// Ensure the range is monotonically increasing
+		for i := 1; i < len(res.Accounts); i++ {
+			if bytes.Compare(res.Accounts[i-1].Hash[:], res.Accounts[i].Hash[:]) >= 0 {
+				return fmt.Errorf("accounts not monotonically increasing: #%d [%x] vs #%d [%x]", i-1, res.Accounts[i-1].Hash[:], i, res.Accounts[i].Hash[:])
+			}
+		}
+		requestTracker.Fulfil(peer.id, peer.version, AccountRangeMsg, res.ID)
+
+		return backend.Handle(peer, res)
+
+	case msg.Code == GetStorageRangesMsg:
+		// Decode the storage retrieval request
+		var req GetStorageRangesPacket
+		if err := msg.Decode(&req); err != nil {
+			return fmt.Errorf("%w: message %v: %v", errDecode, msg, err)
+		}
+		// Service the request, potentially returning nothing in case of errors
+		slots, proofs := ServiceGetStorageRangesQuery(backend.Chain(), &req)
+
+		// Send back anything accumulated (or empty in case of errors)
+		return p2p.Send(peer.rw, StorageRangesMsg, &StorageRangesPacket{
+			ID:    req.ID,
+			Slots: slots,
+			Proof: proofs,
+		})
+
+	case msg.Code == StorageRangesMsg:
+		// A range of storage slots arrived to one of our previous requests
+		res := new(StorageRangesPacket)
+		if err := msg.Decode(res); err != nil {
+			return fmt.Errorf("%w: message %v: %v", errDecode, msg, err)
+		}
+		// Ensure the ranges are monotonically increasing
+		for i, slots := range res.Slots {
+			for j := 1; j < len(slots); j++ {
+				if bytes.Compare(slots[j-1].Hash[:], slots[j].Hash[:]) >= 0 {
+					return fmt.Errorf("storage slots not monotonically increasing for account #%d: #%d [%x] vs #%d [%x]", i, j-1, slots[j-1].Hash[:], j, slots[j].Hash[:])
+				}
+			}
+		}
+		requestTracker.Fulfil(peer.id, peer.version, StorageRangesMsg, res.ID)
+
+		return backend.Handle(peer, res)
+
+	case msg.Code == GetByteCodesMsg:
+		// Decode bytecode retrieval request
+		var req GetByteCodesPacket
+		if err := msg.Decode(&req); err != nil {
+			return fmt.Errorf("%w: message %v: %v", errDecode, msg, err)
+		}
+		// Service the request, potentially returning nothing in case of errors
+		codes := ServiceGetByteCodesQuery(backend.Chain(), &req)
+
+		// Send back anything accumulated (or empty in case of errors)
+		return p2p.Send(peer.rw, ByteCodesMsg, &ByteCodesPacket{
+			ID:    req.ID,
+			Codes: codes,
+		})
+
+	case msg.Code == ByteCodesMsg:
+		// A batch of byte codes arrived to one of our previous requests
+		res := new(ByteCodesPacket)
+		if err := msg.Decode(res); err != nil {
+			return fmt.Errorf("%w: message %v: %v", errDecode, msg, err)
+		}
+		requestTracker.Fulfil(peer.id, peer.version, ByteCodesMsg, res.ID)
+
+		return backend.Handle(peer, res)
+
+	case msg.Code == GetTrieNodesMsg:
+		// Decode trie node retrieval request
+		var req GetTrieNodesPacket
+		if err := msg.Decode(&req); err != nil {
+			return fmt.Errorf("%w: message %v: %v", errDecode, msg, err)
+		}
+		// Service the request, potentially returning nothing in case of errors
+		nodes, err := ServiceGetTrieNodesQuery(backend.Chain(), &req, start)
+		if err != nil {
+			return err
+		}
+		// Send back anything accumulated (or empty in case of errors)
+		return p2p.Send(peer.rw, TrieNodesMsg, &TrieNodesPacket{
+			ID:    req.ID,
+			Nodes: nodes,
+		})
+
+	case msg.Code == TrieNodesMsg:
+		// A batch of trie nodes arrived to one of our previous requests
+		res := new(TrieNodesPacket)
+		if err := msg.Decode(res); err != nil {
+			return fmt.Errorf("%w: message %v: %v", errDecode, msg, err)
+		}
+		requestTracker.Fulfil(peer.id, peer.version, TrieNodesMsg, res.ID)
+
+		return backend.Handle(peer, res)
+
+	default:
+		return fmt.Errorf("%w: %v", errInvalidMsgCode, msg.Code)
+	}
 }
 
 // ServiceGetAccountRangeQuery assembles the response to an account range query.
 // It is exposed to allow external packages to test protocol behavior.
 func ServiceGetAccountRangeQuery(chain *core.BlockChain, req *GetAccountRangePacket) ([]*AccountData, [][]byte) {
-<<<<<<< HEAD
-    if req.Bytes > softResponseLimit {
-        req.Bytes = softResponseLimit
-    }
-    // Retrieve the requested state and bail out if non existent
-    tr, err := trie.New(req.Root, chain.StateCache().TrieDB())
-    if err != nil {
-        return nil, nil
-    }
-    it, err := chain.Snapshots().AccountIterator(req.Root, req.Origin)
-    if err != nil {
-        return nil, nil
-    }
-    // Iterate over the requested range and pile accounts up
-    var (
-        accounts []*AccountData
-        size     uint64
-        last     common.Hash
-    )
-    for it.Next() && size < req.Bytes {
-        hash, account := it.Hash(), common.CopyBytes(it.Account())
-
-        // Track the returned interval for the Merkle proofs
-        last = hash
-
-        // Assemble the reply item
-        size += uint64(common.HashLength + len(account))
-        accounts = append(accounts, &AccountData{
-            Hash: hash,
-            Body: account,
-        })
-        // If we've exceeded the request threshold, abort
-        if bytes.Compare(hash[:], req.Limit[:]) >= 0 {
-            break
-        }
-    }
-    it.Release()
-
-    // Generate the Merkle proofs for the first and last account
-    proof := light.NewNodeSet()
-    if err := tr.Prove(req.Origin[:], 0, proof); err != nil {
-        log.Warn("Failed to prove account range", "origin", req.Origin, "err", err)
-        return nil, nil
-    }
-    if last != (common.Hash{}) {
-        if err := tr.Prove(last[:], 0, proof); err != nil {
-            log.Warn("Failed to prove account range", "last", last, "err", err)
-            return nil, nil
-        }
-    }
-    var proofs [][]byte
-    for _, blob := range proof.NodeList() {
-        proofs = append(proofs, blob)
-    }
-    return accounts, proofs
-=======
 	if req.Bytes > softResponseLimit {
 		req.Bytes = softResponseLimit
 	}
@@ -394,147 +338,119 @@
 		proofs = append(proofs, blob)
 	}
 	return accounts, proofs
->>>>>>> 20356e57
 }
 
 func ServiceGetStorageRangesQuery(chain *core.BlockChain, req *GetStorageRangesPacket) ([][]*StorageData, [][]byte) {
-    if req.Bytes > softResponseLimit {
-        req.Bytes = softResponseLimit
-    }
-    // TODO(karalabe): Do we want to enforce > 0 accounts and 1 account if origin is set?
-    // TODO(karalabe):   - Logging locally is not ideal as remote faulst annoy the local user
-    // TODO(karalabe):   - Dropping the remote peer is less flexible wrt client bugs (slow is better than non-functional)
-
-    // Calculate the hard limit at which to abort, even if mid storage trie
-    hardLimit := uint64(float64(req.Bytes) * (1 + stateLookupSlack))
-
-    // Retrieve storage ranges until the packet limit is reached
-    var (
-        slots  [][]*StorageData
-        proofs [][]byte
-        size   uint64
-    )
-    for _, account := range req.Accounts {
-        // If we've exceeded the requested data limit, abort without opening
-        // a new storage range (that we'd need to prove due to exceeded size)
-        if size >= req.Bytes {
-            break
-        }
-        // The first account might start from a different origin and end sooner
-        var origin common.Hash
-        if len(req.Origin) > 0 {
-            origin, req.Origin = common.BytesToHash(req.Origin), nil
-        }
-        var limit = common.HexToHash("0xffffffffffffffffffffffffffffffffffffffffffffffffffffffffffffffff")
-        if len(req.Limit) > 0 {
-            limit, req.Limit = common.BytesToHash(req.Limit), nil
-        }
-        // Retrieve the requested state and bail out if non existent
-        it, err := chain.Snapshots().StorageIterator(req.Root, account, origin)
-        if err != nil {
-            return nil, nil
-        }
-        // Iterate over the requested range and pile slots up
-        var (
-            storage []*StorageData
-            last    common.Hash
-            abort   bool
-        )
-        for it.Next() {
-            if size >= hardLimit {
-                abort = true
-                break
-            }
-            hash, slot := it.Hash(), common.CopyBytes(it.Slot())
-
-            // Track the returned interval for the Merkle proofs
-            last = hash
-
-            // Assemble the reply item
-            size += uint64(common.HashLength + len(slot))
-            storage = append(storage, &StorageData{
-                Hash: hash,
-                Body: slot,
-            })
-            // If we've exceeded the request threshold, abort
-            if bytes.Compare(hash[:], limit[:]) >= 0 {
-                break
-            }
-        }
-        slots = append(slots, storage)
-        it.Release()
-
-        // Generate the Merkle proofs for the first and last storage slot, but
-        // only if the response was capped. If the entire storage trie included
-        // in the response, no need for any proofs.
-        if origin != (common.Hash{}) || abort {
-            // Request started at a non-zero hash or was capped prematurely, add
-            // the endpoint Merkle proofs
-            accTrie, err := trie.New(req.Root, chain.StateCache().TrieDB())
-            if err != nil {
-                return nil, nil
-            }
-            var acc types.StateAccount
-            if err := rlp.DecodeBytes(accTrie.Get(account[:]), &acc); err != nil {
-                return nil, nil
-            }
-            stTrie, err := trie.New(acc.Root, chain.StateCache().TrieDB())
-            if err != nil {
-                return nil, nil
-            }
-            proof := light.NewNodeSet()
-            if err := stTrie.Prove(origin[:], 0, proof); err != nil {
-                log.Warn("Failed to prove storage range", "origin", req.Origin, "err", err)
-                return nil, nil
-            }
-            if last != (common.Hash{}) {
-                if err := stTrie.Prove(last[:], 0, proof); err != nil {
-                    log.Warn("Failed to prove storage range", "last", last, "err", err)
-                    return nil, nil
-                }
-            }
-            for _, blob := range proof.NodeList() {
-                proofs = append(proofs, blob)
-            }
-            // Proof terminates the reply as proofs are only added if a node
-            // refuses to serve more data (exception when a contract fetch is
-            // finishing, but that's that).
-            break
-        }
-    }
-    return slots, proofs
+	if req.Bytes > softResponseLimit {
+		req.Bytes = softResponseLimit
+	}
+	// TODO(karalabe): Do we want to enforce > 0 accounts and 1 account if origin is set?
+	// TODO(karalabe):   - Logging locally is not ideal as remote faulst annoy the local user
+	// TODO(karalabe):   - Dropping the remote peer is less flexible wrt client bugs (slow is better than non-functional)
+
+	// Calculate the hard limit at which to abort, even if mid storage trie
+	hardLimit := uint64(float64(req.Bytes) * (1 + stateLookupSlack))
+
+	// Retrieve storage ranges until the packet limit is reached
+	var (
+		slots  [][]*StorageData
+		proofs [][]byte
+		size   uint64
+	)
+	for _, account := range req.Accounts {
+		// If we've exceeded the requested data limit, abort without opening
+		// a new storage range (that we'd need to prove due to exceeded size)
+		if size >= req.Bytes {
+			break
+		}
+		// The first account might start from a different origin and end sooner
+		var origin common.Hash
+		if len(req.Origin) > 0 {
+			origin, req.Origin = common.BytesToHash(req.Origin), nil
+		}
+		var limit = common.HexToHash("0xffffffffffffffffffffffffffffffffffffffffffffffffffffffffffffffff")
+		if len(req.Limit) > 0 {
+			limit, req.Limit = common.BytesToHash(req.Limit), nil
+		}
+		// Retrieve the requested state and bail out if non existent
+		it, err := chain.Snapshots().StorageIterator(req.Root, account, origin)
+		if err != nil {
+			return nil, nil
+		}
+		// Iterate over the requested range and pile slots up
+		var (
+			storage []*StorageData
+			last    common.Hash
+			abort   bool
+		)
+		for it.Next() {
+			if size >= hardLimit {
+				abort = true
+				break
+			}
+			hash, slot := it.Hash(), common.CopyBytes(it.Slot())
+
+			// Track the returned interval for the Merkle proofs
+			last = hash
+
+			// Assemble the reply item
+			size += uint64(common.HashLength + len(slot))
+			storage = append(storage, &StorageData{
+				Hash: hash,
+				Body: slot,
+			})
+			// If we've exceeded the request threshold, abort
+			if bytes.Compare(hash[:], limit[:]) >= 0 {
+				break
+			}
+		}
+		slots = append(slots, storage)
+		it.Release()
+
+		// Generate the Merkle proofs for the first and last storage slot, but
+		// only if the response was capped. If the entire storage trie included
+		// in the response, no need for any proofs.
+		if origin != (common.Hash{}) || abort {
+			// Request started at a non-zero hash or was capped prematurely, add
+			// the endpoint Merkle proofs
+			accTrie, err := trie.New(req.Root, chain.StateCache().TrieDB())
+			if err != nil {
+				return nil, nil
+			}
+			var acc types.StateAccount
+			if err := rlp.DecodeBytes(accTrie.Get(account[:]), &acc); err != nil {
+				return nil, nil
+			}
+			stTrie, err := trie.New(acc.Root, chain.StateCache().TrieDB())
+			if err != nil {
+				return nil, nil
+			}
+			proof := light.NewNodeSet()
+			if err := stTrie.Prove(origin[:], 0, proof); err != nil {
+				log.Warn("Failed to prove storage range", "origin", req.Origin, "err", err)
+				return nil, nil
+			}
+			if last != (common.Hash{}) {
+				if err := stTrie.Prove(last[:], 0, proof); err != nil {
+					log.Warn("Failed to prove storage range", "last", last, "err", err)
+					return nil, nil
+				}
+			}
+			for _, blob := range proof.NodeList() {
+				proofs = append(proofs, blob)
+			}
+			// Proof terminates the reply as proofs are only added if a node
+			// refuses to serve more data (exception when a contract fetch is
+			// finishing, but that's that).
+			break
+		}
+	}
+	return slots, proofs
 }
 
 // ServiceGetByteCodesQuery assembles the response to a byte codes query.
 // It is exposed to allow external packages to test protocol behavior.
 func ServiceGetByteCodesQuery(chain *core.BlockChain, req *GetByteCodesPacket) [][]byte {
-<<<<<<< HEAD
-    if req.Bytes > softResponseLimit {
-        req.Bytes = softResponseLimit
-    }
-    if len(req.Hashes) > maxCodeLookups {
-        req.Hashes = req.Hashes[:maxCodeLookups]
-    }
-    // Retrieve bytecodes until the packet size limit is reached
-    var (
-        codes [][]byte
-        bytes uint64
-    )
-    for _, hash := range req.Hashes {
-        if hash == emptyCode {
-            // Peers should not request the empty code, but if they do, at
-            // least sent them back a correct response without db lookups
-            codes = append(codes, []byte{})
-        } else if blob, err := chain.ContractCode(hash); err == nil {
-            codes = append(codes, blob)
-            bytes += uint64(len(blob))
-        }
-        if bytes > req.Bytes {
-            break
-        }
-    }
-    return codes
-=======
 	if req.Bytes > softResponseLimit {
 		req.Bytes = softResponseLimit
 	}
@@ -560,86 +476,85 @@
 		}
 	}
 	return codes
->>>>>>> 20356e57
 }
 
 // ServiceGetTrieNodesQuery assembles the response to a trie nodes query.
 // It is exposed to allow external packages to test protocol behavior.
 func ServiceGetTrieNodesQuery(chain *core.BlockChain, req *GetTrieNodesPacket, start time.Time) ([][]byte, error) {
-    if req.Bytes > softResponseLimit {
-        req.Bytes = softResponseLimit
-    }
-    // Make sure we have the state associated with the request
-    triedb := chain.StateCache().TrieDB()
-
-    accTrie, err := trie.NewSecure(req.Root, triedb)
-    if err != nil {
-        // We don't have the requested state available, bail out
-        return nil, nil
-    }
-    snap := chain.Snapshots().Snapshot(req.Root)
-    if snap == nil {
-        // We don't have the requested state snapshotted yet, bail out.
-        // In reality we could still serve using the account and storage
-        // tries only, but let's protect the node a bit while it's doing
-        // snapshot generation.
-        return nil, nil
-    }
-    // Retrieve trie nodes until the packet size limit is reached
-    var (
-        nodes [][]byte
-        bytes uint64
-        loads int // Trie hash expansions to cound database reads
-    )
-    for _, pathset := range req.Paths {
-        switch len(pathset) {
-        case 0:
-            // Ensure we penalize invalid requests
-            return nil, fmt.Errorf("%w: zero-item pathset requested", errBadRequest)
-
-        case 1:
-            // If we're only retrieving an account trie node, fetch it directly
-            blob, resolved, err := accTrie.TryGetNode(pathset[0])
-            loads += resolved // always account database reads, even for failures
-            if err != nil {
-                break
-            }
-            nodes = append(nodes, blob)
-            bytes += uint64(len(blob))
-
-        default:
-            // Storage slots requested, open the storage trie and retrieve from there
-            account, err := snap.Account(common.BytesToHash(pathset[0]))
-            loads++ // always account database reads, even for failures
-            if err != nil || account == nil {
-                break
-            }
-            stTrie, err := trie.NewSecure(common.BytesToHash(account.Root), triedb)
-            loads++ // always account database reads, even for failures
-            if err != nil {
-                break
-            }
-            for _, path := range pathset[1:] {
-                blob, resolved, err := stTrie.TryGetNode(path)
-                loads += resolved // always account database reads, even for failures
-                if err != nil {
-                    break
-                }
-                nodes = append(nodes, blob)
-                bytes += uint64(len(blob))
-
-                // Sanity check limits to avoid DoS on the store trie loads
-                if bytes > req.Bytes || loads > maxTrieNodeLookups || time.Since(start) > maxTrieNodeTimeSpent {
-                    break
-                }
-            }
-        }
-        // Abort request processing if we've exceeded our limits
-        if bytes > req.Bytes || loads > maxTrieNodeLookups || time.Since(start) > maxTrieNodeTimeSpent {
-            break
-        }
-    }
-    return nodes, nil
+	if req.Bytes > softResponseLimit {
+		req.Bytes = softResponseLimit
+	}
+	// Make sure we have the state associated with the request
+	triedb := chain.StateCache().TrieDB()
+
+	accTrie, err := trie.NewSecure(req.Root, triedb)
+	if err != nil {
+		// We don't have the requested state available, bail out
+		return nil, nil
+	}
+	snap := chain.Snapshots().Snapshot(req.Root)
+	if snap == nil {
+		// We don't have the requested state snapshotted yet, bail out.
+		// In reality we could still serve using the account and storage
+		// tries only, but let's protect the node a bit while it's doing
+		// snapshot generation.
+		return nil, nil
+	}
+	// Retrieve trie nodes until the packet size limit is reached
+	var (
+		nodes [][]byte
+		bytes uint64
+		loads int // Trie hash expansions to cound database reads
+	)
+	for _, pathset := range req.Paths {
+		switch len(pathset) {
+		case 0:
+			// Ensure we penalize invalid requests
+			return nil, fmt.Errorf("%w: zero-item pathset requested", errBadRequest)
+
+		case 1:
+			// If we're only retrieving an account trie node, fetch it directly
+			blob, resolved, err := accTrie.TryGetNode(pathset[0])
+			loads += resolved // always account database reads, even for failures
+			if err != nil {
+				break
+			}
+			nodes = append(nodes, blob)
+			bytes += uint64(len(blob))
+
+		default:
+			// Storage slots requested, open the storage trie and retrieve from there
+			account, err := snap.Account(common.BytesToHash(pathset[0]))
+			loads++ // always account database reads, even for failures
+			if err != nil || account == nil {
+				break
+			}
+			stTrie, err := trie.NewSecure(common.BytesToHash(account.Root), triedb)
+			loads++ // always account database reads, even for failures
+			if err != nil {
+				break
+			}
+			for _, path := range pathset[1:] {
+				blob, resolved, err := stTrie.TryGetNode(path)
+				loads += resolved // always account database reads, even for failures
+				if err != nil {
+					break
+				}
+				nodes = append(nodes, blob)
+				bytes += uint64(len(blob))
+
+				// Sanity check limits to avoid DoS on the store trie loads
+				if bytes > req.Bytes || loads > maxTrieNodeLookups || time.Since(start) > maxTrieNodeTimeSpent {
+					break
+				}
+			}
+		}
+		// Abort request processing if we've exceeded our limits
+		if bytes > req.Bytes || loads > maxTrieNodeLookups || time.Since(start) > maxTrieNodeTimeSpent {
+			break
+		}
+	}
+	return nodes, nil
 }
 
 // NodeInfo represents a short summary of the `snap` sub-protocol metadata
@@ -648,5 +563,5 @@
 
 // nodeInfo retrieves some `snap` protocol metadata about the running host node.
 func nodeInfo(chain *core.BlockChain) *NodeInfo {
-    return &NodeInfo{}
+	return &NodeInfo{}
 }