--- conflicted
+++ resolved
@@ -63,11 +63,6 @@
 			Alloc:      core.GenesisAlloc{testBank: {Balance: big.NewInt(1000000)}},
 			Difficulty: big.NewInt(1),
 		}
-<<<<<<< HEAD
-=======
-		genesis       = gspec.MustCommit(db)
-		blockchain, _ = core.NewBlockChain(db, nil, gspec.Config, engine, vm.Config{}, nil, nil)
->>>>>>> 0f77f34b
 	)
 	a := common.HexToAddress("0x0000000000000000000000000000000000000000")
 	gspec.Config.AutonityContractConfig = &params.AutonityContractGenesis{
@@ -94,7 +89,7 @@
 	}
 
 	genesis := gspec.MustCommit(db)
-	blockchain, err := core.NewBlockChain(db, nil, gspec.Config, engine, vm.Config{}, nil, core.NewTxSenderCacher())
+	blockchain, err := core.NewBlockChain(db, nil, gspec.Config, engine, vm.Config{}, nil, core.NewTxSenderCacher(), nil)
 	if err != nil {
 		panic(err)
 	}
