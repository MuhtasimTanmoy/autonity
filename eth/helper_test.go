--- conflicted
+++ resolved
@@ -28,7 +28,6 @@
 	"sync"
 	"testing"
 
-<<<<<<< HEAD
 	"github.com/clearmatics/autonity/common"
 	"github.com/clearmatics/autonity/consensus/ethash"
 	"github.com/clearmatics/autonity/core"
@@ -44,22 +43,6 @@
 	"github.com/clearmatics/autonity/p2p"
 	"github.com/clearmatics/autonity/p2p/enode"
 	"github.com/clearmatics/autonity/params"
-=======
-	"github.com/ethereum/go-ethereum/common"
-	"github.com/ethereum/go-ethereum/consensus/ethash"
-	"github.com/ethereum/go-ethereum/core"
-	"github.com/ethereum/go-ethereum/core/forkid"
-	"github.com/ethereum/go-ethereum/core/rawdb"
-	"github.com/ethereum/go-ethereum/core/types"
-	"github.com/ethereum/go-ethereum/core/vm"
-	"github.com/ethereum/go-ethereum/crypto"
-	"github.com/ethereum/go-ethereum/eth/downloader"
-	"github.com/ethereum/go-ethereum/ethdb"
-	"github.com/ethereum/go-ethereum/event"
-	"github.com/ethereum/go-ethereum/p2p"
-	"github.com/ethereum/go-ethereum/p2p/enode"
-	"github.com/ethereum/go-ethereum/params"
->>>>>>> cbc4ac26
 )
 
 var (
@@ -70,11 +53,7 @@
 // newTestProtocolManager creates a new protocol manager for testing purposes,
 // with the given number of blocks already known, and potential notification
 // channels for different events.
-<<<<<<< HEAD
-func newTestProtocolManager(mode downloader.SyncMode, blocks int, generator func(int, *core.BlockGen), newtx chan<- []*types.Transaction, peers []string) (*ProtocolManager, ethdb.Database, error) {
-=======
 func newTestProtocolManager(mode downloader.SyncMode, blocks int, generator func(int, *core.BlockGen), newtx chan<- []*types.Transaction) (*ProtocolManager, ethdb.Database, error) {
->>>>>>> cbc4ac26
 	var (
 		evmux  = new(event.TypeMux)
 		engine = ethash.NewFaker()
@@ -110,11 +89,7 @@
 	if _, err := blockchain.InsertChain(chain); err != nil {
 		panic(err)
 	}
-<<<<<<< HEAD
 	pm, err := NewProtocolManager(gspec.Config, nil, mode, DefaultConfig.NetworkId, evmux, &testTxPool{added: newtx}, engine, blockchain, db, 1, nil, nil)
-=======
-	pm, err := NewProtocolManager(gspec.Config, nil, mode, DefaultConfig.NetworkId, evmux, &testTxPool{added: newtx, pool: make(map[common.Hash]*types.Transaction)}, engine, blockchain, db, 1, nil)
->>>>>>> cbc4ac26
 	if err != nil {
 		return nil, nil, err
 	}
@@ -126,13 +101,8 @@
 // with the given number of blocks already known, and potential notification
 // channels for different events. In case of an error, the constructor force-
 // fails the test.
-<<<<<<< HEAD
 func newTestProtocolManagerMust(t *testing.T, mode downloader.SyncMode, blocks int, generator func(int, *core.BlockGen), newtx chan<- []*types.Transaction, peers []string) (*ProtocolManager, ethdb.Database) {
 	pm, db, err := newTestProtocolManager(mode, blocks, generator, newtx, peers)
-=======
-func newTestProtocolManagerMust(t *testing.T, mode downloader.SyncMode, blocks int, generator func(int, *core.BlockGen), newtx chan<- []*types.Transaction) (*ProtocolManager, ethdb.Database) {
-	pm, db, err := newTestProtocolManager(mode, blocks, generator, newtx)
->>>>>>> cbc4ac26
 	if err != nil {
 		t.Fatalf("Failed to create protocol manager: %v", err)
 	}
@@ -217,20 +187,14 @@
 }
 
 // newTestPeer creates a new peer registered at the given protocol manager.
-func newTestPeer(p2pPeer *p2p.Peer, version int, pm *ProtocolManager, shake bool) (*testPeer, <-chan error) {
+func newTestPeer(name string, version int, pm *ProtocolManager, shake bool) (*testPeer, <-chan error) {
 	// Create a message pipe to communicate through
 	app, net := p2p.MsgPipe()
 
-<<<<<<< HEAD
-	peer := pm.newPeer(version, p2pPeer, net)
-
-	// Start the peer on a new thread
-=======
 	// Start the peer on a new thread
 	var id enode.ID
 	rand.Read(id[:])
 	peer := pm.newPeer(version, p2p.NewPeer(id, name, nil), net, pm.txpool.Get)
->>>>>>> cbc4ac26
 	errc := make(chan error, 1)
 	go func() { errc <- pm.runPeer(peer) }()
 	tp := &testPeer{app: app, net: net, peer: peer}
@@ -272,11 +236,7 @@
 			CurrentBlock:    head,
 			GenesisBlock:    genesis,
 		}
-<<<<<<< HEAD
-	case p.version == eth64:
-=======
 	case p.version >= eth64:
->>>>>>> cbc4ac26
 		msg = &statusData{
 			ProtocolVersion: uint32(p.version),
 			NetworkID:       DefaultConfig.NetworkId,
