--- conflicted
+++ resolved
@@ -478,16 +478,8 @@
 
 	// Initialize a chain and generate a fake CHT if checkpointing is enabled
 	var (
-<<<<<<< HEAD
-		evmux  = new(event.TypeMux)
-		pow    = ethash.NewFaker()
-		db     = ethdb.NewMemDatabase()
-		config = &params.ChainConfig{DAOForkBlock: big.NewInt(1), DAOForkSupport: localForked}
-		gspec  = &core.Genesis{Config: config}
-=======
 		db     = rawdb.NewMemoryDatabase()
 		config = new(params.ChainConfig)
->>>>>>> 864d6822
 	)
 	p2pPeer := newTestP2PPeer("peer")
 	config.AutonityContractConfig = &params.AutonityContractGenesis{
@@ -601,19 +593,11 @@
 
 func testBroadcastBlock(t *testing.T, totalPeers, broadcastExpected int) {
 	var (
-<<<<<<< HEAD
-		evmux  = new(event.TypeMux)
-		pow    = ethash.NewFaker()
-		db     = ethdb.NewMemDatabase()
-		config = &params.ChainConfig{}
-		gspec  = &core.Genesis{Config: config}
-=======
 		evmux   = new(event.TypeMux)
 		pow     = ethash.NewFaker()
 		db      = rawdb.NewMemoryDatabase()
 		config  = &params.ChainConfig{}
 		gspec   = &core.Genesis{Config: config}
->>>>>>> 864d6822
 	)
 	config.AutonityContractConfig = &params.AutonityContractGenesis{}
 	config.Istanbul = &params.IstanbulConfig{}
