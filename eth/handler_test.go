--- conflicted
+++ resolved
@@ -513,11 +513,7 @@
 		}
 	}
 	// Create a checkpoint aware protocol manager
-<<<<<<< HEAD
-	blockchain, err := core.NewBlockChain(db, nil, config, ethash.NewFaker(), vm.Config{}, nil, &core.TxSenderCacher{})
-=======
-	blockchain, err := core.NewBlockChain(db, nil, config, ethash.NewFaker(), vm.Config{}, nil, nil)
->>>>>>> 0f77f34b
+	blockchain, err := core.NewBlockChain(db, nil, config, ethash.NewFaker(), vm.Config{}, nil, NewTxSenderCacher(), nil)
 	if err != nil {
 		t.Fatalf("failed to create new blockchain: %v", err)
 	}
@@ -603,7 +599,6 @@
 		config = &params.ChainConfig{}
 		gspec  = &core.Genesis{Config: config}
 	)
-<<<<<<< HEAD
 	config.AutonityContractConfig = &params.AutonityContractGenesis{}
 
 	p2pPeers := make([]*p2p.Peer, totalPeers)
@@ -625,10 +620,7 @@
 
 	genesis := gspec.MustCommit(db)
 
-	blockchain, err := core.NewBlockChain(db, nil, config, pow, vm.Config{}, nil, core.NewTxSenderCacher())
-=======
-	blockchain, err := core.NewBlockChain(db, nil, config, pow, vm.Config{}, nil, nil)
->>>>>>> 0f77f34b
+	blockchain, err := core.NewBlockChain(db, nil, config, pow, vm.Config{}, nil, core.NewTxSenderCacher(), nil)
 	if err != nil {
 		t.Fatalf("failed to create new blockchain: %v", err)
 	}
@@ -695,7 +687,6 @@
 		config = &params.ChainConfig{}
 		gspec  = &core.Genesis{Config: config}
 	)
-<<<<<<< HEAD
 	config.AutonityContractConfig = &params.AutonityContractGenesis{}
 	sourcePeer := newTestP2PPeer("source")
 	sinkPeer := newTestP2PPeer("sink")
@@ -715,10 +706,7 @@
 	gspec.Difficulty = big.NewInt(1)
 	genesis := gspec.MustCommit(db)
 
-	blockchain, err := core.NewBlockChain(db, nil, config, engine, vm.Config{}, nil, &core.TxSenderCacher{})
-=======
-	blockchain, err := core.NewBlockChain(db, nil, config, engine, vm.Config{}, nil, nil)
->>>>>>> 0f77f34b
+	blockchain, err := core.NewBlockChain(db, nil, config, engine, vm.Config{}, nil, &core.TxSenderCacher{}, nil)
 	if err != nil {
 		t.Fatalf("failed to create new blockchain: %v", err)
 	}
