// Copyright 2016 The go-ethereum Authors
// This file is part of the go-ethereum library.
//
// The go-ethereum library is free software: you can redistribute it and/or modify
// it under the terms of the GNU Lesser General Public License as published by
// the Free Software Foundation, either version 3 of the License, or
// (at your option) any later version.
//
// The go-ethereum library is distributed in the hope that it will be useful,
// but WITHOUT ANY WARRANTY; without even the implied warranty of
// MERCHANTABILITY or FITNESS FOR A PARTICULAR PURPOSE. See the
// GNU Lesser General Public License for more details.
//
// You should have received a copy of the GNU Lesser General Public License
// along with the go-ethereum library. If not, see <http://www.gnu.org/licenses/>.

package filters

import (
	"context"
	"fmt"
	"math/big"
	"math/rand"
	"reflect"
	"runtime"
	"testing"
	"time"

<<<<<<< HEAD
	ethereum "github.com/clearmatics/autonity"
	"github.com/clearmatics/autonity/common"
	"github.com/clearmatics/autonity/consensus/ethash"
	"github.com/clearmatics/autonity/core"
	"github.com/clearmatics/autonity/core/bloombits"
	"github.com/clearmatics/autonity/core/rawdb"
	"github.com/clearmatics/autonity/core/types"
	"github.com/clearmatics/autonity/ethdb"
	"github.com/clearmatics/autonity/event"
	"github.com/clearmatics/autonity/params"
	"github.com/clearmatics/autonity/rpc"
=======
	"github.com/ethereum/go-ethereum"
	"github.com/ethereum/go-ethereum/common"
	"github.com/ethereum/go-ethereum/consensus/ethash"
	"github.com/ethereum/go-ethereum/core"
	"github.com/ethereum/go-ethereum/core/bloombits"
	"github.com/ethereum/go-ethereum/core/rawdb"
	"github.com/ethereum/go-ethereum/core/types"
	"github.com/ethereum/go-ethereum/ethdb"
	"github.com/ethereum/go-ethereum/event"
	"github.com/ethereum/go-ethereum/params"
	"github.com/ethereum/go-ethereum/rpc"
>>>>>>> aaca58a7
)

var (
	deadline = 5 * time.Minute
)

type testBackend struct {
	mux             *event.TypeMux
	db              ethdb.Database
	sections        uint64
	txFeed          event.Feed
	logsFeed        event.Feed
	rmLogsFeed      event.Feed
	pendingLogsFeed event.Feed
	chainFeed       event.Feed
}

func (b *testBackend) ChainDb() ethdb.Database {
	return b.db
}

func (b *testBackend) HeaderByNumber(ctx context.Context, blockNr rpc.BlockNumber) (*types.Header, error) {
	var (
		hash common.Hash
		num  uint64
	)
	if blockNr == rpc.LatestBlockNumber {
		hash = rawdb.ReadHeadBlockHash(b.db)
		number := rawdb.ReadHeaderNumber(b.db, hash)
		if number == nil {
			return nil, nil
		}
		num = *number
	} else {
		num = uint64(blockNr)
		hash = rawdb.ReadCanonicalHash(b.db, num)
	}
	return rawdb.ReadHeader(b.db, hash, num), nil
}

func (b *testBackend) HeaderByHash(ctx context.Context, hash common.Hash) (*types.Header, error) {
	number := rawdb.ReadHeaderNumber(b.db, hash)
	if number == nil {
		return nil, nil
	}
	return rawdb.ReadHeader(b.db, hash, *number), nil
}

func (b *testBackend) GetReceipts(ctx context.Context, hash common.Hash) (types.Receipts, error) {
	if number := rawdb.ReadHeaderNumber(b.db, hash); number != nil {
		return rawdb.ReadReceipts(b.db, hash, *number, params.TestChainConfig), nil
	}
	return nil, nil
}

func (b *testBackend) GetLogs(ctx context.Context, hash common.Hash) ([][]*types.Log, error) {
	number := rawdb.ReadHeaderNumber(b.db, hash)
	if number == nil {
		return nil, nil
	}
	receipts := rawdb.ReadReceipts(b.db, hash, *number, params.TestChainConfig)

	logs := make([][]*types.Log, len(receipts))
	for i, receipt := range receipts {
		logs[i] = receipt.Logs
	}
	return logs, nil
}

func (b *testBackend) SubscribeNewTxsEvent(ch chan<- core.NewTxsEvent) event.Subscription {
	return b.txFeed.Subscribe(ch)
}

func (b *testBackend) SubscribeRemovedLogsEvent(ch chan<- core.RemovedLogsEvent) event.Subscription {
	return b.rmLogsFeed.Subscribe(ch)
}

func (b *testBackend) SubscribeLogsEvent(ch chan<- []*types.Log) event.Subscription {
	return b.logsFeed.Subscribe(ch)
}

func (b *testBackend) SubscribePendingLogsEvent(ch chan<- []*types.Log) event.Subscription {
	return b.pendingLogsFeed.Subscribe(ch)
}

func (b *testBackend) SubscribeChainEvent(ch chan<- core.ChainEvent) event.Subscription {
	return b.chainFeed.Subscribe(ch)
}

func (b *testBackend) BloomStatus() (uint64, uint64) {
	return params.BloomBitsBlocks, b.sections
}

func (b *testBackend) ServiceFilter(ctx context.Context, session *bloombits.MatcherSession) {
	requests := make(chan chan *bloombits.Retrieval)

	go session.Multiplex(16, 0, requests)
	go func() {
		for {
			// Wait for a service request or a shutdown
			select {
			case <-ctx.Done():
				return

			case request := <-requests:
				task := <-request

				task.Bitsets = make([][]byte, len(task.Sections))
				for i, section := range task.Sections {
					if rand.Int()%4 != 0 { // Handle occasional missing deliveries
						head := rawdb.ReadCanonicalHash(b.db, (section+1)*params.BloomBitsBlocks-1)
						task.Bitsets[i], _ = rawdb.ReadBloomBits(b.db, task.Bit, section, head)
					}
				}
				request <- task
			}
		}
	}()
}

// TestBlockSubscription tests if a block subscription returns block hashes for posted chain events.
// It creates multiple subscriptions:
// - one at the start and should receive all posted chain events and a second (blockHashes)
// - one that is created after a cutoff moment and uninstalled after a second cutoff moment (blockHashes[cutoff1:cutoff2])
// - one that is created after the second cutoff moment (blockHashes[cutoff2:])
func TestBlockSubscription(t *testing.T) {
	t.Parallel()

	var (
		db          = rawdb.NewMemoryDatabase()
		backend     = &testBackend{db: db}
		api         = NewPublicFilterAPI(backend, false, deadline)
		genesis     = (&core.Genesis{BaseFee: big.NewInt(params.InitialBaseFee)}).MustCommit(db)
		chain, _    = core.GenerateChain(params.TestChainConfig, genesis, ethash.NewFaker(), db, 10, func(i int, gen *core.BlockGen) {})
		chainEvents = []core.ChainEvent{}
	)

	for _, blk := range chain {
		chainEvents = append(chainEvents, core.ChainEvent{Hash: blk.Hash(), Block: blk})
	}

	chan0 := make(chan *types.Header)
	sub0 := api.events.SubscribeNewHeads(chan0)
	chan1 := make(chan *types.Header)
	sub1 := api.events.SubscribeNewHeads(chan1)

	go func() { // simulate client
		i1, i2 := 0, 0
		for i1 != len(chainEvents) || i2 != len(chainEvents) {
			select {
			case header := <-chan0:
				if chainEvents[i1].Hash != header.Hash() {
					t.Errorf("sub0 received invalid hash on index %d, want %x, got %x", i1, chainEvents[i1].Hash, header.Hash())
				}
				i1++
			case header := <-chan1:
				if chainEvents[i2].Hash != header.Hash() {
					t.Errorf("sub1 received invalid hash on index %d, want %x, got %x", i2, chainEvents[i2].Hash, header.Hash())
				}
				i2++
			}
		}

		sub0.Unsubscribe()
		sub1.Unsubscribe()
	}()

	time.Sleep(1 * time.Second)
	for _, e := range chainEvents {
		backend.chainFeed.Send(e)
	}

	<-sub0.Err()
	<-sub1.Err()
}

// TestPendingTxFilter tests whether pending tx filters retrieve all pending transactions that are posted to the event mux.
func TestPendingTxFilter(t *testing.T) {
	t.Parallel()

	var (
		db      = rawdb.NewMemoryDatabase()
		backend = &testBackend{db: db}
		api     = NewPublicFilterAPI(backend, false, deadline)

		transactions = []*types.Transaction{
			types.NewTransaction(0, common.HexToAddress("0xb794f5ea0ba39494ce83a213fffba74279579268"), new(big.Int), 0, new(big.Int), nil),
			types.NewTransaction(1, common.HexToAddress("0xb794f5ea0ba39494ce83a213fffba74279579268"), new(big.Int), 0, new(big.Int), nil),
			types.NewTransaction(2, common.HexToAddress("0xb794f5ea0ba39494ce83a213fffba74279579268"), new(big.Int), 0, new(big.Int), nil),
			types.NewTransaction(3, common.HexToAddress("0xb794f5ea0ba39494ce83a213fffba74279579268"), new(big.Int), 0, new(big.Int), nil),
			types.NewTransaction(4, common.HexToAddress("0xb794f5ea0ba39494ce83a213fffba74279579268"), new(big.Int), 0, new(big.Int), nil),
		}

		hashes []common.Hash
	)

	fid0 := api.NewPendingTransactionFilter()

	time.Sleep(1 * time.Second)
	backend.txFeed.Send(core.NewTxsEvent{Txs: transactions})

	timeout := time.Now().Add(1 * time.Second)
	for {
		results, err := api.GetFilterChanges(fid0)
		if err != nil {
			t.Fatalf("Unable to retrieve logs: %v", err)
		}

		h := results.([]common.Hash)
		hashes = append(hashes, h...)
		if len(hashes) >= len(transactions) {
			break
		}
		// check timeout
		if time.Now().After(timeout) {
			break
		}

		time.Sleep(100 * time.Millisecond)
	}

	if len(hashes) != len(transactions) {
		t.Errorf("invalid number of transactions, want %d transactions(s), got %d", len(transactions), len(hashes))
		return
	}
	for i := range hashes {
		if hashes[i] != transactions[i].Hash() {
			t.Errorf("hashes[%d] invalid, want %x, got %x", i, transactions[i].Hash(), hashes[i])
		}
	}
}

// TestLogFilterCreation test whether a given filter criteria makes sense.
// If not it must return an error.
func TestLogFilterCreation(t *testing.T) {
	var (
		db      = rawdb.NewMemoryDatabase()
		backend = &testBackend{db: db}
		api     = NewPublicFilterAPI(backend, false, deadline)

		testCases = []struct {
			crit    FilterCriteria
			success bool
		}{
			// defaults
			{FilterCriteria{}, true},
			// valid block number range
			{FilterCriteria{FromBlock: big.NewInt(1), ToBlock: big.NewInt(2)}, true},
			// "mined" block range to pending
			{FilterCriteria{FromBlock: big.NewInt(1), ToBlock: big.NewInt(rpc.LatestBlockNumber.Int64())}, true},
			// new mined and pending blocks
			{FilterCriteria{FromBlock: big.NewInt(rpc.LatestBlockNumber.Int64()), ToBlock: big.NewInt(rpc.PendingBlockNumber.Int64())}, true},
			// from block "higher" than to block
			{FilterCriteria{FromBlock: big.NewInt(2), ToBlock: big.NewInt(1)}, false},
			// from block "higher" than to block
			{FilterCriteria{FromBlock: big.NewInt(rpc.LatestBlockNumber.Int64()), ToBlock: big.NewInt(100)}, false},
			// from block "higher" than to block
			{FilterCriteria{FromBlock: big.NewInt(rpc.PendingBlockNumber.Int64()), ToBlock: big.NewInt(100)}, false},
			// from block "higher" than to block
			{FilterCriteria{FromBlock: big.NewInt(rpc.PendingBlockNumber.Int64()), ToBlock: big.NewInt(rpc.LatestBlockNumber.Int64())}, false},
		}
	)

	for i, test := range testCases {
		_, err := api.NewFilter(test.crit)
		if test.success && err != nil {
			t.Errorf("expected filter creation for case %d to success, got %v", i, err)
		}
		if !test.success && err == nil {
			t.Errorf("expected testcase %d to fail with an error", i)
		}
	}
}

// TestInvalidLogFilterCreation tests whether invalid filter log criteria results in an error
// when the filter is created.
func TestInvalidLogFilterCreation(t *testing.T) {
	t.Parallel()

	var (
		db      = rawdb.NewMemoryDatabase()
		backend = &testBackend{db: db}
		api     = NewPublicFilterAPI(backend, false, deadline)
	)

	// different situations where log filter creation should fail.
	// Reason: fromBlock > toBlock
	testCases := []FilterCriteria{
		0: {FromBlock: big.NewInt(rpc.PendingBlockNumber.Int64()), ToBlock: big.NewInt(rpc.LatestBlockNumber.Int64())},
		1: {FromBlock: big.NewInt(rpc.PendingBlockNumber.Int64()), ToBlock: big.NewInt(100)},
		2: {FromBlock: big.NewInt(rpc.LatestBlockNumber.Int64()), ToBlock: big.NewInt(100)},
	}

	for i, test := range testCases {
		if _, err := api.NewFilter(test); err == nil {
			t.Errorf("Expected NewFilter for case #%d to fail", i)
		}
	}
}

func TestInvalidGetLogsRequest(t *testing.T) {
	var (
		db        = rawdb.NewMemoryDatabase()
		backend   = &testBackend{db: db}
		api       = NewPublicFilterAPI(backend, false, deadline)
		blockHash = common.HexToHash("0x1111111111111111111111111111111111111111111111111111111111111111")
	)

	// Reason: Cannot specify both BlockHash and FromBlock/ToBlock)
	testCases := []FilterCriteria{
		0: {BlockHash: &blockHash, FromBlock: big.NewInt(100)},
		1: {BlockHash: &blockHash, ToBlock: big.NewInt(500)},
		2: {BlockHash: &blockHash, FromBlock: big.NewInt(rpc.LatestBlockNumber.Int64())},
	}

	for i, test := range testCases {
		if _, err := api.GetLogs(context.Background(), test); err == nil {
			t.Errorf("Expected Logs for case #%d to fail", i)
		}
	}
}

// TestLogFilter tests whether log filters match the correct logs that are posted to the event feed.
func TestLogFilter(t *testing.T) {
	t.Parallel()

	var (
		db      = rawdb.NewMemoryDatabase()
		backend = &testBackend{db: db}
		api     = NewPublicFilterAPI(backend, false, deadline)

		firstAddr      = common.HexToAddress("0x1111111111111111111111111111111111111111")
		secondAddr     = common.HexToAddress("0x2222222222222222222222222222222222222222")
		thirdAddress   = common.HexToAddress("0x3333333333333333333333333333333333333333")
		notUsedAddress = common.HexToAddress("0x9999999999999999999999999999999999999999")
		firstTopic     = common.HexToHash("0x1111111111111111111111111111111111111111111111111111111111111111")
		secondTopic    = common.HexToHash("0x2222222222222222222222222222222222222222222222222222222222222222")
		notUsedTopic   = common.HexToHash("0x9999999999999999999999999999999999999999999999999999999999999999")

		// posted twice, once as regular logs and once as pending logs.
		allLogs = []*types.Log{
			{Address: firstAddr},
			{Address: firstAddr, Topics: []common.Hash{firstTopic}, BlockNumber: 1},
			{Address: secondAddr, Topics: []common.Hash{firstTopic}, BlockNumber: 1},
			{Address: thirdAddress, Topics: []common.Hash{secondTopic}, BlockNumber: 2},
			{Address: thirdAddress, Topics: []common.Hash{secondTopic}, BlockNumber: 3},
		}

		expectedCase7  = []*types.Log{allLogs[3], allLogs[4], allLogs[0], allLogs[1], allLogs[2], allLogs[3], allLogs[4]}
		expectedCase11 = []*types.Log{allLogs[1], allLogs[2], allLogs[1], allLogs[2]}

		testCases = []struct {
			crit     FilterCriteria
			expected []*types.Log
			id       rpc.ID
		}{
			// match all
			0: {FilterCriteria{}, allLogs, ""},
			// match none due to no matching addresses
			1: {FilterCriteria{Addresses: []common.Address{{}, notUsedAddress}, Topics: [][]common.Hash{nil}}, []*types.Log{}, ""},
			// match logs based on addresses, ignore topics
			2: {FilterCriteria{Addresses: []common.Address{firstAddr}}, allLogs[:2], ""},
			// match none due to no matching topics (match with address)
			3: {FilterCriteria{Addresses: []common.Address{secondAddr}, Topics: [][]common.Hash{{notUsedTopic}}}, []*types.Log{}, ""},
			// match logs based on addresses and topics
			4: {FilterCriteria{Addresses: []common.Address{thirdAddress}, Topics: [][]common.Hash{{firstTopic, secondTopic}}}, allLogs[3:5], ""},
			// match logs based on multiple addresses and "or" topics
			5: {FilterCriteria{Addresses: []common.Address{secondAddr, thirdAddress}, Topics: [][]common.Hash{{firstTopic, secondTopic}}}, allLogs[2:5], ""},
			// logs in the pending block
			6: {FilterCriteria{Addresses: []common.Address{firstAddr}, FromBlock: big.NewInt(rpc.PendingBlockNumber.Int64()), ToBlock: big.NewInt(rpc.PendingBlockNumber.Int64())}, allLogs[:2], ""},
			// mined logs with block num >= 2 or pending logs
			7: {FilterCriteria{FromBlock: big.NewInt(2), ToBlock: big.NewInt(rpc.PendingBlockNumber.Int64())}, expectedCase7, ""},
			// all "mined" logs with block num >= 2
			8: {FilterCriteria{FromBlock: big.NewInt(2), ToBlock: big.NewInt(rpc.LatestBlockNumber.Int64())}, allLogs[3:], ""},
			// all "mined" logs
			9: {FilterCriteria{ToBlock: big.NewInt(rpc.LatestBlockNumber.Int64())}, allLogs, ""},
			// all "mined" logs with 1>= block num <=2 and topic secondTopic
			10: {FilterCriteria{FromBlock: big.NewInt(1), ToBlock: big.NewInt(2), Topics: [][]common.Hash{{secondTopic}}}, allLogs[3:4], ""},
			// all "mined" and pending logs with topic firstTopic
			11: {FilterCriteria{FromBlock: big.NewInt(rpc.LatestBlockNumber.Int64()), ToBlock: big.NewInt(rpc.PendingBlockNumber.Int64()), Topics: [][]common.Hash{{firstTopic}}}, expectedCase11, ""},
			// match all logs due to wildcard topic
			12: {FilterCriteria{Topics: [][]common.Hash{nil}}, allLogs[1:], ""},
		}
	)

	// create all filters
	for i := range testCases {
		testCases[i].id, _ = api.NewFilter(testCases[i].crit)
	}

	// raise events
	time.Sleep(1 * time.Second)
	if nsend := backend.logsFeed.Send(allLogs); nsend == 0 {
		t.Fatal("Logs event not delivered")
	}
	if nsend := backend.pendingLogsFeed.Send(allLogs); nsend == 0 {
		t.Fatal("Pending logs event not delivered")
	}

	for i, tt := range testCases {
		var fetched []*types.Log
		timeout := time.Now().Add(1 * time.Second)
		for { // fetch all expected logs
			results, err := api.GetFilterChanges(tt.id)
			if err != nil {
				t.Fatalf("Unable to fetch logs: %v", err)
			}

			fetched = append(fetched, results.([]*types.Log)...)
			if len(fetched) >= len(tt.expected) {
				break
			}
			// check timeout
			if time.Now().After(timeout) {
				break
			}

			time.Sleep(100 * time.Millisecond)
		}

		if len(fetched) != len(tt.expected) {
			t.Errorf("invalid number of logs for case %d, want %d log(s), got %d", i, len(tt.expected), len(fetched))
			return
		}

		for l := range fetched {
			if fetched[l].Removed {
				t.Errorf("expected log not to be removed for log %d in case %d", l, i)
			}
			if !reflect.DeepEqual(fetched[l], tt.expected[l]) {
				t.Errorf("invalid log on index %d for case %d", l, i)
			}
		}
	}
}

// TestPendingLogsSubscription tests if a subscription receives the correct pending logs that are posted to the event feed.
func TestPendingLogsSubscription(t *testing.T) {
	t.Parallel()

	var (
		db      = rawdb.NewMemoryDatabase()
		backend = &testBackend{db: db}
		api     = NewPublicFilterAPI(backend, false, deadline)

		firstAddr      = common.HexToAddress("0x1111111111111111111111111111111111111111")
		secondAddr     = common.HexToAddress("0x2222222222222222222222222222222222222222")
		thirdAddress   = common.HexToAddress("0x3333333333333333333333333333333333333333")
		notUsedAddress = common.HexToAddress("0x9999999999999999999999999999999999999999")
		firstTopic     = common.HexToHash("0x1111111111111111111111111111111111111111111111111111111111111111")
		secondTopic    = common.HexToHash("0x2222222222222222222222222222222222222222222222222222222222222222")
		thirdTopic     = common.HexToHash("0x3333333333333333333333333333333333333333333333333333333333333333")
		fourthTopic    = common.HexToHash("0x4444444444444444444444444444444444444444444444444444444444444444")
		notUsedTopic   = common.HexToHash("0x9999999999999999999999999999999999999999999999999999999999999999")

		allLogs = [][]*types.Log{
			{{Address: firstAddr, Topics: []common.Hash{}, BlockNumber: 0}},
			{{Address: firstAddr, Topics: []common.Hash{firstTopic}, BlockNumber: 1}},
			{{Address: secondAddr, Topics: []common.Hash{firstTopic}, BlockNumber: 2}},
			{{Address: thirdAddress, Topics: []common.Hash{secondTopic}, BlockNumber: 3}},
			{{Address: thirdAddress, Topics: []common.Hash{secondTopic}, BlockNumber: 4}},
			{
				{Address: thirdAddress, Topics: []common.Hash{firstTopic}, BlockNumber: 5},
				{Address: thirdAddress, Topics: []common.Hash{thirdTopic}, BlockNumber: 5},
				{Address: thirdAddress, Topics: []common.Hash{fourthTopic}, BlockNumber: 5},
				{Address: firstAddr, Topics: []common.Hash{firstTopic}, BlockNumber: 5},
			},
		}

		pendingBlockNumber = big.NewInt(rpc.PendingBlockNumber.Int64())

		testCases = []struct {
			crit     ethereum.FilterQuery
			expected []*types.Log
			c        chan []*types.Log
			sub      *Subscription
			err      chan error
		}{
			// match all
			{
				ethereum.FilterQuery{FromBlock: pendingBlockNumber, ToBlock: pendingBlockNumber},
				flattenLogs(allLogs),
				nil, nil, nil,
			},
			// match none due to no matching addresses
			{
				ethereum.FilterQuery{Addresses: []common.Address{{}, notUsedAddress}, Topics: [][]common.Hash{nil}, FromBlock: pendingBlockNumber, ToBlock: pendingBlockNumber},
				nil,
				nil, nil, nil,
			},
			// match logs based on addresses, ignore topics
			{
				ethereum.FilterQuery{Addresses: []common.Address{firstAddr}, FromBlock: pendingBlockNumber, ToBlock: pendingBlockNumber},
				append(flattenLogs(allLogs[:2]), allLogs[5][3]),
				nil, nil, nil,
			},
			// match none due to no matching topics (match with address)
			{
				ethereum.FilterQuery{Addresses: []common.Address{secondAddr}, Topics: [][]common.Hash{{notUsedTopic}}, FromBlock: pendingBlockNumber, ToBlock: pendingBlockNumber},
				nil,
				nil, nil, nil,
			},
			// match logs based on addresses and topics
			{
				ethereum.FilterQuery{Addresses: []common.Address{thirdAddress}, Topics: [][]common.Hash{{firstTopic, secondTopic}}, FromBlock: pendingBlockNumber, ToBlock: pendingBlockNumber},
				append(flattenLogs(allLogs[3:5]), allLogs[5][0]),
				nil, nil, nil,
			},
			// match logs based on multiple addresses and "or" topics
			{
				ethereum.FilterQuery{Addresses: []common.Address{secondAddr, thirdAddress}, Topics: [][]common.Hash{{firstTopic, secondTopic}}, FromBlock: pendingBlockNumber, ToBlock: pendingBlockNumber},
				append(flattenLogs(allLogs[2:5]), allLogs[5][0]),
				nil, nil, nil,
			},
			// multiple pending logs, should match only 2 topics from the logs in block 5
			{
				ethereum.FilterQuery{Addresses: []common.Address{thirdAddress}, Topics: [][]common.Hash{{firstTopic, fourthTopic}}, FromBlock: pendingBlockNumber, ToBlock: pendingBlockNumber},
				[]*types.Log{allLogs[5][0], allLogs[5][2]},
				nil, nil, nil,
			},
			// match none due to only matching new mined logs
			{
				ethereum.FilterQuery{},
				nil,
				nil, nil, nil,
			},
			// match none due to only matching mined logs within a specific block range
			{
				ethereum.FilterQuery{FromBlock: big.NewInt(1), ToBlock: big.NewInt(2)},
				nil,
				nil, nil, nil,
			},
			// match all due to matching mined and pending logs
			{
				ethereum.FilterQuery{FromBlock: big.NewInt(rpc.LatestBlockNumber.Int64()), ToBlock: big.NewInt(rpc.PendingBlockNumber.Int64())},
				flattenLogs(allLogs),
				nil, nil, nil,
			},
			// match none due to matching logs from a specific block number to new mined blocks
			{
				ethereum.FilterQuery{FromBlock: big.NewInt(1), ToBlock: big.NewInt(rpc.LatestBlockNumber.Int64())},
				nil,
				nil, nil, nil,
			},
		}
	)

	// create all subscriptions, this ensures all subscriptions are created before the events are posted.
	// on slow machines this could otherwise lead to missing events when the subscription is created after
	// (some) events are posted.
	for i := range testCases {
		testCases[i].c = make(chan []*types.Log)
		testCases[i].err = make(chan error)

		var err error
		testCases[i].sub, err = api.events.SubscribeLogs(testCases[i].crit, testCases[i].c)
		if err != nil {
			t.Fatalf("SubscribeLogs %d failed: %v\n", i, err)
		}
	}

	for n, test := range testCases {
		i := n
		tt := test
		go func() {
			defer tt.sub.Unsubscribe()

			var fetched []*types.Log

			timeout := time.After(1 * time.Second)
		fetchLoop:
			for {
				select {
				case logs := <-tt.c:
					// Do not break early if we've fetched greater, or equal,
					// to the number of logs expected. This ensures we do not
					// deadlock the filter system because it will do a blocking
					// send on this channel if another log arrives.
					fetched = append(fetched, logs...)
				case <-timeout:
					break fetchLoop
				}
			}

			if len(fetched) != len(tt.expected) {
				tt.err <- fmt.Errorf("invalid number of logs for case %d, want %d log(s), got %d", i, len(tt.expected), len(fetched))
				return
			}

			for l := range fetched {
				if fetched[l].Removed {
					tt.err <- fmt.Errorf("expected log not to be removed for log %d in case %d", l, i)
					return
				}
				if !reflect.DeepEqual(fetched[l], tt.expected[l]) {
					tt.err <- fmt.Errorf("invalid log on index %d for case %d\n", l, i)
					return
				}
			}
			tt.err <- nil
		}()
	}

	// raise events
	for _, ev := range allLogs {
		backend.pendingLogsFeed.Send(ev)
	}

	for i := range testCases {
		err := <-testCases[i].err
		if err != nil {
			t.Fatalf("test %d failed: %v", i, err)
		}
		<-testCases[i].sub.Err()
	}
}

// TestPendingTxFilterDeadlock tests if the event loop hangs when pending
// txes arrive at the same time that one of multiple filters is timing out.
// Please refer to #22131 for more details.
func TestPendingTxFilterDeadlock(t *testing.T) {
	t.Parallel()
	timeout := 100 * time.Millisecond

	var (
		db      = rawdb.NewMemoryDatabase()
		backend = &testBackend{db: db}
		api     = NewPublicFilterAPI(backend, false, timeout)
		done    = make(chan struct{})
	)

	go func() {
		// Bombard feed with txes until signal was received to stop
		i := uint64(0)
		for {
			select {
			case <-done:
				return
			default:
			}

			tx := types.NewTransaction(i, common.HexToAddress("0xb794f5ea0ba39494ce83a213fffba74279579268"), new(big.Int), 0, new(big.Int), nil)
			backend.txFeed.Send(core.NewTxsEvent{Txs: []*types.Transaction{tx}})
			i++
		}
	}()

	// Create a bunch of filters that will
	// timeout either in 100ms or 200ms
	fids := make([]rpc.ID, 20)
	for i := 0; i < len(fids); i++ {
		fid := api.NewPendingTransactionFilter()
		fids[i] = fid
		// Wait for at least one tx to arrive in filter
		for {
			hashes, err := api.GetFilterChanges(fid)
			if err != nil {
				t.Fatalf("Filter should exist: %v\n", err)
			}
			if len(hashes.([]common.Hash)) > 0 {
				break
			}
			runtime.Gosched()
		}
	}

	// Wait until filters have timed out
	time.Sleep(3 * timeout)

	// If tx loop doesn't consume `done` after a second
	// it's hanging.
	select {
	case done <- struct{}{}:
		// Check that all filters have been uninstalled
		for _, fid := range fids {
			if _, err := api.GetFilterChanges(fid); err == nil {
				t.Errorf("Filter %s should have been uninstalled\n", fid)
			}
		}
	case <-time.After(1 * time.Second):
		t.Error("Tx sending loop hangs")
	}
}

func flattenLogs(pl [][]*types.Log) []*types.Log {
	var logs []*types.Log
	for _, l := range pl {
		logs = append(logs, l...)
	}
	return logs
}<|MERGE_RESOLUTION|>--- conflicted
+++ resolved
@@ -17,54 +17,40 @@
 package filters
 
 import (
-	"context"
-	"fmt"
-	"math/big"
-	"math/rand"
-	"reflect"
-	"runtime"
-	"testing"
-	"time"
-
-<<<<<<< HEAD
-	ethereum "github.com/clearmatics/autonity"
-	"github.com/clearmatics/autonity/common"
-	"github.com/clearmatics/autonity/consensus/ethash"
-	"github.com/clearmatics/autonity/core"
-	"github.com/clearmatics/autonity/core/bloombits"
-	"github.com/clearmatics/autonity/core/rawdb"
-	"github.com/clearmatics/autonity/core/types"
-	"github.com/clearmatics/autonity/ethdb"
-	"github.com/clearmatics/autonity/event"
-	"github.com/clearmatics/autonity/params"
-	"github.com/clearmatics/autonity/rpc"
-=======
-	"github.com/ethereum/go-ethereum"
-	"github.com/ethereum/go-ethereum/common"
-	"github.com/ethereum/go-ethereum/consensus/ethash"
-	"github.com/ethereum/go-ethereum/core"
-	"github.com/ethereum/go-ethereum/core/bloombits"
-	"github.com/ethereum/go-ethereum/core/rawdb"
-	"github.com/ethereum/go-ethereum/core/types"
-	"github.com/ethereum/go-ethereum/ethdb"
-	"github.com/ethereum/go-ethereum/event"
-	"github.com/ethereum/go-ethereum/params"
-	"github.com/ethereum/go-ethereum/rpc"
->>>>>>> aaca58a7
+    "context"
+    "fmt"
+    "math/big"
+    "math/rand"
+    "reflect"
+    "runtime"
+    "testing"
+    "time"
+
+    "github.com/ethereum/go-ethereum"
+    "github.com/ethereum/go-ethereum/common"
+    "github.com/ethereum/go-ethereum/consensus/ethash"
+    "github.com/ethereum/go-ethereum/core"
+    "github.com/ethereum/go-ethereum/core/bloombits"
+    "github.com/ethereum/go-ethereum/core/rawdb"
+    "github.com/ethereum/go-ethereum/core/types"
+    "github.com/ethereum/go-ethereum/ethdb"
+    "github.com/ethereum/go-ethereum/event"
+    "github.com/ethereum/go-ethereum/params"
+    "github.com/ethereum/go-ethereum/rpc"
 )
 
 var (
-	deadline = 5 * time.Minute
+    deadline = 5 * time.Minute
 )
 
 type testBackend struct {
-	mux             *event.TypeMux
-	db              ethdb.Database
-	sections        uint64
-	txFeed          event.Feed
-	logsFeed        event.Feed
-	rmLogsFeed      event.Feed
-	pendingLogsFeed event.Feed
+    mux             *event.TypeMux
+    db              ethdb.Database
+    sections        uint64
+    txFeed          event.Feed
+    logsFeed        event.Feed
+    rmLogsFeed      event.Feed
+    pendingLogsFeed event.Feed
 	chainFeed       event.Feed
 }
 
@@ -179,14 +165,14 @@
 func TestBlockSubscription(t *testing.T) {
 	t.Parallel()
 
-	var (
-		db          = rawdb.NewMemoryDatabase()
-		backend     = &testBackend{db: db}
-		api         = NewPublicFilterAPI(backend, false, deadline)
-		genesis     = (&core.Genesis{BaseFee: big.NewInt(params.InitialBaseFee)}).MustCommit(db)
-		chain, _    = core.GenerateChain(params.TestChainConfig, genesis, ethash.NewFaker(), db, 10, func(i int, gen *core.BlockGen) {})
-		chainEvents = []core.ChainEvent{}
-	)
+    var (
+        db          = rawdb.NewMemoryDatabase()
+        backend     = &testBackend{db: db}
+        api         = NewPublicFilterAPI(backend, false, deadline)
+        genesis     = (&core.Genesis{BaseFee: big.NewInt(params.InitialBaseFee)}).MustCommit(db)
+        chain, _    = core.GenerateChain(params.TestChainConfig, genesis, ethash.NewFaker(), db, 10, func(i int, gen *core.BlockGen) {})
+        chainEvents = []core.ChainEvent{}
+    )
 
 	for _, blk := range chain {
 		chainEvents = append(chainEvents, core.ChainEvent{Hash: blk.Hash(), Block: blk})
@@ -233,8 +219,8 @@
 
 	var (
 		db      = rawdb.NewMemoryDatabase()
-		backend = &testBackend{db: db}
-		api     = NewPublicFilterAPI(backend, false, deadline)
+        backend = &testBackend{db: db}
+        api     = NewPublicFilterAPI(backend, false, deadline)
 
 		transactions = []*types.Transaction{
 			types.NewTransaction(0, common.HexToAddress("0xb794f5ea0ba39494ce83a213fffba74279579268"), new(big.Int), 0, new(big.Int), nil),
@@ -288,8 +274,8 @@
 func TestLogFilterCreation(t *testing.T) {
 	var (
 		db      = rawdb.NewMemoryDatabase()
-		backend = &testBackend{db: db}
-		api     = NewPublicFilterAPI(backend, false, deadline)
+        backend = &testBackend{db: db}
+        api     = NewPublicFilterAPI(backend, false, deadline)
 
 		testCases = []struct {
 			crit    FilterCriteria
@@ -332,8 +318,8 @@
 
 	var (
 		db      = rawdb.NewMemoryDatabase()
-		backend = &testBackend{db: db}
-		api     = NewPublicFilterAPI(backend, false, deadline)
+        backend = &testBackend{db: db}
+        api     = NewPublicFilterAPI(backend, false, deadline)
 	)
 
 	// different situations where log filter creation should fail.
@@ -354,9 +340,9 @@
 func TestInvalidGetLogsRequest(t *testing.T) {
 	var (
 		db        = rawdb.NewMemoryDatabase()
-		backend   = &testBackend{db: db}
-		api       = NewPublicFilterAPI(backend, false, deadline)
-		blockHash = common.HexToHash("0x1111111111111111111111111111111111111111111111111111111111111111")
+        backend   = &testBackend{db: db}
+        api       = NewPublicFilterAPI(backend, false, deadline)
+        blockHash = common.HexToHash("0x1111111111111111111111111111111111111111111111111111111111111111")
 	)
 
 	// Reason: Cannot specify both BlockHash and FromBlock/ToBlock)
@@ -379,8 +365,8 @@
 
 	var (
 		db      = rawdb.NewMemoryDatabase()
-		backend = &testBackend{db: db}
-		api     = NewPublicFilterAPI(backend, false, deadline)
+        backend = &testBackend{db: db}
+        api     = NewPublicFilterAPI(backend, false, deadline)
 
 		firstAddr      = common.HexToAddress("0x1111111111111111111111111111111111111111")
 		secondAddr     = common.HexToAddress("0x2222222222222222222222222222222222222222")
@@ -493,8 +479,8 @@
 
 	var (
 		db      = rawdb.NewMemoryDatabase()
-		backend = &testBackend{db: db}
-		api     = NewPublicFilterAPI(backend, false, deadline)
+        backend = &testBackend{db: db}
+        api     = NewPublicFilterAPI(backend, false, deadline)
 
 		firstAddr      = common.HexToAddress("0x1111111111111111111111111111111111111111")
 		secondAddr     = common.HexToAddress("0x2222222222222222222222222222222222222222")
@@ -510,235 +496,235 @@
 			{{Address: firstAddr, Topics: []common.Hash{}, BlockNumber: 0}},
 			{{Address: firstAddr, Topics: []common.Hash{firstTopic}, BlockNumber: 1}},
 			{{Address: secondAddr, Topics: []common.Hash{firstTopic}, BlockNumber: 2}},
-			{{Address: thirdAddress, Topics: []common.Hash{secondTopic}, BlockNumber: 3}},
-			{{Address: thirdAddress, Topics: []common.Hash{secondTopic}, BlockNumber: 4}},
-			{
-				{Address: thirdAddress, Topics: []common.Hash{firstTopic}, BlockNumber: 5},
-				{Address: thirdAddress, Topics: []common.Hash{thirdTopic}, BlockNumber: 5},
-				{Address: thirdAddress, Topics: []common.Hash{fourthTopic}, BlockNumber: 5},
-				{Address: firstAddr, Topics: []common.Hash{firstTopic}, BlockNumber: 5},
-			},
-		}
-
-		pendingBlockNumber = big.NewInt(rpc.PendingBlockNumber.Int64())
-
-		testCases = []struct {
-			crit     ethereum.FilterQuery
-			expected []*types.Log
-			c        chan []*types.Log
-			sub      *Subscription
-			err      chan error
-		}{
-			// match all
-			{
-				ethereum.FilterQuery{FromBlock: pendingBlockNumber, ToBlock: pendingBlockNumber},
-				flattenLogs(allLogs),
-				nil, nil, nil,
-			},
+            {{Address: thirdAddress, Topics: []common.Hash{secondTopic}, BlockNumber: 3}},
+            {{Address: thirdAddress, Topics: []common.Hash{secondTopic}, BlockNumber: 4}},
+            {
+                {Address: thirdAddress, Topics: []common.Hash{firstTopic}, BlockNumber: 5},
+                {Address: thirdAddress, Topics: []common.Hash{thirdTopic}, BlockNumber: 5},
+                {Address: thirdAddress, Topics: []common.Hash{fourthTopic}, BlockNumber: 5},
+                {Address: firstAddr, Topics: []common.Hash{firstTopic}, BlockNumber: 5},
+            },
+        }
+
+        pendingBlockNumber = big.NewInt(rpc.PendingBlockNumber.Int64())
+
+        testCases = []struct {
+            crit     ethereum.FilterQuery
+            expected []*types.Log
+            c        chan []*types.Log
+            sub      *Subscription
+            err      chan error
+        }{
+            // match all
+            {
+                ethereum.FilterQuery{FromBlock: pendingBlockNumber, ToBlock: pendingBlockNumber},
+                flattenLogs(allLogs),
+                nil, nil, nil,
+            },
 			// match none due to no matching addresses
-			{
-				ethereum.FilterQuery{Addresses: []common.Address{{}, notUsedAddress}, Topics: [][]common.Hash{nil}, FromBlock: pendingBlockNumber, ToBlock: pendingBlockNumber},
-				nil,
-				nil, nil, nil,
-			},
+            {
+                ethereum.FilterQuery{Addresses: []common.Address{{}, notUsedAddress}, Topics: [][]common.Hash{nil}, FromBlock: pendingBlockNumber, ToBlock: pendingBlockNumber},
+                nil,
+                nil, nil, nil,
+            },
 			// match logs based on addresses, ignore topics
-			{
-				ethereum.FilterQuery{Addresses: []common.Address{firstAddr}, FromBlock: pendingBlockNumber, ToBlock: pendingBlockNumber},
-				append(flattenLogs(allLogs[:2]), allLogs[5][3]),
-				nil, nil, nil,
-			},
+            {
+                ethereum.FilterQuery{Addresses: []common.Address{firstAddr}, FromBlock: pendingBlockNumber, ToBlock: pendingBlockNumber},
+                append(flattenLogs(allLogs[:2]), allLogs[5][3]),
+                nil, nil, nil,
+            },
 			// match none due to no matching topics (match with address)
-			{
-				ethereum.FilterQuery{Addresses: []common.Address{secondAddr}, Topics: [][]common.Hash{{notUsedTopic}}, FromBlock: pendingBlockNumber, ToBlock: pendingBlockNumber},
-				nil,
-				nil, nil, nil,
-			},
+            {
+                ethereum.FilterQuery{Addresses: []common.Address{secondAddr}, Topics: [][]common.Hash{{notUsedTopic}}, FromBlock: pendingBlockNumber, ToBlock: pendingBlockNumber},
+                nil,
+                nil, nil, nil,
+            },
 			// match logs based on addresses and topics
-			{
-				ethereum.FilterQuery{Addresses: []common.Address{thirdAddress}, Topics: [][]common.Hash{{firstTopic, secondTopic}}, FromBlock: pendingBlockNumber, ToBlock: pendingBlockNumber},
-				append(flattenLogs(allLogs[3:5]), allLogs[5][0]),
-				nil, nil, nil,
-			},
-			// match logs based on multiple addresses and "or" topics
-			{
-				ethereum.FilterQuery{Addresses: []common.Address{secondAddr, thirdAddress}, Topics: [][]common.Hash{{firstTopic, secondTopic}}, FromBlock: pendingBlockNumber, ToBlock: pendingBlockNumber},
-				append(flattenLogs(allLogs[2:5]), allLogs[5][0]),
-				nil, nil, nil,
-			},
-			// multiple pending logs, should match only 2 topics from the logs in block 5
-			{
-				ethereum.FilterQuery{Addresses: []common.Address{thirdAddress}, Topics: [][]common.Hash{{firstTopic, fourthTopic}}, FromBlock: pendingBlockNumber, ToBlock: pendingBlockNumber},
-				[]*types.Log{allLogs[5][0], allLogs[5][2]},
-				nil, nil, nil,
-			},
-			// match none due to only matching new mined logs
-			{
-				ethereum.FilterQuery{},
-				nil,
-				nil, nil, nil,
-			},
-			// match none due to only matching mined logs within a specific block range
-			{
-				ethereum.FilterQuery{FromBlock: big.NewInt(1), ToBlock: big.NewInt(2)},
-				nil,
-				nil, nil, nil,
-			},
-			// match all due to matching mined and pending logs
-			{
-				ethereum.FilterQuery{FromBlock: big.NewInt(rpc.LatestBlockNumber.Int64()), ToBlock: big.NewInt(rpc.PendingBlockNumber.Int64())},
-				flattenLogs(allLogs),
-				nil, nil, nil,
-			},
-			// match none due to matching logs from a specific block number to new mined blocks
-			{
-				ethereum.FilterQuery{FromBlock: big.NewInt(1), ToBlock: big.NewInt(rpc.LatestBlockNumber.Int64())},
-				nil,
-				nil, nil, nil,
-			},
-		}
+            {
+                ethereum.FilterQuery{Addresses: []common.Address{thirdAddress}, Topics: [][]common.Hash{{firstTopic, secondTopic}}, FromBlock: pendingBlockNumber, ToBlock: pendingBlockNumber},
+                append(flattenLogs(allLogs[3:5]), allLogs[5][0]),
+                nil, nil, nil,
+            },
+            // match logs based on multiple addresses and "or" topics
+            {
+                ethereum.FilterQuery{Addresses: []common.Address{secondAddr, thirdAddress}, Topics: [][]common.Hash{{firstTopic, secondTopic}}, FromBlock: pendingBlockNumber, ToBlock: pendingBlockNumber},
+                append(flattenLogs(allLogs[2:5]), allLogs[5][0]),
+                nil, nil, nil,
+            },
+            // multiple pending logs, should match only 2 topics from the logs in block 5
+            {
+                ethereum.FilterQuery{Addresses: []common.Address{thirdAddress}, Topics: [][]common.Hash{{firstTopic, fourthTopic}}, FromBlock: pendingBlockNumber, ToBlock: pendingBlockNumber},
+                []*types.Log{allLogs[5][0], allLogs[5][2]},
+                nil, nil, nil,
+            },
+            // match none due to only matching new mined logs
+            {
+                ethereum.FilterQuery{},
+                nil,
+                nil, nil, nil,
+            },
+            // match none due to only matching mined logs within a specific block range
+            {
+                ethereum.FilterQuery{FromBlock: big.NewInt(1), ToBlock: big.NewInt(2)},
+                nil,
+                nil, nil, nil,
+            },
+            // match all due to matching mined and pending logs
+            {
+                ethereum.FilterQuery{FromBlock: big.NewInt(rpc.LatestBlockNumber.Int64()), ToBlock: big.NewInt(rpc.PendingBlockNumber.Int64())},
+                flattenLogs(allLogs),
+                nil, nil, nil,
+            },
+            // match none due to matching logs from a specific block number to new mined blocks
+            {
+                ethereum.FilterQuery{FromBlock: big.NewInt(1), ToBlock: big.NewInt(rpc.LatestBlockNumber.Int64())},
+                nil,
+                nil, nil, nil,
+            },
+        }
 	)
 
 	// create all subscriptions, this ensures all subscriptions are created before the events are posted.
 	// on slow machines this could otherwise lead to missing events when the subscription is created after
 	// (some) events are posted.
 	for i := range testCases {
-		testCases[i].c = make(chan []*types.Log)
-		testCases[i].err = make(chan error)
-
-		var err error
-		testCases[i].sub, err = api.events.SubscribeLogs(testCases[i].crit, testCases[i].c)
-		if err != nil {
-			t.Fatalf("SubscribeLogs %d failed: %v\n", i, err)
-		}
-	}
+        testCases[i].c = make(chan []*types.Log)
+        testCases[i].err = make(chan error)
+
+        var err error
+        testCases[i].sub, err = api.events.SubscribeLogs(testCases[i].crit, testCases[i].c)
+        if err != nil {
+            t.Fatalf("SubscribeLogs %d failed: %v\n", i, err)
+        }
+    }
 
 	for n, test := range testCases {
 		i := n
 		tt := test
 		go func() {
-			defer tt.sub.Unsubscribe()
-
-			var fetched []*types.Log
-
-			timeout := time.After(1 * time.Second)
-		fetchLoop:
-			for {
-				select {
-				case logs := <-tt.c:
-					// Do not break early if we've fetched greater, or equal,
-					// to the number of logs expected. This ensures we do not
-					// deadlock the filter system because it will do a blocking
-					// send on this channel if another log arrives.
-					fetched = append(fetched, logs...)
-				case <-timeout:
-					break fetchLoop
-				}
-			}
+            defer tt.sub.Unsubscribe()
+
+            var fetched []*types.Log
+
+            timeout := time.After(1 * time.Second)
+        fetchLoop:
+            for {
+                select {
+                case logs := <-tt.c:
+                    // Do not break early if we've fetched greater, or equal,
+                    // to the number of logs expected. This ensures we do not
+                    // deadlock the filter system because it will do a blocking
+                    // send on this channel if another log arrives.
+                    fetched = append(fetched, logs...)
+                case <-timeout:
+                    break fetchLoop
+                }
+            }
 
 			if len(fetched) != len(tt.expected) {
-				tt.err <- fmt.Errorf("invalid number of logs for case %d, want %d log(s), got %d", i, len(tt.expected), len(fetched))
-				return
-			}
+                tt.err <- fmt.Errorf("invalid number of logs for case %d, want %d log(s), got %d", i, len(tt.expected), len(fetched))
+                return
+            }
 
 			for l := range fetched {
 				if fetched[l].Removed {
-					tt.err <- fmt.Errorf("expected log not to be removed for log %d in case %d", l, i)
-					return
-				}
+                    tt.err <- fmt.Errorf("expected log not to be removed for log %d in case %d", l, i)
+                    return
+                }
 				if !reflect.DeepEqual(fetched[l], tt.expected[l]) {
-					tt.err <- fmt.Errorf("invalid log on index %d for case %d\n", l, i)
-					return
-				}
-			}
-			tt.err <- nil
-		}()
-	}
-
-	// raise events
-	for _, ev := range allLogs {
-		backend.pendingLogsFeed.Send(ev)
-	}
-
-	for i := range testCases {
-		err := <-testCases[i].err
-		if err != nil {
-			t.Fatalf("test %d failed: %v", i, err)
-		}
-		<-testCases[i].sub.Err()
-	}
+                    tt.err <- fmt.Errorf("invalid log on index %d for case %d\n", l, i)
+                    return
+                }
+            }
+            tt.err <- nil
+        }()
+    }
+
+    // raise events
+    for _, ev := range allLogs {
+        backend.pendingLogsFeed.Send(ev)
+    }
+
+    for i := range testCases {
+        err := <-testCases[i].err
+        if err != nil {
+            t.Fatalf("test %d failed: %v", i, err)
+        }
+        <-testCases[i].sub.Err()
+    }
 }
 
 // TestPendingTxFilterDeadlock tests if the event loop hangs when pending
 // txes arrive at the same time that one of multiple filters is timing out.
 // Please refer to #22131 for more details.
 func TestPendingTxFilterDeadlock(t *testing.T) {
-	t.Parallel()
-	timeout := 100 * time.Millisecond
-
-	var (
-		db      = rawdb.NewMemoryDatabase()
-		backend = &testBackend{db: db}
-		api     = NewPublicFilterAPI(backend, false, timeout)
-		done    = make(chan struct{})
-	)
-
-	go func() {
-		// Bombard feed with txes until signal was received to stop
-		i := uint64(0)
-		for {
-			select {
-			case <-done:
-				return
-			default:
-			}
-
-			tx := types.NewTransaction(i, common.HexToAddress("0xb794f5ea0ba39494ce83a213fffba74279579268"), new(big.Int), 0, new(big.Int), nil)
-			backend.txFeed.Send(core.NewTxsEvent{Txs: []*types.Transaction{tx}})
-			i++
-		}
-	}()
-
-	// Create a bunch of filters that will
-	// timeout either in 100ms or 200ms
-	fids := make([]rpc.ID, 20)
-	for i := 0; i < len(fids); i++ {
-		fid := api.NewPendingTransactionFilter()
-		fids[i] = fid
-		// Wait for at least one tx to arrive in filter
-		for {
-			hashes, err := api.GetFilterChanges(fid)
-			if err != nil {
-				t.Fatalf("Filter should exist: %v\n", err)
-			}
-			if len(hashes.([]common.Hash)) > 0 {
-				break
-			}
-			runtime.Gosched()
-		}
-	}
-
-	// Wait until filters have timed out
-	time.Sleep(3 * timeout)
-
-	// If tx loop doesn't consume `done` after a second
-	// it's hanging.
-	select {
-	case done <- struct{}{}:
-		// Check that all filters have been uninstalled
-		for _, fid := range fids {
-			if _, err := api.GetFilterChanges(fid); err == nil {
-				t.Errorf("Filter %s should have been uninstalled\n", fid)
-			}
-		}
-	case <-time.After(1 * time.Second):
-		t.Error("Tx sending loop hangs")
-	}
+    t.Parallel()
+    timeout := 100 * time.Millisecond
+
+    var (
+        db      = rawdb.NewMemoryDatabase()
+        backend = &testBackend{db: db}
+        api     = NewPublicFilterAPI(backend, false, timeout)
+        done    = make(chan struct{})
+    )
+
+    go func() {
+        // Bombard feed with txes until signal was received to stop
+        i := uint64(0)
+        for {
+            select {
+            case <-done:
+                return
+            default:
+            }
+
+            tx := types.NewTransaction(i, common.HexToAddress("0xb794f5ea0ba39494ce83a213fffba74279579268"), new(big.Int), 0, new(big.Int), nil)
+            backend.txFeed.Send(core.NewTxsEvent{Txs: []*types.Transaction{tx}})
+            i++
+        }
+    }()
+
+    // Create a bunch of filters that will
+    // timeout either in 100ms or 200ms
+    fids := make([]rpc.ID, 20)
+    for i := 0; i < len(fids); i++ {
+        fid := api.NewPendingTransactionFilter()
+        fids[i] = fid
+        // Wait for at least one tx to arrive in filter
+        for {
+            hashes, err := api.GetFilterChanges(fid)
+            if err != nil {
+                t.Fatalf("Filter should exist: %v\n", err)
+            }
+            if len(hashes.([]common.Hash)) > 0 {
+                break
+            }
+            runtime.Gosched()
+        }
+    }
+
+    // Wait until filters have timed out
+    time.Sleep(3 * timeout)
+
+    // If tx loop doesn't consume `done` after a second
+    // it's hanging.
+    select {
+    case done <- struct{}{}:
+        // Check that all filters have been uninstalled
+        for _, fid := range fids {
+            if _, err := api.GetFilterChanges(fid); err == nil {
+                t.Errorf("Filter %s should have been uninstalled\n", fid)
+            }
+        }
+    case <-time.After(1 * time.Second):
+        t.Error("Tx sending loop hangs")
+    }
 }
 
 func flattenLogs(pl [][]*types.Log) []*types.Log {
-	var logs []*types.Log
-	for _, l := range pl {
-		logs = append(logs, l...)
-	}
-	return logs
+    var logs []*types.Log
+    for _, l := range pl {
+        logs = append(logs, l...)
+    }
+    return logs
 }