// Copyright 2015 The go-ethereum Authors
// This file is part of the go-ethereum library.
//
// The go-ethereum library is free software: you can redistribute it and/or modify
// it under the terms of the GNU Lesser General Public License as published by
// the Free Software Foundation, either version 3 of the License, or
// (at your option) any later version.
//
// The go-ethereum library is distributed in the hope that it will be useful,
// but WITHOUT ANY WARRANTY; without even the implied warranty of
// MERCHANTABILITY or FITNESS FOR A PARTICULAR PURPOSE. See the
// GNU Lesser General Public License for more details.
//
// You should have received a copy of the GNU Lesser General Public License
// along with the go-ethereum library. If not, see <http://www.gnu.org/licenses/>.

package eth

import (
<<<<<<< HEAD
	"crypto/ecdsa"
	"encoding/json"
=======
>>>>>>> aaca58a7
	"errors"
	"math"
	"math/big"
	"sync"
	"sync/atomic"
	"time"

<<<<<<< HEAD
	"github.com/clearmatics/autonity/common"
	"github.com/clearmatics/autonity/consensus"
	"github.com/clearmatics/autonity/core"
	"github.com/clearmatics/autonity/core/forkid"
	"github.com/clearmatics/autonity/core/rawdb"
	"github.com/clearmatics/autonity/core/types"
	"github.com/clearmatics/autonity/crypto"
	"github.com/clearmatics/autonity/eth/downloader"
	"github.com/clearmatics/autonity/eth/fetcher"
	"github.com/clearmatics/autonity/ethdb"
	"github.com/clearmatics/autonity/event"
	"github.com/clearmatics/autonity/log"
	"github.com/clearmatics/autonity/p2p"
	"github.com/clearmatics/autonity/p2p/enode"
	"github.com/clearmatics/autonity/params"
	"github.com/clearmatics/autonity/rlp"
	"github.com/clearmatics/autonity/trie"
=======
	"github.com/ethereum/go-ethereum/common"
	"github.com/ethereum/go-ethereum/consensus"
	"github.com/ethereum/go-ethereum/consensus/beacon"
	"github.com/ethereum/go-ethereum/core"
	"github.com/ethereum/go-ethereum/core/forkid"
	"github.com/ethereum/go-ethereum/core/types"
	"github.com/ethereum/go-ethereum/eth/downloader"
	"github.com/ethereum/go-ethereum/eth/fetcher"
	"github.com/ethereum/go-ethereum/eth/protocols/eth"
	"github.com/ethereum/go-ethereum/eth/protocols/snap"
	"github.com/ethereum/go-ethereum/ethdb"
	"github.com/ethereum/go-ethereum/event"
	"github.com/ethereum/go-ethereum/log"
	"github.com/ethereum/go-ethereum/p2p"
	"github.com/ethereum/go-ethereum/params"
>>>>>>> aaca58a7
)

const (
	// txChanSize is the size of channel listening to NewTxsEvent.
	// The number is referenced from the size of tx pool.
	txChanSize = 4096
)

var (
	syncChallengeTimeout = 15 * time.Second // Time allowance for a node to reply to the sync progress challenge
	errUnauthaurizedPeer = errors.New("peer is not authorized")
)

// txPool defines the methods needed from a transaction pool implementation to
// support all the operations needed by the Ethereum chain protocols.
type txPool interface {
	// Has returns an indicator whether txpool has a transaction
	// cached with the given hash.
	Has(hash common.Hash) bool

	// Get retrieves the transaction from local txpool with given
	// tx hash.
	Get(hash common.Hash) *types.Transaction

	// AddRemotes should add the given transactions to the pool.
	AddRemotes([]*types.Transaction) []error

	// Pending should return pending transactions.
	// The slice should be modifiable by the caller.
	Pending(enforceTips bool) map[common.Address]types.Transactions

	// SubscribeNewTxsEvent should return an event subscription of
	// NewTxsEvent and send events to the given channel.
	SubscribeNewTxsEvent(chan<- core.NewTxsEvent) event.Subscription
}

// handlerConfig is the collection of initialization parameters to create a full
// node network handler.
type handlerConfig struct {
	Database   ethdb.Database            // Database for direct sync insertions
	Chain      *core.BlockChain          // Blockchain to serve data from
	TxPool     txPool                    // Transaction pool to propagate from
	Merger     *consensus.Merger         // The manager for eth1/2 transition
	Network    uint64                    // Network identifier to adfvertise
	Sync       downloader.SyncMode       // Whether to snap or full sync
	BloomCache uint64                    // Megabytes to alloc for snap sync bloom
	EventMux   *event.TypeMux            // Legacy event mux, deprecate for `feed`
	Checkpoint *params.TrustedCheckpoint // Hard coded checkpoint for sync challenges
	Whitelist  map[uint64]common.Hash    // Hard coded whitelist for sync challenged
}

type handler struct {
	networkID  uint64
	forkFilter forkid.Filter // Fork ID filter, constant across the lifetime of the node

	snapSync  uint32 // Flag whether snap sync is enabled (gets disabled if we already have blocks)
	acceptTxs uint32 // Flag whether we're considered synchronised (enables transaction processing)

	checkpointNumber uint64      // Block number for the sync progress validator to cross reference
	checkpointHash   common.Hash // Block hash for the sync progress validator to cross reference

	database ethdb.Database
	txpool   txPool
	chain    *core.BlockChain
	maxPeers int

	downloader   *downloader.Downloader
	blockFetcher *fetcher.BlockFetcher
	txFetcher    *fetcher.TxFetcher
	peers        *peerSet
	merger       *consensus.Merger

	eventMux      *event.TypeMux
	txsCh         chan core.NewTxsEvent
	txsSub        event.Subscription
	minedBlockSub *event.TypeMuxSubscription

	whitelist map[uint64]common.Hash

	// channels for fetcher, syncer, txsyncLoop
	quitSync chan struct{}

	chainSync *chainSyncer
	wg        sync.WaitGroup
	peerWG    sync.WaitGroup
<<<<<<< HEAD

	// Test fields or hooks
	broadcastTxAnnouncesOnly bool // Testing field, disable transaction propagation

	whitelistCh         chan core.WhitelistEvent
	whitelistSub        event.Subscription
	enodesWhitelist     []*enode.Node
	enodesWhitelistLock sync.RWMutex

	engine consensus.Engine
	pub    *ecdsa.PublicKey
}

// NewProtocolManager returns a new Ethereum sub protocol manager. The Ethereum sub protocol manages peers capable
// with the Ethereum network.
func NewProtocolManager(config *params.ChainConfig, checkpoint *params.TrustedCheckpoint, mode downloader.SyncMode, networkID uint64, mux *event.TypeMux, txpool txPool, engine consensus.Engine, blockchain *core.BlockChain, chaindb ethdb.Database, cacheLimit int, whitelist map[uint64]common.Hash, pub *ecdsa.PublicKey) (*ProtocolManager, error) {
	// Create the protocol manager with the base fields
	manager := &ProtocolManager{
		networkID:   networkID,
		forkFilter:  forkid.NewFilter(blockchain),
		eventMux:    mux,
		txpool:      txpool,
		blockchain:  blockchain,
		chaindb:     chaindb,
		peers:       newPeerSet(),
		engine:      engine,
		whitelist:   whitelist,
		whitelistCh: make(chan core.WhitelistEvent, 64),
		txsyncCh:    make(chan *txsync),
		quitSync:    make(chan struct{}),
		pub:         pub,
	}
	if handler, ok := manager.engine.(consensus.Handler); ok {
		handler.SetBroadcaster(manager)
	}
	if mode == downloader.FullSync {
		// The database seems empty as the current block is the genesis. Yet the fast
		// block is ahead, so fast sync was enabled for this node at a certain point.
=======
}

// newHandler returns a handler for all Ethereum chain management protocol.
func newHandler(config *handlerConfig) (*handler, error) {
	// Create the protocol manager with the base fields
	if config.EventMux == nil {
		config.EventMux = new(event.TypeMux) // Nicety initialization for tests
	}
	h := &handler{
		networkID:  config.Network,
		forkFilter: forkid.NewFilter(config.Chain),
		eventMux:   config.EventMux,
		database:   config.Database,
		txpool:     config.TxPool,
		chain:      config.Chain,
		peers:      newPeerSet(),
		merger:     config.Merger,
		whitelist:  config.Whitelist,
		quitSync:   make(chan struct{}),
	}
	if config.Sync == downloader.FullSync {
		// The database seems empty as the current block is the genesis. Yet the snap
		// block is ahead, so snap sync was enabled for this node at a certain point.
>>>>>>> aaca58a7
		// The scenarios where this can happen is
		// * if the user manually (or via a bad block) rolled back a snap sync node
		//   below the sync point.
		// * the last snap sync is not finished while user specifies a full sync this
		//   time. But we don't have any recent state for full sync.
		// In these cases however it's safe to reenable snap sync.
		fullBlock, fastBlock := h.chain.CurrentBlock(), h.chain.CurrentFastBlock()
		if fullBlock.NumberU64() == 0 && fastBlock.NumberU64() > 0 {
			h.snapSync = uint32(1)
			log.Warn("Switch sync mode from full sync to snap sync")
		}
	} else {
		if h.chain.CurrentBlock().NumberU64() > 0 {
			// Print warning log if database is not empty to run snap sync.
			log.Warn("Switch sync mode from snap sync to full sync")
		} else {
			// If snap sync was requested and our database is empty, grant it
			h.snapSync = uint32(1)
		}
	}
	// If we have trusted checkpoints, enforce them on the chain
	if config.Checkpoint != nil {
		h.checkpointNumber = (config.Checkpoint.SectionIndex+1)*params.CHTFrequency - 1
		h.checkpointHash = config.Checkpoint.SectionHead
	}
	// Construct the downloader (long sync) and its backing state bloom if snap
	// sync is requested. The downloader is responsible for deallocating the state
	// bloom when it's done.
	h.downloader = downloader.New(h.checkpointNumber, config.Database, h.eventMux, h.chain, nil, h.removePeer)

	// Construct the fetcher (short sync)
	validator := func(header *types.Header) error {
		// All the block fetcher activities should be disabled
		// after the transition. Print the warning log.
		if h.merger.PoSFinalized() {
			log.Warn("Unexpected validation activity", "hash", header.Hash(), "number", header.Number)
			return errors.New("unexpected behavior after transition")
		}
		// Reject all the PoS style headers in the first place. No matter
		// the chain has finished the transition or not, the PoS headers
		// should only come from the trusted consensus layer instead of
		// p2p network.
		if beacon, ok := h.chain.Engine().(*beacon.Beacon); ok {
			if beacon.IsPoSHeader(header) {
				return errors.New("unexpected post-merge header")
			}
		}
		return h.chain.Engine().VerifyHeader(h.chain, header, true)
	}
	heighter := func() uint64 {
		return h.chain.CurrentBlock().NumberU64()
	}
	inserter := func(blocks types.Blocks) (int, error) {
		// All the block fetcher activities should be disabled
		// after the transition. Print the warning log.
		if h.merger.PoSFinalized() {
			var ctx []interface{}
			ctx = append(ctx, "blocks", len(blocks))
			if len(blocks) > 0 {
				ctx = append(ctx, "firsthash", blocks[0].Hash())
				ctx = append(ctx, "firstnumber", blocks[0].Number())
				ctx = append(ctx, "lasthash", blocks[len(blocks)-1].Hash())
				ctx = append(ctx, "lastnumber", blocks[len(blocks)-1].Number())
			}
			log.Warn("Unexpected insertion activity", ctx...)
			return 0, errors.New("unexpected behavior after transition")
		}
		// If sync hasn't reached the checkpoint yet, deny importing weird blocks.
		//
		// Ideally we would also compare the head block's timestamp and similarly reject
		// the propagated block if the head is too old. Unfortunately there is a corner
		// case when starting new networks, where the genesis might be ancient (0 unix)
		// which would prevent full nodes from accepting it.
		if h.chain.CurrentBlock().NumberU64() < h.checkpointNumber {
			log.Warn("Unsynced yet, discarded propagated block", "number", blocks[0].Number(), "hash", blocks[0].Hash())
			return 0, nil
		}
		// If snap sync is running, deny importing weird blocks. This is a problematic
		// clause when starting up a new network, because snap-syncing miners might not
		// accept each others' blocks until a restart. Unfortunately we haven't figured
		// out a way yet where nodes can decide unilaterally whether the network is new
		// or not. This should be fixed if we figure out a solution.
		if atomic.LoadUint32(&h.snapSync) == 1 {
			log.Warn("Fast syncing, discarded propagated block", "number", blocks[0].Number(), "hash", blocks[0].Hash())
			return 0, nil
		}
		if h.merger.TDDReached() {
			// The blocks from the p2p network is regarded as untrusted
			// after the transition. In theory block gossip should be disabled
			// entirely whenever the transition is started. But in order to
			// handle the transition boundary reorg in the consensus-layer,
			// the legacy blocks are still accepted, but only for the terminal
			// pow blocks. Spec: https://github.com/ethereum/EIPs/blob/master/EIPS/eip-3675.md#halt-the-importing-of-pow-blocks
			for i, block := range blocks {
				ptd := h.chain.GetTd(block.ParentHash(), block.NumberU64()-1)
				if ptd == nil {
					return 0, nil
				}
				td := new(big.Int).Add(ptd, block.Difficulty())
				if !h.chain.Config().IsTerminalPoWBlock(ptd, td) {
					log.Info("Filtered out non-termimal pow block", "number", block.NumberU64(), "hash", block.Hash())
					return 0, nil
				}
				if err := h.chain.InsertBlockWithoutSetHead(block); err != nil {
					return i, err
				}
			}
			return 0, nil
		}
		n, err := h.chain.InsertChain(blocks)
		if err == nil {
			atomic.StoreUint32(&h.acceptTxs, 1) // Mark initial sync done on any fetcher import
		}
		return n, err
	}
	h.blockFetcher = fetcher.NewBlockFetcher(false, nil, h.chain.GetBlockByHash, validator, h.BroadcastBlock, heighter, nil, inserter, h.removePeer)

	fetchTx := func(peer string, hashes []common.Hash) error {
		p := h.peers.peer(peer)
		if p == nil {
			return errors.New("unknown peer")
		}
		return p.RequestTxs(hashes)
	}
<<<<<<< HEAD
	manager.txFetcher = fetcher.NewTxFetcher(txpool.Has, txpool.AddRemotes, fetchTx)

	manager.chainSync = newChainSyncer(manager)
	manager.enodesWhitelist = rawdb.ReadEnodeWhitelist(chaindb).List
	return manager, nil
}

func (pm *ProtocolManager) makeProtocol(version uint) p2p.Protocol {
	length, ok := protocolLengths[version]
	if !ok {
		panic("makeProtocol for unknown version")
	}

	protoName := protocolName
	// get consensus protocol from backend engine.
	if handler, ok := pm.engine.(consensus.Handler); ok {
		protoName, _ = handler.Protocol()
		log.Debug("Get consensus protocol ", "name: ", protoName)
	}

	return p2p.Protocol{
		Name:    protoName,
		Version: version,
		Length:  length,
		Run: func(p *p2p.Peer, rw p2p.MsgReadWriter) error {
			return pm.runPeer(pm.newPeer(int(version), p, rw, pm.txpool.Get))
		},
		NodeInfo: func() interface{} {
			return pm.NodeInfo()
		},
		PeerInfo: func(id enode.ID) interface{} {
			if p := pm.peers.Peer(fmt.Sprintf("%x", id[:8])); p != nil {
				return p.Info()
			}
			return nil
		},
	}
=======
	h.txFetcher = fetcher.NewTxFetcher(h.txpool.Has, h.txpool.AddRemotes, fetchTx)
	h.chainSync = newChainSyncer(h)
	return h, nil
>>>>>>> aaca58a7
}

// runEthPeer registers an eth peer into the joint eth/snap peerset, adds it to
// various subsistems and starts handling messages.
func (h *handler) runEthPeer(peer *eth.Peer, handler eth.Handler) error {
	// If the peer has a `snap` extension, wait for it to connect so we can have
	// a uniform initialization/teardown mechanism
	snap, err := h.peers.waitSnapExtension(peer)
	if err != nil {
		peer.Log().Error("Snapshot extension barrier failed", "err", err)
		return err
	}
<<<<<<< HEAD
}

func (pm *ProtocolManager) Start(maxPeers int) {
	pm.maxPeers = maxPeers

	// broadcast transactions
	pm.wg.Add(1)
	pm.txsCh = make(chan core.NewTxsEvent, txChanSize)
	pm.txsSub = pm.txpool.SubscribeNewTxsEvent(pm.txsCh)
	go pm.txBroadcastLoop()

	// broadcast mined blocks
	pm.wg.Add(1)
	pm.minedBlockSub = pm.eventMux.Subscribe(core.NewMinedBlockEvent{})
	go pm.minedBroadcastLoop()

	// update peers whitelist
	pm.wg.Add(1)
	pm.whitelistSub = pm.blockchain.SubscribeAutonityEvents(pm.whitelistCh)
	go pm.glienickeEventLoop()

	// start sync handlers
	pm.wg.Add(2)
	go pm.chainSync.loop()
	go pm.txsyncLoop64() // TODO(karalabe): Legacy initial tx echange, drop with eth/64.
}

func (pm *ProtocolManager) Stop() {
	log.Info("Stopping Ethereum protocol")

	pm.txsSub.Unsubscribe()        // quits txBroadcastLoop
	pm.minedBlockSub.Unsubscribe() // quits blockBroadcastLoop
	pm.whitelistSub.Unsubscribe()  // quits glienickeEventLoop

	// Quit chainSync and txsync64.
	// After this is done, no new peers will be accepted.
	close(pm.quitSync)
	pm.wg.Wait()

	// Disconnect existing sessions.
	// This also closes the gate for any new registrations on the peer set.
	// sessions which are already established but not added to pm.peers yet
	// will exit when they try to register.
	pm.peers.Close()
	pm.peerWG.Wait()

	log.Info("Ethereum protocol stopped")
}

func (pm *ProtocolManager) newPeer(pv int, p *p2p.Peer, rw p2p.MsgReadWriter, getPooledTx func(hash common.Hash) *types.Transaction) *peer {
	return newPeer(pv, p, rw, getPooledTx)
}

func (pm *ProtocolManager) runPeer(p *peer) error {
	if !pm.chainSync.handlePeerEvent(p) {
		return p2p.DiscQuitting
	}
	pm.peerWG.Add(1)
	defer pm.peerWG.Done()
	return pm.handle(p)
	// Whitelist updating loop.

}

func (pm *ProtocolManager) glienickeEventLoop() {
	defer pm.wg.Done()
	for {
		select {
		case event := <-pm.whitelistCh:
			pm.enodesWhitelistLock.Lock()
			pm.enodesWhitelist = event.Whitelist
			pm.enodesWhitelistLock.Unlock()
		// Err() channel will be closed when unsubscribing.
		case <-pm.whitelistSub.Err():
			return
		}
	}
}

// handle is the callback invoked to manage the life cycle of an eth peer. When
// this function terminates, the peer is disconnected.
func (pm *ProtocolManager) handle(p *peer) error {
	// Ignore maxPeers if this is a trusted peer
	if pm.peers.Len() >= pm.maxPeers && !p.Peer.Info().Network.Trusted {
		return p2p.DiscTooManyPeers
	}
	p.Log().Debug("Ethereum peer connected", "name", p.Name())
=======
	// TODO(karalabe): Not sure why this is needed
	if !h.chainSync.handlePeerEvent(peer) {
		return p2p.DiscQuitting
	}
	h.peerWG.Add(1)
	defer h.peerWG.Done()
>>>>>>> aaca58a7

	// Execute the Ethereum handshake
	var (
		genesis = h.chain.Genesis()
		head    = h.chain.CurrentHeader()
		hash    = head.Hash()
		number  = head.Number.Uint64()
		td      = h.chain.GetTd(hash, number)
	)
	forkID := forkid.NewID(h.chain.Config(), h.chain.Genesis().Hash(), h.chain.CurrentHeader().Number.Uint64())
	if err := peer.Handshake(h.networkID, td, hash, genesis.Hash(), forkID, h.forkFilter); err != nil {
		peer.Log().Debug("Ethereum handshake failed", "err", err)
		return err
	}
	reject := false // reserved peer slots
	if atomic.LoadUint32(&h.snapSync) == 1 {
		if snap == nil {
			// If we are running snap-sync, we want to reserve roughly half the peer
			// slots for peers supporting the snap protocol.
			// The logic here is; we only allow up to 5 more non-snap peers than snap-peers.
			if all, snp := h.peers.len(), h.peers.snapLen(); all-snp > snp+5 {
				reject = true
			}
		}
	}
	// Ignore maxPeers if this is a trusted peer
	if !peer.Peer.Info().Network.Trusted {
		if reject || h.peers.len() >= h.maxPeers {
			return p2p.DiscTooManyPeers
		}
	}
	peer.Log().Debug("Ethereum peer connected", "name", peer.Name())

	err := pm.IsInWhitelist(p.Node().ID(), p.td.Uint64(), p.Log())
	if err != nil {
		return err
	}
	// Todo : pause relaying if not whitelisted until full sync

	// Register the peer locally
	if err := h.peers.registerPeer(peer, snap); err != nil {
		peer.Log().Error("Ethereum peer registration failed", "err", err)
		return err
	}
	defer h.unregisterPeer(peer.ID())

	p := h.peers.peer(peer.ID())
	if p == nil {
		return errors.New("peer dropped during handling")
	}
	// Register the peer in the downloader. If the downloader considers it banned, we disconnect
	if err := h.downloader.RegisterPeer(peer.ID(), peer.Version(), peer); err != nil {
		peer.Log().Error("Failed to register peer in eth syncer", "err", err)
		return err
	}
	if snap != nil {
		if err := h.downloader.SnapSyncer.Register(snap); err != nil {
			peer.Log().Error("Failed to register peer in snap syncer", "err", err)
			return err
		}
	}
	h.chainSync.handlePeerEvent(peer)

	// Propagate existing transactions. new transactions appearing
	// after this will be sent via broadcasts.
	h.syncTransactions(peer)

	// Create a notification channel for pending requests if the peer goes down
	dead := make(chan struct{})
	defer close(dead)

	if pm.blockchain.Config().Tendermint != nil {
		syncer := pm.blockchain.Engine().(consensus.Syncer)
		address := crypto.PubkeyToAddress(*p.Node().Pubkey())
		syncer.ResetPeerCache(address)
	}

	// If we have a trusted CHT, reject all peers below that (avoid fast sync eclipse)
	if h.checkpointHash != (common.Hash{}) {
		// Request the peer's checkpoint header for chain height/weight validation
		resCh := make(chan *eth.Response)
		if _, err := peer.RequestHeadersByNumber(h.checkpointNumber, 1, 0, false, resCh); err != nil {
			return err
		}
		// Start a timer to disconnect if the peer doesn't reply in time
<<<<<<< HEAD
		p.syncDrop = time.AfterFunc(syncChallengeTimeout, func() {
			p.Log().Warn("Checkpoint challenge timed out, dropping", "addr", p.RemoteAddr(), "type", p.Name())
			pm.removePeer(p.id)
		})
		// Make sure it's cleaned up if the peer dies off
		defer func() {
			if p.syncDrop != nil {
				p.syncDrop.Stop()
				p.syncDrop = nil
			}
		}()
	}
	// If we have any explicit whitelist block hashes, request them
	for number := range pm.whitelist {
		if err := p.RequestHeadersByNumber(number, 1, 0, false); err != nil {
			return err
		}
	}
	// Handle incoming messages until the connection is torn down
	for {
		if err := pm.handleMsg(p); err != nil {
			p.Log().Debug("Ethereum message handling failed", "err", err)
			return err
		}
	}
}

func (pm *ProtocolManager) IsInWhitelist(id enode.ID, td uint64, logger log.Logger) error {
	head := pm.blockchain.CurrentHeader()

	whitelisted := false
	pm.enodesWhitelistLock.RLock()
	for _, enode := range pm.enodesWhitelist {
		if id == enode.ID() {
			whitelisted = true
			break
		}
	}
	pm.enodesWhitelistLock.RUnlock()

	if !whitelisted && td <= head.Number.Uint64()+1 {
		if logger != nil {
			logger.Info("dropping unauthorized peer with old TD",
				"whitelisted", whitelisted,
				"enode", id,
				"peersTD", td,
				"currentTD", head.Number.Uint64()+1,
			)
		}

		return errUnauthaurizedPeer
	}

	return nil
}

func (pm *ProtocolManager) IsSelfInWhitelist() error {
	td := pm.blockchain.CurrentHeader().Number.Uint64() + 1
	return pm.IsInWhitelist(enode.PubkeyToIDV4(pm.pub), td, nil)
}

// handleMsg is invoked whenever an inbound message is received from a remote
// peer. The remote connection is torn down upon returning any error.
func (pm *ProtocolManager) handleMsg(p *peer) error {
	// Read the next message from the remote peer, and ensure it's fully consumed
	msg, err := p.rw.ReadMsg()
	if err != nil {
		return err
	}
	if msg.Size > protocolMaxMsgSize {
		return errResp(ErrMsgTooLarge, "%v > %v", msg.Size, protocolMaxMsgSize)
	}
	defer msg.Discard()

	if handler, ok := pm.engine.(consensus.Handler); ok {
		pubKey := p.Node().Pubkey()
		if pubKey == nil {
			return errResp(ErrNoPubKeyFound, "%s", p.Node().ID().GoString())
		}
		addr := crypto.PubkeyToAddress(*pubKey)
		handled, err := handler.HandleMsg(addr, msg)
		if handled {
			return err
		}
	}

	// Handle the message depending on its contents
	switch {
	case msg.Code == StatusMsg:
		// Status messages should never arrive after the handshake
		return errResp(ErrExtraStatusMsg, "uncontrolled status message")

	// Block header query, collect the requested headers and reply
	case msg.Code == GetBlockHeadersMsg:
		// Decode the complex header query
		var query getBlockHeadersData
		if err := msg.Decode(&query); err != nil {
			return errResp(ErrDecode, "%v: %v", msg, err)
		}
		hashMode := query.Origin.Hash != (common.Hash{})
		first := true
		maxNonCanonical := uint64(100)

		// Gather headers until the fetch or network limits is reached
		var (
			bytes   common.StorageSize
			headers []*types.Header
			unknown bool
		)
		for !unknown && len(headers) < int(query.Amount) && bytes < softResponseLimit && len(headers) < downloader.MaxHeaderFetch {
			// Retrieve the next header satisfying the query
			var origin *types.Header
			if hashMode {
				if first {
					first = false
					origin = pm.blockchain.GetHeaderByHash(query.Origin.Hash)
					if origin != nil {
						query.Origin.Number = origin.Number.Uint64()
=======
		go func() {
			timeout := time.NewTimer(syncChallengeTimeout)
			defer timeout.Stop()

			select {
			case res := <-resCh:
				headers := ([]*types.Header)(*res.Res.(*eth.BlockHeadersPacket))
				if len(headers) == 0 {
					// If we're doing a snap sync, we must enforce the checkpoint
					// block to avoid eclipse attacks. Unsynced nodes are welcome
					// to connect after we're done joining the network.
					if atomic.LoadUint32(&h.snapSync) == 1 {
						peer.Log().Warn("Dropping unsynced node during sync", "addr", peer.RemoteAddr(), "type", peer.Name())
						res.Done <- errors.New("unsynced node cannot serve sync")
						return
>>>>>>> aaca58a7
					}
					res.Done <- nil
					return
				}
				// Validate the header and either drop the peer or continue
				if len(headers) > 1 {
					res.Done <- errors.New("too many headers in checkpoint response")
					return
				}
				if headers[0].Hash() != h.checkpointHash {
					res.Done <- errors.New("checkpoint hash mismatch")
					return
				}
				res.Done <- nil

			case <-timeout.C:
				peer.Log().Warn("Checkpoint challenge timed out, dropping", "addr", peer.RemoteAddr(), "type", peer.Name())
				h.removePeer(peer.ID())

			case <-dead:
				// Peer handler terminated, abort all goroutines
			}
		}()
	}
	// If we have any explicit whitelist block hashes, request them
	for number, hash := range h.whitelist {
		resCh := make(chan *eth.Response)
		if _, err := peer.RequestHeadersByNumber(number, 1, 0, false, resCh); err != nil {
			return err
		}
		go func(number uint64, hash common.Hash) {
			timeout := time.NewTimer(syncChallengeTimeout)
			defer timeout.Stop()

			select {
			case res := <-resCh:
				headers := ([]*types.Header)(*res.Res.(*eth.BlockHeadersPacket))
				if len(headers) == 0 {
					// Whitelisted blocks are allowed to be missing if the remote
					// node is not yet synced
					res.Done <- nil
					return
				}
				// Validate the header and either drop the peer or continue
				if len(headers) > 1 {
					res.Done <- errors.New("too many headers in whitelist response")
					return
				}
				if headers[0].Number.Uint64() != number || headers[0].Hash() != hash {
					peer.Log().Info("Whitelist mismatch, dropping peer", "number", number, "hash", headers[0].Hash(), "want", hash)
					res.Done <- errors.New("whitelist block mismatch")
					return
				}
				peer.Log().Debug("Whitelist block verified", "number", number, "hash", hash)
				res.Done <- nil
			case <-timeout.C:
				peer.Log().Warn("Whitelist challenge timed out, dropping", "addr", peer.RemoteAddr(), "type", peer.Name())
				h.removePeer(peer.ID())
			}
		}(number, hash)
	}
	// Handle incoming messages until the connection is torn down
	return handler(peer)
}

// runSnapExtension registers a `snap` peer into the joint eth/snap peerset and
// starts handling inbound messages. As `snap` is only a satellite protocol to
// `eth`, all subsystem registrations and lifecycle management will be done by
// the main `eth` handler to prevent strange races.
func (h *handler) runSnapExtension(peer *snap.Peer, handler snap.Handler) error {
	h.peerWG.Add(1)
	defer h.peerWG.Done()

	if err := h.peers.registerSnapExtension(peer); err != nil {
		peer.Log().Error("Snapshot extension registration failed", "err", err)
		return err
	}
	return handler(peer)
}

// removePeer requests disconnection of a peer.
func (h *handler) removePeer(id string) {
	peer := h.peers.peer(id)
	if peer != nil {
		peer.Peer.Disconnect(p2p.DiscUselessPeer)
	}
}

// unregisterPeer removes a peer from the downloader, fetchers and main peer set.
func (h *handler) unregisterPeer(id string) {
	// Create a custom logger to avoid printing the entire id
	var logger log.Logger
	if len(id) < 16 {
		// Tests use short IDs, don't choke on them
		logger = log.New("peer", id)
	} else {
		logger = log.New("peer", id[:8])
	}
	// Abort if the peer does not exist
	peer := h.peers.peer(id)
	if peer == nil {
		logger.Error("Ethereum peer removal failed", "err", errPeerNotRegistered)
		return
	}
	// Remove the `eth` peer if it exists
	logger.Debug("Removing Ethereum peer", "snap", peer.snapExt != nil)

	// Remove the `snap` extension if it exists
	if peer.snapExt != nil {
		h.downloader.SnapSyncer.Unregister(id)
	}
	h.downloader.UnregisterPeer(id)
	h.txFetcher.Drop(id)

	if err := h.peers.unregisterPeer(id); err != nil {
		logger.Error("Ethereum peer removal failed", "err", err)
	}
}

func (h *handler) Start(maxPeers int) {
	h.maxPeers = maxPeers

	// broadcast transactions
	h.wg.Add(1)
	h.txsCh = make(chan core.NewTxsEvent, txChanSize)
	h.txsSub = h.txpool.SubscribeNewTxsEvent(h.txsCh)
	go h.txBroadcastLoop()

	// broadcast mined blocks
	h.wg.Add(1)
	h.minedBlockSub = h.eventMux.Subscribe(core.NewMinedBlockEvent{})
	go h.minedBroadcastLoop()

	// start sync handlers
	h.wg.Add(1)
	go h.chainSync.loop()
}

func (h *handler) Stop() {
	h.txsSub.Unsubscribe()        // quits txBroadcastLoop
	h.minedBlockSub.Unsubscribe() // quits blockBroadcastLoop

	// Quit chainSync and txsync64.
	// After this is done, no new peers will be accepted.
	close(h.quitSync)
	h.wg.Wait()

	// Disconnect existing sessions.
	// This also closes the gate for any new registrations on the peer set.
	// sessions which are already established but not added to h.peers yet
	// will exit when they try to register.
	h.peers.close()
	h.peerWG.Wait()

	log.Info("Ethereum protocol stopped")
}

<<<<<<< HEAD
func (pm *ProtocolManager) Enqueue(id string, block *types.Block) {
	pm.blockFetcher.Enqueue(id, block)
}

// BroadcastBlock will either propagate a block to a subset of it's peers, or
// will only announce it's availability (depending what's requested).
func (pm *ProtocolManager) BroadcastBlock(block *types.Block, propagate bool) {
=======
// BroadcastBlock will either propagate a block to a subset of its peers, or
// will only announce its availability (depending what's requested).
func (h *handler) BroadcastBlock(block *types.Block, propagate bool) {
	// Disable the block propagation if the chain has already entered the PoS
	// stage. The block propagation is delegated to the consensus layer.
	if h.merger.PoSFinalized() {
		return
	}
	// Disable the block propagation if it's the post-merge block.
	if beacon, ok := h.chain.Engine().(*beacon.Beacon); ok {
		if beacon.IsPoSHeader(block.Header()) {
			return
		}
	}
>>>>>>> aaca58a7
	hash := block.Hash()
	peers := h.peers.peersWithoutBlock(hash)

	// If propagation is requested, send to a subset of the peer
	if propagate {
		// Calculate the TD of the block (it's not imported yet, so block.Td is not valid)
		var td *big.Int
		if parent := h.chain.GetBlock(block.ParentHash(), block.NumberU64()-1); parent != nil {
			td = new(big.Int).Add(block.Difficulty(), h.chain.GetTd(block.ParentHash(), block.NumberU64()-1))
		} else {
			log.Error("Propagating dangling block", "number", block.Number(), "hash", hash)
			return
		}
		// Send the block to a subset of our peers
		transfer := peers[:int(math.Sqrt(float64(len(peers))))]
		for _, peer := range transfer {
			peer.AsyncSendNewBlock(block, td)
		}
		log.Trace("Propagated block", "hash", hash, "recipients", len(transfer), "duration", common.PrettyDuration(time.Since(block.ReceivedAt)))
		return
	}
	// Otherwise if the block is indeed in out own chain, announce it
	if h.chain.HasBlock(hash, block.NumberU64()) {
		for _, peer := range peers {
			peer.AsyncSendNewBlockHash(block)
		}
		log.Trace("Announced block", "hash", hash, "recipients", len(peers), "duration", common.PrettyDuration(time.Since(block.ReceivedAt)))
	}
}

// BroadcastTransactions will propagate a batch of transactions
// - To a square root of all peers
// - And, separately, as announcements to all peers which are not known to
// already have the given transaction.
func (h *handler) BroadcastTransactions(txs types.Transactions) {
	var (
		annoCount   int // Count of announcements made
		annoPeers   int
		directCount int // Count of the txs sent directly to peers
		directPeers int // Count of the peers that were sent transactions directly

		txset = make(map[*ethPeer][]common.Hash) // Set peer->hash to transfer directly
		annos = make(map[*ethPeer][]common.Hash) // Set peer->hash to announce

	)
	// Broadcast transactions to a batch of peers not knowing about it
	for _, tx := range txs {
		peers := h.peers.peersWithoutTransaction(tx.Hash())
		// Send the tx unconditionally to a subset of our peers
		numDirect := int(math.Sqrt(float64(len(peers))))
		for _, peer := range peers[:numDirect] {
			txset[peer] = append(txset[peer], tx.Hash())
		}
		// For the remaining peers, send announcement only
		for _, peer := range peers[numDirect:] {
			annos[peer] = append(annos[peer], tx.Hash())
		}
	}
	for peer, hashes := range txset {
		directPeers++
		directCount += len(hashes)
		peer.AsyncSendTransactions(hashes)
	}
	for peer, hashes := range annos {
		annoPeers++
		annoCount += len(hashes)
		peer.AsyncSendPooledTransactionHashes(hashes)
	}
	log.Debug("Transaction broadcast", "txs", len(txs),
		"announce packs", annoPeers, "announced hashes", annoCount,
		"tx packs", directPeers, "broadcast txs", directCount)
}

// minedBroadcastLoop sends mined blocks to connected peers.
func (h *handler) minedBroadcastLoop() {
	defer h.wg.Done()

	for obj := range h.minedBlockSub.Chan() {
		if ev, ok := obj.Data.(core.NewMinedBlockEvent); ok {
			h.BroadcastBlock(ev.Block, true)  // First propagate block to peers
			h.BroadcastBlock(ev.Block, false) // Only then announce to the rest
		}
	}
}

// txBroadcastLoop announces new transactions to connected peers.
func (h *handler) txBroadcastLoop() {
	defer h.wg.Done()
	for {
		select {
		case event := <-h.txsCh:
			h.BroadcastTransactions(event.Txs)
		case <-h.txsSub.Err():
			return
		}
	}
<<<<<<< HEAD
}

func (pm *ProtocolManager) FindPeers(targets map[common.Address]struct{}) map[common.Address]consensus.Peer {
	m := make(map[common.Address]consensus.Peer)

	for _, p := range pm.peers.Peers() {
		pubKey := p.Node().Pubkey()
		if pubKey == nil {
			continue
		}
		addr := crypto.PubkeyToAddress(*pubKey)
		if _, ok := targets[addr]; ok {
			m[addr] = p
		}
	}

	return m
}

// NodeInfo represents a short summary of the Ethereum sub-protocol metadata
// known about the host peer.
type NodeInfo struct {
	Network    uint64              `json:"network"`    // Ethereum network ID (1=Frontier, 2=Morden, Ropsten=3, Rinkeby=4)
	Difficulty *big.Int            `json:"difficulty"` // Total difficulty of the host's blockchain
	Genesis    common.Hash         `json:"genesis"`    // SHA3 hash of the host's genesis block
	Config     *params.ChainConfig `json:"config"`     // Chain configuration for the fork rules
	Head       common.Hash         `json:"head"`       // SHA3 hash of the host's best owned block
}

// NodeInfo retrieves some protocol metadata about the running host node.
func (pm *ProtocolManager) NodeInfo() *NodeInfo {
	currentBlock := pm.blockchain.CurrentBlock()
	return &NodeInfo{
		Network:    pm.networkID,
		Difficulty: pm.blockchain.GetTd(currentBlock.Hash(), currentBlock.NumberU64()),
		Genesis:    pm.blockchain.Genesis().Hash(),
		Config:     pm.blockchain.Config(),
		Head:       currentBlock.Hash(),
	}
=======
>>>>>>> aaca58a7
}<|MERGE_RESOLUTION|>--- conflicted
+++ resolved
@@ -17,761 +17,443 @@
 package eth
 
 import (
-<<<<<<< HEAD
-	"crypto/ecdsa"
-	"encoding/json"
-=======
->>>>>>> aaca58a7
-	"errors"
-	"math"
-	"math/big"
-	"sync"
-	"sync/atomic"
-	"time"
-
-<<<<<<< HEAD
-	"github.com/clearmatics/autonity/common"
-	"github.com/clearmatics/autonity/consensus"
-	"github.com/clearmatics/autonity/core"
-	"github.com/clearmatics/autonity/core/forkid"
-	"github.com/clearmatics/autonity/core/rawdb"
-	"github.com/clearmatics/autonity/core/types"
-	"github.com/clearmatics/autonity/crypto"
-	"github.com/clearmatics/autonity/eth/downloader"
-	"github.com/clearmatics/autonity/eth/fetcher"
-	"github.com/clearmatics/autonity/ethdb"
-	"github.com/clearmatics/autonity/event"
-	"github.com/clearmatics/autonity/log"
-	"github.com/clearmatics/autonity/p2p"
-	"github.com/clearmatics/autonity/p2p/enode"
-	"github.com/clearmatics/autonity/params"
-	"github.com/clearmatics/autonity/rlp"
-	"github.com/clearmatics/autonity/trie"
-=======
-	"github.com/ethereum/go-ethereum/common"
-	"github.com/ethereum/go-ethereum/consensus"
-	"github.com/ethereum/go-ethereum/consensus/beacon"
-	"github.com/ethereum/go-ethereum/core"
-	"github.com/ethereum/go-ethereum/core/forkid"
-	"github.com/ethereum/go-ethereum/core/types"
-	"github.com/ethereum/go-ethereum/eth/downloader"
-	"github.com/ethereum/go-ethereum/eth/fetcher"
-	"github.com/ethereum/go-ethereum/eth/protocols/eth"
-	"github.com/ethereum/go-ethereum/eth/protocols/snap"
-	"github.com/ethereum/go-ethereum/ethdb"
-	"github.com/ethereum/go-ethereum/event"
-	"github.com/ethereum/go-ethereum/log"
-	"github.com/ethereum/go-ethereum/p2p"
-	"github.com/ethereum/go-ethereum/params"
->>>>>>> aaca58a7
+    "errors"
+    "math"
+    "math/big"
+    "sync"
+    "sync/atomic"
+    "time"
+
+    "github.com/ethereum/go-ethereum/common"
+    "github.com/ethereum/go-ethereum/consensus"
+    "github.com/ethereum/go-ethereum/consensus/beacon"
+    "github.com/ethereum/go-ethereum/core"
+    "github.com/ethereum/go-ethereum/core/forkid"
+    "github.com/ethereum/go-ethereum/core/types"
+    "github.com/ethereum/go-ethereum/eth/downloader"
+    "github.com/ethereum/go-ethereum/eth/fetcher"
+    "github.com/ethereum/go-ethereum/eth/protocols/eth"
+    "github.com/ethereum/go-ethereum/eth/protocols/snap"
+    "github.com/ethereum/go-ethereum/ethdb"
+    "github.com/ethereum/go-ethereum/event"
+    "github.com/ethereum/go-ethereum/log"
+    "github.com/ethereum/go-ethereum/p2p"
+    "github.com/ethereum/go-ethereum/params"
 )
 
 const (
-	// txChanSize is the size of channel listening to NewTxsEvent.
-	// The number is referenced from the size of tx pool.
-	txChanSize = 4096
+    // txChanSize is the size of channel listening to NewTxsEvent.
+    // The number is referenced from the size of tx pool.
+    txChanSize = 4096
 )
 
 var (
-	syncChallengeTimeout = 15 * time.Second // Time allowance for a node to reply to the sync progress challenge
-	errUnauthaurizedPeer = errors.New("peer is not authorized")
+    syncChallengeTimeout = 15 * time.Second // Time allowance for a node to reply to the sync progress challenge
 )
 
 // txPool defines the methods needed from a transaction pool implementation to
 // support all the operations needed by the Ethereum chain protocols.
 type txPool interface {
-	// Has returns an indicator whether txpool has a transaction
-	// cached with the given hash.
-	Has(hash common.Hash) bool
-
-	// Get retrieves the transaction from local txpool with given
-	// tx hash.
-	Get(hash common.Hash) *types.Transaction
-
-	// AddRemotes should add the given transactions to the pool.
-	AddRemotes([]*types.Transaction) []error
-
-	// Pending should return pending transactions.
-	// The slice should be modifiable by the caller.
-	Pending(enforceTips bool) map[common.Address]types.Transactions
-
-	// SubscribeNewTxsEvent should return an event subscription of
-	// NewTxsEvent and send events to the given channel.
-	SubscribeNewTxsEvent(chan<- core.NewTxsEvent) event.Subscription
+    // Has returns an indicator whether txpool has a transaction
+    // cached with the given hash.
+    Has(hash common.Hash) bool
+
+    // Get retrieves the transaction from local txpool with given
+    // tx hash.
+    Get(hash common.Hash) *types.Transaction
+
+    // AddRemotes should add the given transactions to the pool.
+    AddRemotes([]*types.Transaction) []error
+
+    // Pending should return pending transactions.
+    // The slice should be modifiable by the caller.
+    Pending(enforceTips bool) map[common.Address]types.Transactions
+
+    // SubscribeNewTxsEvent should return an event subscription of
+    // NewTxsEvent and send events to the given channel.
+    SubscribeNewTxsEvent(chan<- core.NewTxsEvent) event.Subscription
 }
 
 // handlerConfig is the collection of initialization parameters to create a full
 // node network handler.
 type handlerConfig struct {
-	Database   ethdb.Database            // Database for direct sync insertions
-	Chain      *core.BlockChain          // Blockchain to serve data from
-	TxPool     txPool                    // Transaction pool to propagate from
-	Merger     *consensus.Merger         // The manager for eth1/2 transition
-	Network    uint64                    // Network identifier to adfvertise
-	Sync       downloader.SyncMode       // Whether to snap or full sync
-	BloomCache uint64                    // Megabytes to alloc for snap sync bloom
-	EventMux   *event.TypeMux            // Legacy event mux, deprecate for `feed`
-	Checkpoint *params.TrustedCheckpoint // Hard coded checkpoint for sync challenges
-	Whitelist  map[uint64]common.Hash    // Hard coded whitelist for sync challenged
+    Database   ethdb.Database            // Database for direct sync insertions
+    Chain      *core.BlockChain          // Blockchain to serve data from
+    TxPool     txPool                    // Transaction pool to propagate from
+    Merger     *consensus.Merger         // The manager for eth1/2 transition
+    Network    uint64                    // Network identifier to adfvertise
+    Sync       downloader.SyncMode       // Whether to snap or full sync
+    BloomCache uint64                    // Megabytes to alloc for snap sync bloom
+    EventMux   *event.TypeMux            // Legacy event mux, deprecate for `feed`
+    Checkpoint *params.TrustedCheckpoint // Hard coded checkpoint for sync challenges
+    Whitelist  map[uint64]common.Hash    // Hard coded whitelist for sync challenged
 }
 
 type handler struct {
-	networkID  uint64
-	forkFilter forkid.Filter // Fork ID filter, constant across the lifetime of the node
-
-	snapSync  uint32 // Flag whether snap sync is enabled (gets disabled if we already have blocks)
-	acceptTxs uint32 // Flag whether we're considered synchronised (enables transaction processing)
-
-	checkpointNumber uint64      // Block number for the sync progress validator to cross reference
-	checkpointHash   common.Hash // Block hash for the sync progress validator to cross reference
-
-	database ethdb.Database
-	txpool   txPool
-	chain    *core.BlockChain
-	maxPeers int
-
-	downloader   *downloader.Downloader
-	blockFetcher *fetcher.BlockFetcher
-	txFetcher    *fetcher.TxFetcher
-	peers        *peerSet
-	merger       *consensus.Merger
-
-	eventMux      *event.TypeMux
-	txsCh         chan core.NewTxsEvent
-	txsSub        event.Subscription
+    networkID  uint64
+    forkFilter forkid.Filter // Fork ID filter, constant across the lifetime of the node
+
+    snapSync  uint32 // Flag whether snap sync is enabled (gets disabled if we already have blocks)
+    acceptTxs uint32 // Flag whether we're considered synchronised (enables transaction processing)
+
+    checkpointNumber uint64      // Block number for the sync progress validator to cross reference
+    checkpointHash   common.Hash // Block hash for the sync progress validator to cross reference
+
+    database ethdb.Database
+    txpool   txPool
+    chain    *core.BlockChain
+    maxPeers int
+
+    downloader   *downloader.Downloader
+    blockFetcher *fetcher.BlockFetcher
+    txFetcher    *fetcher.TxFetcher
+    peers        *peerSet
+    merger       *consensus.Merger
+
+    eventMux      *event.TypeMux
+    txsCh         chan core.NewTxsEvent
+    txsSub        event.Subscription
 	minedBlockSub *event.TypeMuxSubscription
 
-	whitelist map[uint64]common.Hash
-
-	// channels for fetcher, syncer, txsyncLoop
-	quitSync chan struct{}
-
-	chainSync *chainSyncer
-	wg        sync.WaitGroup
-	peerWG    sync.WaitGroup
-<<<<<<< HEAD
-
-	// Test fields or hooks
-	broadcastTxAnnouncesOnly bool // Testing field, disable transaction propagation
-
-	whitelistCh         chan core.WhitelistEvent
-	whitelistSub        event.Subscription
-	enodesWhitelist     []*enode.Node
-	enodesWhitelistLock sync.RWMutex
-
-	engine consensus.Engine
-	pub    *ecdsa.PublicKey
-}
-
-// NewProtocolManager returns a new Ethereum sub protocol manager. The Ethereum sub protocol manages peers capable
-// with the Ethereum network.
-func NewProtocolManager(config *params.ChainConfig, checkpoint *params.TrustedCheckpoint, mode downloader.SyncMode, networkID uint64, mux *event.TypeMux, txpool txPool, engine consensus.Engine, blockchain *core.BlockChain, chaindb ethdb.Database, cacheLimit int, whitelist map[uint64]common.Hash, pub *ecdsa.PublicKey) (*ProtocolManager, error) {
-	// Create the protocol manager with the base fields
-	manager := &ProtocolManager{
-		networkID:   networkID,
-		forkFilter:  forkid.NewFilter(blockchain),
-		eventMux:    mux,
-		txpool:      txpool,
-		blockchain:  blockchain,
-		chaindb:     chaindb,
-		peers:       newPeerSet(),
-		engine:      engine,
-		whitelist:   whitelist,
-		whitelistCh: make(chan core.WhitelistEvent, 64),
-		txsyncCh:    make(chan *txsync),
-		quitSync:    make(chan struct{}),
-		pub:         pub,
-	}
-	if handler, ok := manager.engine.(consensus.Handler); ok {
-		handler.SetBroadcaster(manager)
-	}
-	if mode == downloader.FullSync {
-		// The database seems empty as the current block is the genesis. Yet the fast
-		// block is ahead, so fast sync was enabled for this node at a certain point.
-=======
+    whitelist map[uint64]common.Hash
+
+    // channels for fetcher, syncer, txsyncLoop
+    quitSync chan struct{}
+
+    chainSync *chainSyncer
+    wg        sync.WaitGroup
+    peerWG    sync.WaitGroup
 }
 
 // newHandler returns a handler for all Ethereum chain management protocol.
 func newHandler(config *handlerConfig) (*handler, error) {
-	// Create the protocol manager with the base fields
-	if config.EventMux == nil {
-		config.EventMux = new(event.TypeMux) // Nicety initialization for tests
-	}
-	h := &handler{
-		networkID:  config.Network,
-		forkFilter: forkid.NewFilter(config.Chain),
-		eventMux:   config.EventMux,
-		database:   config.Database,
-		txpool:     config.TxPool,
-		chain:      config.Chain,
-		peers:      newPeerSet(),
-		merger:     config.Merger,
-		whitelist:  config.Whitelist,
-		quitSync:   make(chan struct{}),
-	}
-	if config.Sync == downloader.FullSync {
-		// The database seems empty as the current block is the genesis. Yet the snap
-		// block is ahead, so snap sync was enabled for this node at a certain point.
->>>>>>> aaca58a7
-		// The scenarios where this can happen is
-		// * if the user manually (or via a bad block) rolled back a snap sync node
-		//   below the sync point.
-		// * the last snap sync is not finished while user specifies a full sync this
-		//   time. But we don't have any recent state for full sync.
-		// In these cases however it's safe to reenable snap sync.
-		fullBlock, fastBlock := h.chain.CurrentBlock(), h.chain.CurrentFastBlock()
-		if fullBlock.NumberU64() == 0 && fastBlock.NumberU64() > 0 {
-			h.snapSync = uint32(1)
-			log.Warn("Switch sync mode from full sync to snap sync")
-		}
-	} else {
-		if h.chain.CurrentBlock().NumberU64() > 0 {
-			// Print warning log if database is not empty to run snap sync.
-			log.Warn("Switch sync mode from snap sync to full sync")
-		} else {
-			// If snap sync was requested and our database is empty, grant it
-			h.snapSync = uint32(1)
-		}
-	}
-	// If we have trusted checkpoints, enforce them on the chain
-	if config.Checkpoint != nil {
-		h.checkpointNumber = (config.Checkpoint.SectionIndex+1)*params.CHTFrequency - 1
-		h.checkpointHash = config.Checkpoint.SectionHead
-	}
-	// Construct the downloader (long sync) and its backing state bloom if snap
-	// sync is requested. The downloader is responsible for deallocating the state
-	// bloom when it's done.
-	h.downloader = downloader.New(h.checkpointNumber, config.Database, h.eventMux, h.chain, nil, h.removePeer)
-
-	// Construct the fetcher (short sync)
-	validator := func(header *types.Header) error {
-		// All the block fetcher activities should be disabled
-		// after the transition. Print the warning log.
-		if h.merger.PoSFinalized() {
-			log.Warn("Unexpected validation activity", "hash", header.Hash(), "number", header.Number)
-			return errors.New("unexpected behavior after transition")
-		}
-		// Reject all the PoS style headers in the first place. No matter
-		// the chain has finished the transition or not, the PoS headers
-		// should only come from the trusted consensus layer instead of
-		// p2p network.
-		if beacon, ok := h.chain.Engine().(*beacon.Beacon); ok {
-			if beacon.IsPoSHeader(header) {
-				return errors.New("unexpected post-merge header")
-			}
-		}
-		return h.chain.Engine().VerifyHeader(h.chain, header, true)
-	}
+    // Create the protocol manager with the base fields
+    if config.EventMux == nil {
+        config.EventMux = new(event.TypeMux) // Nicety initialization for tests
+    }
+    h := &handler{
+        networkID:  config.Network,
+        forkFilter: forkid.NewFilter(config.Chain),
+        eventMux:   config.EventMux,
+        database:   config.Database,
+        txpool:     config.TxPool,
+        chain:      config.Chain,
+        peers:      newPeerSet(),
+        merger:     config.Merger,
+        whitelist:  config.Whitelist,
+        quitSync:   make(chan struct{}),
+    }
+    if config.Sync == downloader.FullSync {
+        // The database seems empty as the current block is the genesis. Yet the snap
+        // block is ahead, so snap sync was enabled for this node at a certain point.
+        // The scenarios where this can happen is
+        // * if the user manually (or via a bad block) rolled back a snap sync node
+        //   below the sync point.
+        // * the last snap sync is not finished while user specifies a full sync this
+        //   time. But we don't have any recent state for full sync.
+        // In these cases however it's safe to reenable snap sync.
+        fullBlock, fastBlock := h.chain.CurrentBlock(), h.chain.CurrentFastBlock()
+        if fullBlock.NumberU64() == 0 && fastBlock.NumberU64() > 0 {
+            h.snapSync = uint32(1)
+            log.Warn("Switch sync mode from full sync to snap sync")
+        }
+    } else {
+        if h.chain.CurrentBlock().NumberU64() > 0 {
+            // Print warning log if database is not empty to run snap sync.
+            log.Warn("Switch sync mode from snap sync to full sync")
+        } else {
+            // If snap sync was requested and our database is empty, grant it
+            h.snapSync = uint32(1)
+        }
+    }
+    // If we have trusted checkpoints, enforce them on the chain
+    if config.Checkpoint != nil {
+        h.checkpointNumber = (config.Checkpoint.SectionIndex+1)*params.CHTFrequency - 1
+        h.checkpointHash = config.Checkpoint.SectionHead
+    }
+    // Construct the downloader (long sync) and its backing state bloom if snap
+    // sync is requested. The downloader is responsible for deallocating the state
+    // bloom when it's done.
+    h.downloader = downloader.New(h.checkpointNumber, config.Database, h.eventMux, h.chain, nil, h.removePeer)
+
+    // Construct the fetcher (short sync)
+    validator := func(header *types.Header) error {
+        // All the block fetcher activities should be disabled
+        // after the transition. Print the warning log.
+        if h.merger.PoSFinalized() {
+            log.Warn("Unexpected validation activity", "hash", header.Hash(), "number", header.Number)
+            return errors.New("unexpected behavior after transition")
+        }
+        // Reject all the PoS style headers in the first place. No matter
+        // the chain has finished the transition or not, the PoS headers
+        // should only come from the trusted consensus layer instead of
+        // p2p network.
+        if beacon, ok := h.chain.Engine().(*beacon.Beacon); ok {
+            if beacon.IsPoSHeader(header) {
+                return errors.New("unexpected post-merge header")
+            }
+        }
+        return h.chain.Engine().VerifyHeader(h.chain, header, true)
+    }
 	heighter := func() uint64 {
-		return h.chain.CurrentBlock().NumberU64()
+        return h.chain.CurrentBlock().NumberU64()
 	}
 	inserter := func(blocks types.Blocks) (int, error) {
-		// All the block fetcher activities should be disabled
-		// after the transition. Print the warning log.
-		if h.merger.PoSFinalized() {
-			var ctx []interface{}
-			ctx = append(ctx, "blocks", len(blocks))
-			if len(blocks) > 0 {
-				ctx = append(ctx, "firsthash", blocks[0].Hash())
-				ctx = append(ctx, "firstnumber", blocks[0].Number())
-				ctx = append(ctx, "lasthash", blocks[len(blocks)-1].Hash())
-				ctx = append(ctx, "lastnumber", blocks[len(blocks)-1].Number())
-			}
-			log.Warn("Unexpected insertion activity", ctx...)
-			return 0, errors.New("unexpected behavior after transition")
-		}
-		// If sync hasn't reached the checkpoint yet, deny importing weird blocks.
-		//
-		// Ideally we would also compare the head block's timestamp and similarly reject
-		// the propagated block if the head is too old. Unfortunately there is a corner
-		// case when starting new networks, where the genesis might be ancient (0 unix)
-		// which would prevent full nodes from accepting it.
-		if h.chain.CurrentBlock().NumberU64() < h.checkpointNumber {
-			log.Warn("Unsynced yet, discarded propagated block", "number", blocks[0].Number(), "hash", blocks[0].Hash())
-			return 0, nil
-		}
-		// If snap sync is running, deny importing weird blocks. This is a problematic
-		// clause when starting up a new network, because snap-syncing miners might not
-		// accept each others' blocks until a restart. Unfortunately we haven't figured
-		// out a way yet where nodes can decide unilaterally whether the network is new
-		// or not. This should be fixed if we figure out a solution.
-		if atomic.LoadUint32(&h.snapSync) == 1 {
-			log.Warn("Fast syncing, discarded propagated block", "number", blocks[0].Number(), "hash", blocks[0].Hash())
-			return 0, nil
-		}
-		if h.merger.TDDReached() {
-			// The blocks from the p2p network is regarded as untrusted
-			// after the transition. In theory block gossip should be disabled
-			// entirely whenever the transition is started. But in order to
-			// handle the transition boundary reorg in the consensus-layer,
-			// the legacy blocks are still accepted, but only for the terminal
-			// pow blocks. Spec: https://github.com/ethereum/EIPs/blob/master/EIPS/eip-3675.md#halt-the-importing-of-pow-blocks
-			for i, block := range blocks {
-				ptd := h.chain.GetTd(block.ParentHash(), block.NumberU64()-1)
-				if ptd == nil {
-					return 0, nil
-				}
-				td := new(big.Int).Add(ptd, block.Difficulty())
-				if !h.chain.Config().IsTerminalPoWBlock(ptd, td) {
-					log.Info("Filtered out non-termimal pow block", "number", block.NumberU64(), "hash", block.Hash())
-					return 0, nil
-				}
-				if err := h.chain.InsertBlockWithoutSetHead(block); err != nil {
-					return i, err
-				}
-			}
-			return 0, nil
-		}
-		n, err := h.chain.InsertChain(blocks)
-		if err == nil {
-			atomic.StoreUint32(&h.acceptTxs, 1) // Mark initial sync done on any fetcher import
-		}
-		return n, err
-	}
-	h.blockFetcher = fetcher.NewBlockFetcher(false, nil, h.chain.GetBlockByHash, validator, h.BroadcastBlock, heighter, nil, inserter, h.removePeer)
-
-	fetchTx := func(peer string, hashes []common.Hash) error {
-		p := h.peers.peer(peer)
-		if p == nil {
-			return errors.New("unknown peer")
-		}
-		return p.RequestTxs(hashes)
-	}
-<<<<<<< HEAD
-	manager.txFetcher = fetcher.NewTxFetcher(txpool.Has, txpool.AddRemotes, fetchTx)
-
-	manager.chainSync = newChainSyncer(manager)
-	manager.enodesWhitelist = rawdb.ReadEnodeWhitelist(chaindb).List
-	return manager, nil
-}
-
-func (pm *ProtocolManager) makeProtocol(version uint) p2p.Protocol {
-	length, ok := protocolLengths[version]
-	if !ok {
-		panic("makeProtocol for unknown version")
-	}
-
-	protoName := protocolName
-	// get consensus protocol from backend engine.
-	if handler, ok := pm.engine.(consensus.Handler); ok {
-		protoName, _ = handler.Protocol()
-		log.Debug("Get consensus protocol ", "name: ", protoName)
-	}
-
-	return p2p.Protocol{
-		Name:    protoName,
-		Version: version,
-		Length:  length,
-		Run: func(p *p2p.Peer, rw p2p.MsgReadWriter) error {
-			return pm.runPeer(pm.newPeer(int(version), p, rw, pm.txpool.Get))
-		},
-		NodeInfo: func() interface{} {
-			return pm.NodeInfo()
-		},
-		PeerInfo: func(id enode.ID) interface{} {
-			if p := pm.peers.Peer(fmt.Sprintf("%x", id[:8])); p != nil {
-				return p.Info()
-			}
-			return nil
-		},
-	}
-=======
-	h.txFetcher = fetcher.NewTxFetcher(h.txpool.Has, h.txpool.AddRemotes, fetchTx)
-	h.chainSync = newChainSyncer(h)
-	return h, nil
->>>>>>> aaca58a7
+        // All the block fetcher activities should be disabled
+        // after the transition. Print the warning log.
+        if h.merger.PoSFinalized() {
+            var ctx []interface{}
+            ctx = append(ctx, "blocks", len(blocks))
+            if len(blocks) > 0 {
+                ctx = append(ctx, "firsthash", blocks[0].Hash())
+                ctx = append(ctx, "firstnumber", blocks[0].Number())
+                ctx = append(ctx, "lasthash", blocks[len(blocks)-1].Hash())
+                ctx = append(ctx, "lastnumber", blocks[len(blocks)-1].Number())
+            }
+            log.Warn("Unexpected insertion activity", ctx...)
+            return 0, errors.New("unexpected behavior after transition")
+        }
+        // If sync hasn't reached the checkpoint yet, deny importing weird blocks.
+        //
+        // Ideally we would also compare the head block's timestamp and similarly reject
+        // the propagated block if the head is too old. Unfortunately there is a corner
+        // case when starting new networks, where the genesis might be ancient (0 unix)
+        // which would prevent full nodes from accepting it.
+        if h.chain.CurrentBlock().NumberU64() < h.checkpointNumber {
+            log.Warn("Unsynced yet, discarded propagated block", "number", blocks[0].Number(), "hash", blocks[0].Hash())
+            return 0, nil
+        }
+        // If snap sync is running, deny importing weird blocks. This is a problematic
+        // clause when starting up a new network, because snap-syncing miners might not
+        // accept each others' blocks until a restart. Unfortunately we haven't figured
+        // out a way yet where nodes can decide unilaterally whether the network is new
+        // or not. This should be fixed if we figure out a solution.
+        if atomic.LoadUint32(&h.snapSync) == 1 {
+            log.Warn("Fast syncing, discarded propagated block", "number", blocks[0].Number(), "hash", blocks[0].Hash())
+            return 0, nil
+        }
+        if h.merger.TDDReached() {
+            // The blocks from the p2p network is regarded as untrusted
+            // after the transition. In theory block gossip should be disabled
+            // entirely whenever the transition is started. But in order to
+            // handle the transition boundary reorg in the consensus-layer,
+            // the legacy blocks are still accepted, but only for the terminal
+            // pow blocks. Spec: https://github.com/ethereum/EIPs/blob/master/EIPS/eip-3675.md#halt-the-importing-of-pow-blocks
+            for i, block := range blocks {
+                ptd := h.chain.GetTd(block.ParentHash(), block.NumberU64()-1)
+                if ptd == nil {
+                    return 0, nil
+                }
+                td := new(big.Int).Add(ptd, block.Difficulty())
+                if !h.chain.Config().IsTerminalPoWBlock(ptd, td) {
+                    log.Info("Filtered out non-termimal pow block", "number", block.NumberU64(), "hash", block.Hash())
+                    return 0, nil
+                }
+                if err := h.chain.InsertBlockWithoutSetHead(block); err != nil {
+                    return i, err
+                }
+            }
+            return 0, nil
+        }
+        n, err := h.chain.InsertChain(blocks)
+        if err == nil {
+            atomic.StoreUint32(&h.acceptTxs, 1) // Mark initial sync done on any fetcher import
+        }
+        return n, err
+    }
+    h.blockFetcher = fetcher.NewBlockFetcher(false, nil, h.chain.GetBlockByHash, validator, h.BroadcastBlock, heighter, nil, inserter, h.removePeer)
+
+    fetchTx := func(peer string, hashes []common.Hash) error {
+        p := h.peers.peer(peer)
+        if p == nil {
+            return errors.New("unknown peer")
+        }
+        return p.RequestTxs(hashes)
+    }
+    h.txFetcher = fetcher.NewTxFetcher(h.txpool.Has, h.txpool.AddRemotes, fetchTx)
+    h.chainSync = newChainSyncer(h)
+    return h, nil
 }
 
 // runEthPeer registers an eth peer into the joint eth/snap peerset, adds it to
 // various subsistems and starts handling messages.
 func (h *handler) runEthPeer(peer *eth.Peer, handler eth.Handler) error {
-	// If the peer has a `snap` extension, wait for it to connect so we can have
-	// a uniform initialization/teardown mechanism
-	snap, err := h.peers.waitSnapExtension(peer)
-	if err != nil {
-		peer.Log().Error("Snapshot extension barrier failed", "err", err)
-		return err
-	}
-<<<<<<< HEAD
-}
-
-func (pm *ProtocolManager) Start(maxPeers int) {
-	pm.maxPeers = maxPeers
-
-	// broadcast transactions
-	pm.wg.Add(1)
-	pm.txsCh = make(chan core.NewTxsEvent, txChanSize)
-	pm.txsSub = pm.txpool.SubscribeNewTxsEvent(pm.txsCh)
-	go pm.txBroadcastLoop()
-
-	// broadcast mined blocks
-	pm.wg.Add(1)
-	pm.minedBlockSub = pm.eventMux.Subscribe(core.NewMinedBlockEvent{})
-	go pm.minedBroadcastLoop()
-
-	// update peers whitelist
-	pm.wg.Add(1)
-	pm.whitelistSub = pm.blockchain.SubscribeAutonityEvents(pm.whitelistCh)
-	go pm.glienickeEventLoop()
-
-	// start sync handlers
-	pm.wg.Add(2)
-	go pm.chainSync.loop()
-	go pm.txsyncLoop64() // TODO(karalabe): Legacy initial tx echange, drop with eth/64.
-}
-
-func (pm *ProtocolManager) Stop() {
-	log.Info("Stopping Ethereum protocol")
-
-	pm.txsSub.Unsubscribe()        // quits txBroadcastLoop
-	pm.minedBlockSub.Unsubscribe() // quits blockBroadcastLoop
-	pm.whitelistSub.Unsubscribe()  // quits glienickeEventLoop
-
-	// Quit chainSync and txsync64.
-	// After this is done, no new peers will be accepted.
-	close(pm.quitSync)
-	pm.wg.Wait()
-
-	// Disconnect existing sessions.
-	// This also closes the gate for any new registrations on the peer set.
-	// sessions which are already established but not added to pm.peers yet
-	// will exit when they try to register.
-	pm.peers.Close()
-	pm.peerWG.Wait()
-
-	log.Info("Ethereum protocol stopped")
-}
-
-func (pm *ProtocolManager) newPeer(pv int, p *p2p.Peer, rw p2p.MsgReadWriter, getPooledTx func(hash common.Hash) *types.Transaction) *peer {
-	return newPeer(pv, p, rw, getPooledTx)
-}
-
-func (pm *ProtocolManager) runPeer(p *peer) error {
-	if !pm.chainSync.handlePeerEvent(p) {
-		return p2p.DiscQuitting
-	}
-	pm.peerWG.Add(1)
-	defer pm.peerWG.Done()
-	return pm.handle(p)
-	// Whitelist updating loop.
-
-}
-
-func (pm *ProtocolManager) glienickeEventLoop() {
-	defer pm.wg.Done()
-	for {
-		select {
-		case event := <-pm.whitelistCh:
-			pm.enodesWhitelistLock.Lock()
-			pm.enodesWhitelist = event.Whitelist
-			pm.enodesWhitelistLock.Unlock()
-		// Err() channel will be closed when unsubscribing.
-		case <-pm.whitelistSub.Err():
-			return
-		}
-	}
-}
-
-// handle is the callback invoked to manage the life cycle of an eth peer. When
-// this function terminates, the peer is disconnected.
-func (pm *ProtocolManager) handle(p *peer) error {
-	// Ignore maxPeers if this is a trusted peer
-	if pm.peers.Len() >= pm.maxPeers && !p.Peer.Info().Network.Trusted {
-		return p2p.DiscTooManyPeers
-	}
-	p.Log().Debug("Ethereum peer connected", "name", p.Name())
-=======
-	// TODO(karalabe): Not sure why this is needed
-	if !h.chainSync.handlePeerEvent(peer) {
-		return p2p.DiscQuitting
-	}
-	h.peerWG.Add(1)
-	defer h.peerWG.Done()
->>>>>>> aaca58a7
-
-	// Execute the Ethereum handshake
-	var (
-		genesis = h.chain.Genesis()
-		head    = h.chain.CurrentHeader()
-		hash    = head.Hash()
-		number  = head.Number.Uint64()
-		td      = h.chain.GetTd(hash, number)
-	)
-	forkID := forkid.NewID(h.chain.Config(), h.chain.Genesis().Hash(), h.chain.CurrentHeader().Number.Uint64())
-	if err := peer.Handshake(h.networkID, td, hash, genesis.Hash(), forkID, h.forkFilter); err != nil {
-		peer.Log().Debug("Ethereum handshake failed", "err", err)
-		return err
-	}
-	reject := false // reserved peer slots
-	if atomic.LoadUint32(&h.snapSync) == 1 {
-		if snap == nil {
-			// If we are running snap-sync, we want to reserve roughly half the peer
-			// slots for peers supporting the snap protocol.
-			// The logic here is; we only allow up to 5 more non-snap peers than snap-peers.
-			if all, snp := h.peers.len(), h.peers.snapLen(); all-snp > snp+5 {
-				reject = true
-			}
-		}
-	}
-	// Ignore maxPeers if this is a trusted peer
-	if !peer.Peer.Info().Network.Trusted {
-		if reject || h.peers.len() >= h.maxPeers {
-			return p2p.DiscTooManyPeers
-		}
-	}
-	peer.Log().Debug("Ethereum peer connected", "name", peer.Name())
-
-	err := pm.IsInWhitelist(p.Node().ID(), p.td.Uint64(), p.Log())
-	if err != nil {
-		return err
-	}
-	// Todo : pause relaying if not whitelisted until full sync
-
-	// Register the peer locally
-	if err := h.peers.registerPeer(peer, snap); err != nil {
-		peer.Log().Error("Ethereum peer registration failed", "err", err)
-		return err
-	}
-	defer h.unregisterPeer(peer.ID())
-
-	p := h.peers.peer(peer.ID())
-	if p == nil {
-		return errors.New("peer dropped during handling")
-	}
-	// Register the peer in the downloader. If the downloader considers it banned, we disconnect
-	if err := h.downloader.RegisterPeer(peer.ID(), peer.Version(), peer); err != nil {
-		peer.Log().Error("Failed to register peer in eth syncer", "err", err)
-		return err
-	}
-	if snap != nil {
-		if err := h.downloader.SnapSyncer.Register(snap); err != nil {
-			peer.Log().Error("Failed to register peer in snap syncer", "err", err)
-			return err
-		}
-	}
-	h.chainSync.handlePeerEvent(peer)
-
-	// Propagate existing transactions. new transactions appearing
-	// after this will be sent via broadcasts.
-	h.syncTransactions(peer)
-
-	// Create a notification channel for pending requests if the peer goes down
-	dead := make(chan struct{})
-	defer close(dead)
-
-	if pm.blockchain.Config().Tendermint != nil {
-		syncer := pm.blockchain.Engine().(consensus.Syncer)
-		address := crypto.PubkeyToAddress(*p.Node().Pubkey())
-		syncer.ResetPeerCache(address)
-	}
-
-	// If we have a trusted CHT, reject all peers below that (avoid fast sync eclipse)
-	if h.checkpointHash != (common.Hash{}) {
-		// Request the peer's checkpoint header for chain height/weight validation
-		resCh := make(chan *eth.Response)
-		if _, err := peer.RequestHeadersByNumber(h.checkpointNumber, 1, 0, false, resCh); err != nil {
-			return err
-		}
-		// Start a timer to disconnect if the peer doesn't reply in time
-<<<<<<< HEAD
-		p.syncDrop = time.AfterFunc(syncChallengeTimeout, func() {
-			p.Log().Warn("Checkpoint challenge timed out, dropping", "addr", p.RemoteAddr(), "type", p.Name())
-			pm.removePeer(p.id)
-		})
-		// Make sure it's cleaned up if the peer dies off
-		defer func() {
-			if p.syncDrop != nil {
-				p.syncDrop.Stop()
-				p.syncDrop = nil
-			}
-		}()
-	}
-	// If we have any explicit whitelist block hashes, request them
-	for number := range pm.whitelist {
-		if err := p.RequestHeadersByNumber(number, 1, 0, false); err != nil {
-			return err
-		}
-	}
-	// Handle incoming messages until the connection is torn down
-	for {
-		if err := pm.handleMsg(p); err != nil {
-			p.Log().Debug("Ethereum message handling failed", "err", err)
-			return err
-		}
-	}
-}
-
-func (pm *ProtocolManager) IsInWhitelist(id enode.ID, td uint64, logger log.Logger) error {
-	head := pm.blockchain.CurrentHeader()
-
-	whitelisted := false
-	pm.enodesWhitelistLock.RLock()
-	for _, enode := range pm.enodesWhitelist {
-		if id == enode.ID() {
-			whitelisted = true
-			break
-		}
-	}
-	pm.enodesWhitelistLock.RUnlock()
-
-	if !whitelisted && td <= head.Number.Uint64()+1 {
-		if logger != nil {
-			logger.Info("dropping unauthorized peer with old TD",
-				"whitelisted", whitelisted,
-				"enode", id,
-				"peersTD", td,
-				"currentTD", head.Number.Uint64()+1,
-			)
-		}
-
-		return errUnauthaurizedPeer
-	}
-
-	return nil
-}
-
-func (pm *ProtocolManager) IsSelfInWhitelist() error {
-	td := pm.blockchain.CurrentHeader().Number.Uint64() + 1
-	return pm.IsInWhitelist(enode.PubkeyToIDV4(pm.pub), td, nil)
-}
-
-// handleMsg is invoked whenever an inbound message is received from a remote
-// peer. The remote connection is torn down upon returning any error.
-func (pm *ProtocolManager) handleMsg(p *peer) error {
-	// Read the next message from the remote peer, and ensure it's fully consumed
-	msg, err := p.rw.ReadMsg()
-	if err != nil {
-		return err
-	}
-	if msg.Size > protocolMaxMsgSize {
-		return errResp(ErrMsgTooLarge, "%v > %v", msg.Size, protocolMaxMsgSize)
-	}
-	defer msg.Discard()
-
-	if handler, ok := pm.engine.(consensus.Handler); ok {
-		pubKey := p.Node().Pubkey()
-		if pubKey == nil {
-			return errResp(ErrNoPubKeyFound, "%s", p.Node().ID().GoString())
-		}
-		addr := crypto.PubkeyToAddress(*pubKey)
-		handled, err := handler.HandleMsg(addr, msg)
-		if handled {
-			return err
-		}
-	}
-
-	// Handle the message depending on its contents
-	switch {
-	case msg.Code == StatusMsg:
-		// Status messages should never arrive after the handshake
-		return errResp(ErrExtraStatusMsg, "uncontrolled status message")
-
-	// Block header query, collect the requested headers and reply
-	case msg.Code == GetBlockHeadersMsg:
-		// Decode the complex header query
-		var query getBlockHeadersData
-		if err := msg.Decode(&query); err != nil {
-			return errResp(ErrDecode, "%v: %v", msg, err)
-		}
-		hashMode := query.Origin.Hash != (common.Hash{})
-		first := true
-		maxNonCanonical := uint64(100)
-
-		// Gather headers until the fetch or network limits is reached
-		var (
-			bytes   common.StorageSize
-			headers []*types.Header
-			unknown bool
-		)
-		for !unknown && len(headers) < int(query.Amount) && bytes < softResponseLimit && len(headers) < downloader.MaxHeaderFetch {
-			// Retrieve the next header satisfying the query
-			var origin *types.Header
-			if hashMode {
-				if first {
-					first = false
-					origin = pm.blockchain.GetHeaderByHash(query.Origin.Hash)
-					if origin != nil {
-						query.Origin.Number = origin.Number.Uint64()
-=======
-		go func() {
-			timeout := time.NewTimer(syncChallengeTimeout)
-			defer timeout.Stop()
-
-			select {
-			case res := <-resCh:
-				headers := ([]*types.Header)(*res.Res.(*eth.BlockHeadersPacket))
-				if len(headers) == 0 {
-					// If we're doing a snap sync, we must enforce the checkpoint
-					// block to avoid eclipse attacks. Unsynced nodes are welcome
-					// to connect after we're done joining the network.
-					if atomic.LoadUint32(&h.snapSync) == 1 {
-						peer.Log().Warn("Dropping unsynced node during sync", "addr", peer.RemoteAddr(), "type", peer.Name())
-						res.Done <- errors.New("unsynced node cannot serve sync")
-						return
->>>>>>> aaca58a7
-					}
-					res.Done <- nil
-					return
-				}
-				// Validate the header and either drop the peer or continue
-				if len(headers) > 1 {
-					res.Done <- errors.New("too many headers in checkpoint response")
-					return
-				}
-				if headers[0].Hash() != h.checkpointHash {
-					res.Done <- errors.New("checkpoint hash mismatch")
-					return
-				}
-				res.Done <- nil
-
-			case <-timeout.C:
-				peer.Log().Warn("Checkpoint challenge timed out, dropping", "addr", peer.RemoteAddr(), "type", peer.Name())
-				h.removePeer(peer.ID())
-
-			case <-dead:
-				// Peer handler terminated, abort all goroutines
-			}
-		}()
-	}
-	// If we have any explicit whitelist block hashes, request them
-	for number, hash := range h.whitelist {
-		resCh := make(chan *eth.Response)
-		if _, err := peer.RequestHeadersByNumber(number, 1, 0, false, resCh); err != nil {
-			return err
-		}
-		go func(number uint64, hash common.Hash) {
-			timeout := time.NewTimer(syncChallengeTimeout)
-			defer timeout.Stop()
-
-			select {
-			case res := <-resCh:
-				headers := ([]*types.Header)(*res.Res.(*eth.BlockHeadersPacket))
-				if len(headers) == 0 {
-					// Whitelisted blocks are allowed to be missing if the remote
-					// node is not yet synced
-					res.Done <- nil
-					return
-				}
-				// Validate the header and either drop the peer or continue
-				if len(headers) > 1 {
-					res.Done <- errors.New("too many headers in whitelist response")
-					return
-				}
-				if headers[0].Number.Uint64() != number || headers[0].Hash() != hash {
-					peer.Log().Info("Whitelist mismatch, dropping peer", "number", number, "hash", headers[0].Hash(), "want", hash)
-					res.Done <- errors.New("whitelist block mismatch")
-					return
-				}
-				peer.Log().Debug("Whitelist block verified", "number", number, "hash", hash)
-				res.Done <- nil
-			case <-timeout.C:
-				peer.Log().Warn("Whitelist challenge timed out, dropping", "addr", peer.RemoteAddr(), "type", peer.Name())
-				h.removePeer(peer.ID())
-			}
-		}(number, hash)
-	}
-	// Handle incoming messages until the connection is torn down
-	return handler(peer)
+    // If the peer has a `snap` extension, wait for it to connect so we can have
+    // a uniform initialization/teardown mechanism
+    snap, err := h.peers.waitSnapExtension(peer)
+    if err != nil {
+        peer.Log().Error("Snapshot extension barrier failed", "err", err)
+        return err
+    }
+    // TODO(karalabe): Not sure why this is needed
+    if !h.chainSync.handlePeerEvent(peer) {
+        return p2p.DiscQuitting
+    }
+    h.peerWG.Add(1)
+    defer h.peerWG.Done()
+
+    // Execute the Ethereum handshake
+    var (
+        genesis = h.chain.Genesis()
+        head    = h.chain.CurrentHeader()
+        hash    = head.Hash()
+        number  = head.Number.Uint64()
+        td      = h.chain.GetTd(hash, number)
+    )
+    forkID := forkid.NewID(h.chain.Config(), h.chain.Genesis().Hash(), h.chain.CurrentHeader().Number.Uint64())
+    if err := peer.Handshake(h.networkID, td, hash, genesis.Hash(), forkID, h.forkFilter); err != nil {
+        peer.Log().Debug("Ethereum handshake failed", "err", err)
+        return err
+    }
+    reject := false // reserved peer slots
+    if atomic.LoadUint32(&h.snapSync) == 1 {
+        if snap == nil {
+            // If we are running snap-sync, we want to reserve roughly half the peer
+            // slots for peers supporting the snap protocol.
+            // The logic here is; we only allow up to 5 more non-snap peers than snap-peers.
+            if all, snp := h.peers.len(), h.peers.snapLen(); all-snp > snp+5 {
+                reject = true
+            }
+        }
+    }
+    // Ignore maxPeers if this is a trusted peer
+    if !peer.Peer.Info().Network.Trusted {
+        if reject || h.peers.len() >= h.maxPeers {
+            return p2p.DiscTooManyPeers
+        }
+    }
+    peer.Log().Debug("Ethereum peer connected", "name", peer.Name())
+
+    err := pm.IsInWhitelist(p.Node().ID(), p.td.Uint64(), p.Log())
+    if err != nil {
+        return err
+    }
+    // Todo : pause relaying if not whitelisted until full sync
+
+    // Register the peer locally
+    if err := h.peers.registerPeer(peer, snap); err != nil {
+        peer.Log().Error("Ethereum peer registration failed", "err", err)
+        return err
+    }
+    defer h.unregisterPeer(peer.ID())
+
+    p := h.peers.peer(peer.ID())
+    if p == nil {
+        return errors.New("peer dropped during handling")
+    }
+    // Register the peer in the downloader. If the downloader considers it banned, we disconnect
+    if err := h.downloader.RegisterPeer(peer.ID(), peer.Version(), peer); err != nil {
+        peer.Log().Error("Failed to register peer in eth syncer", "err", err)
+        return err
+    }
+    if snap != nil {
+        if err := h.downloader.SnapSyncer.Register(snap); err != nil {
+            peer.Log().Error("Failed to register peer in snap syncer", "err", err)
+            return err
+        }
+    }
+    h.chainSync.handlePeerEvent(peer)
+
+    // Propagate existing transactions. new transactions appearing
+    // after this will be sent via broadcasts.
+    h.syncTransactions(peer)
+
+    // Create a notification channel for pending requests if the peer goes down
+    dead := make(chan struct{})
+    defer close(dead)
+
+    if pm.blockchain.Config().Tendermint != nil {
+        syncer := pm.blockchain.Engine().(consensus.Syncer)
+        address := crypto.PubkeyToAddress(*p.Node().Pubkey())
+        syncer.ResetPeerCache(address)
+    }
+
+    // If we have a trusted CHT, reject all peers below that (avoid fast sync eclipse)
+    if h.checkpointHash != (common.Hash{}) {
+        // Request the peer's checkpoint header for chain height/weight validation
+        resCh := make(chan *eth.Response)
+        if _, err := peer.RequestHeadersByNumber(h.checkpointNumber, 1, 0, false, resCh); err != nil {
+            return err
+        }
+        // Start a timer to disconnect if the peer doesn't reply in time
+        go func() {
+            timeout := time.NewTimer(syncChallengeTimeout)
+            defer timeout.Stop()
+
+            select {
+            case res := <-resCh:
+                headers := ([]*types.Header)(*res.Res.(*eth.BlockHeadersPacket))
+                if len(headers) == 0 {
+                    // If we're doing a snap sync, we must enforce the checkpoint
+                    // block to avoid eclipse attacks. Unsynced nodes are welcome
+                    // to connect after we're done joining the network.
+                    if atomic.LoadUint32(&h.snapSync) == 1 {
+                        peer.Log().Warn("Dropping unsynced node during sync", "addr", peer.RemoteAddr(), "type", peer.Name())
+                        res.Done <- errors.New("unsynced node cannot serve sync")
+                        return
+                    }
+                    res.Done <- nil
+                    return
+                }
+                // Validate the header and either drop the peer or continue
+                if len(headers) > 1 {
+                    res.Done <- errors.New("too many headers in checkpoint response")
+                    return
+                }
+                if headers[0].Hash() != h.checkpointHash {
+                    res.Done <- errors.New("checkpoint hash mismatch")
+                    return
+                }
+                res.Done <- nil
+
+            case <-timeout.C:
+                peer.Log().Warn("Checkpoint challenge timed out, dropping", "addr", peer.RemoteAddr(), "type", peer.Name())
+                h.removePeer(peer.ID())
+
+            case <-dead:
+                // Peer handler terminated, abort all goroutines
+            }
+        }()
+    }
+    // If we have any explicit whitelist block hashes, request them
+    for number, hash := range h.whitelist {
+        resCh := make(chan *eth.Response)
+        if _, err := peer.RequestHeadersByNumber(number, 1, 0, false, resCh); err != nil {
+            return err
+        }
+        go func(number uint64, hash common.Hash) {
+            timeout := time.NewTimer(syncChallengeTimeout)
+            defer timeout.Stop()
+
+            select {
+            case res := <-resCh:
+                headers := ([]*types.Header)(*res.Res.(*eth.BlockHeadersPacket))
+                if len(headers) == 0 {
+                    // Whitelisted blocks are allowed to be missing if the remote
+                    // node is not yet synced
+                    res.Done <- nil
+                    return
+                }
+                // Validate the header and either drop the peer or continue
+                if len(headers) > 1 {
+                    res.Done <- errors.New("too many headers in whitelist response")
+                    return
+                }
+                if headers[0].Number.Uint64() != number || headers[0].Hash() != hash {
+                    peer.Log().Info("Whitelist mismatch, dropping peer", "number", number, "hash", headers[0].Hash(), "want", hash)
+                    res.Done <- errors.New("whitelist block mismatch")
+                    return
+                }
+                peer.Log().Debug("Whitelist block verified", "number", number, "hash", hash)
+                res.Done <- nil
+            case <-timeout.C:
+                peer.Log().Warn("Whitelist challenge timed out, dropping", "addr", peer.RemoteAddr(), "type", peer.Name())
+                h.removePeer(peer.ID())
+            }
+        }(number, hash)
+    }
+    // Handle incoming messages until the connection is torn down
+    return handler(peer)
 }
 
 // runSnapExtension registers a `snap` peer into the joint eth/snap peerset and
@@ -779,145 +461,139 @@
 // `eth`, all subsystem registrations and lifecycle management will be done by
 // the main `eth` handler to prevent strange races.
 func (h *handler) runSnapExtension(peer *snap.Peer, handler snap.Handler) error {
-	h.peerWG.Add(1)
-	defer h.peerWG.Done()
-
-	if err := h.peers.registerSnapExtension(peer); err != nil {
-		peer.Log().Error("Snapshot extension registration failed", "err", err)
-		return err
-	}
-	return handler(peer)
+    h.peerWG.Add(1)
+    defer h.peerWG.Done()
+
+    if err := h.peers.registerSnapExtension(peer); err != nil {
+        peer.Log().Error("Snapshot extension registration failed", "err", err)
+        return err
+    }
+    return handler(peer)
 }
 
 // removePeer requests disconnection of a peer.
 func (h *handler) removePeer(id string) {
-	peer := h.peers.peer(id)
-	if peer != nil {
-		peer.Peer.Disconnect(p2p.DiscUselessPeer)
-	}
+    peer := h.peers.peer(id)
+    if peer != nil {
+        peer.Peer.Disconnect(p2p.DiscUselessPeer)
+    }
 }
 
 // unregisterPeer removes a peer from the downloader, fetchers and main peer set.
 func (h *handler) unregisterPeer(id string) {
-	// Create a custom logger to avoid printing the entire id
-	var logger log.Logger
-	if len(id) < 16 {
-		// Tests use short IDs, don't choke on them
-		logger = log.New("peer", id)
-	} else {
-		logger = log.New("peer", id[:8])
-	}
-	// Abort if the peer does not exist
-	peer := h.peers.peer(id)
-	if peer == nil {
-		logger.Error("Ethereum peer removal failed", "err", errPeerNotRegistered)
-		return
-	}
-	// Remove the `eth` peer if it exists
-	logger.Debug("Removing Ethereum peer", "snap", peer.snapExt != nil)
-
-	// Remove the `snap` extension if it exists
-	if peer.snapExt != nil {
-		h.downloader.SnapSyncer.Unregister(id)
-	}
-	h.downloader.UnregisterPeer(id)
-	h.txFetcher.Drop(id)
-
-	if err := h.peers.unregisterPeer(id); err != nil {
-		logger.Error("Ethereum peer removal failed", "err", err)
-	}
+    // Create a custom logger to avoid printing the entire id
+    var logger log.Logger
+    if len(id) < 16 {
+        // Tests use short IDs, don't choke on them
+        logger = log.New("peer", id)
+    } else {
+        logger = log.New("peer", id[:8])
+    }
+    // Abort if the peer does not exist
+    peer := h.peers.peer(id)
+    if peer == nil {
+        logger.Error("Ethereum peer removal failed", "err", errPeerNotRegistered)
+        return
+    }
+    // Remove the `eth` peer if it exists
+    logger.Debug("Removing Ethereum peer", "snap", peer.snapExt != nil)
+
+    // Remove the `snap` extension if it exists
+    if peer.snapExt != nil {
+        h.downloader.SnapSyncer.Unregister(id)
+    }
+    h.downloader.UnregisterPeer(id)
+    h.txFetcher.Drop(id)
+
+    if err := h.peers.unregisterPeer(id); err != nil {
+        logger.Error("Ethereum peer removal failed", "err", err)
+    }
 }
 
 func (h *handler) Start(maxPeers int) {
-	h.maxPeers = maxPeers
-
-	// broadcast transactions
-	h.wg.Add(1)
-	h.txsCh = make(chan core.NewTxsEvent, txChanSize)
-	h.txsSub = h.txpool.SubscribeNewTxsEvent(h.txsCh)
-	go h.txBroadcastLoop()
-
-	// broadcast mined blocks
-	h.wg.Add(1)
-	h.minedBlockSub = h.eventMux.Subscribe(core.NewMinedBlockEvent{})
-	go h.minedBroadcastLoop()
-
-	// start sync handlers
-	h.wg.Add(1)
-	go h.chainSync.loop()
+    h.maxPeers = maxPeers
+
+    // broadcast transactions
+    h.wg.Add(1)
+    h.txsCh = make(chan core.NewTxsEvent, txChanSize)
+    h.txsSub = h.txpool.SubscribeNewTxsEvent(h.txsCh)
+    go h.txBroadcastLoop()
+
+    // broadcast mined blocks
+    h.wg.Add(1)
+    h.minedBlockSub = h.eventMux.Subscribe(core.NewMinedBlockEvent{})
+    go h.minedBroadcastLoop()
+
+    // start sync handlers
+    h.wg.Add(1)
+    go h.chainSync.loop()
 }
 
 func (h *handler) Stop() {
-	h.txsSub.Unsubscribe()        // quits txBroadcastLoop
-	h.minedBlockSub.Unsubscribe() // quits blockBroadcastLoop
-
-	// Quit chainSync and txsync64.
-	// After this is done, no new peers will be accepted.
-	close(h.quitSync)
-	h.wg.Wait()
-
-	// Disconnect existing sessions.
-	// This also closes the gate for any new registrations on the peer set.
-	// sessions which are already established but not added to h.peers yet
-	// will exit when they try to register.
-	h.peers.close()
-	h.peerWG.Wait()
-
-	log.Info("Ethereum protocol stopped")
-}
-
-<<<<<<< HEAD
+    h.txsSub.Unsubscribe()        // quits txBroadcastLoop
+    h.minedBlockSub.Unsubscribe() // quits blockBroadcastLoop
+
+    // Quit chainSync and txsync64.
+    // After this is done, no new peers will be accepted.
+    close(h.quitSync)
+    h.wg.Wait()
+
+    // Disconnect existing sessions.
+    // This also closes the gate for any new registrations on the peer set.
+    // sessions which are already established but not added to h.peers yet
+    // will exit when they try to register.
+    h.peers.close()
+    h.peerWG.Wait()
+
+    log.Info("Ethereum protocol stopped")
+}
+
 func (pm *ProtocolManager) Enqueue(id string, block *types.Block) {
-	pm.blockFetcher.Enqueue(id, block)
-}
-
-// BroadcastBlock will either propagate a block to a subset of it's peers, or
-// will only announce it's availability (depending what's requested).
-func (pm *ProtocolManager) BroadcastBlock(block *types.Block, propagate bool) {
-=======
+    pm.blockFetcher.Enqueue(id, block)
+}
+
 // BroadcastBlock will either propagate a block to a subset of its peers, or
 // will only announce its availability (depending what's requested).
 func (h *handler) BroadcastBlock(block *types.Block, propagate bool) {
-	// Disable the block propagation if the chain has already entered the PoS
-	// stage. The block propagation is delegated to the consensus layer.
-	if h.merger.PoSFinalized() {
+    // Disable the block propagation if the chain has already entered the PoS
+    // stage. The block propagation is delegated to the consensus layer.
+    if h.merger.PoSFinalized() {
+        return
+    }
+    // Disable the block propagation if it's the post-merge block.
+    if beacon, ok := h.chain.Engine().(*beacon.Beacon); ok {
+        if beacon.IsPoSHeader(block.Header()) {
+            return
+        }
+    }
+    hash := block.Hash()
+    peers := h.peers.peersWithoutBlock(hash)
+
+    // If propagation is requested, send to a subset of the peer
+    if propagate {
+        // Calculate the TD of the block (it's not imported yet, so block.Td is not valid)
+        var td *big.Int
+        if parent := h.chain.GetBlock(block.ParentHash(), block.NumberU64()-1); parent != nil {
+            td = new(big.Int).Add(block.Difficulty(), h.chain.GetTd(block.ParentHash(), block.NumberU64()-1))
+        } else {
+            log.Error("Propagating dangling block", "number", block.Number(), "hash", hash)
+            return
+        }
+        // Send the block to a subset of our peers
+        transfer := peers[:int(math.Sqrt(float64(len(peers))))]
+        for _, peer := range transfer {
+            peer.AsyncSendNewBlock(block, td)
+        }
+        log.Trace("Propagated block", "hash", hash, "recipients", len(transfer), "duration", common.PrettyDuration(time.Since(block.ReceivedAt)))
 		return
-	}
-	// Disable the block propagation if it's the post-merge block.
-	if beacon, ok := h.chain.Engine().(*beacon.Beacon); ok {
-		if beacon.IsPoSHeader(block.Header()) {
-			return
-		}
-	}
->>>>>>> aaca58a7
-	hash := block.Hash()
-	peers := h.peers.peersWithoutBlock(hash)
-
-	// If propagation is requested, send to a subset of the peer
-	if propagate {
-		// Calculate the TD of the block (it's not imported yet, so block.Td is not valid)
-		var td *big.Int
-		if parent := h.chain.GetBlock(block.ParentHash(), block.NumberU64()-1); parent != nil {
-			td = new(big.Int).Add(block.Difficulty(), h.chain.GetTd(block.ParentHash(), block.NumberU64()-1))
-		} else {
-			log.Error("Propagating dangling block", "number", block.Number(), "hash", hash)
-			return
-		}
-		// Send the block to a subset of our peers
-		transfer := peers[:int(math.Sqrt(float64(len(peers))))]
-		for _, peer := range transfer {
-			peer.AsyncSendNewBlock(block, td)
-		}
-		log.Trace("Propagated block", "hash", hash, "recipients", len(transfer), "duration", common.PrettyDuration(time.Since(block.ReceivedAt)))
-		return
-	}
-	// Otherwise if the block is indeed in out own chain, announce it
-	if h.chain.HasBlock(hash, block.NumberU64()) {
-		for _, peer := range peers {
-			peer.AsyncSendNewBlockHash(block)
-		}
-		log.Trace("Announced block", "hash", hash, "recipients", len(peers), "duration", common.PrettyDuration(time.Since(block.ReceivedAt)))
-	}
+    }
+    // Otherwise if the block is indeed in out own chain, announce it
+    if h.chain.HasBlock(hash, block.NumberU64()) {
+        for _, peer := range peers {
+            peer.AsyncSendNewBlockHash(block)
+        }
+        log.Trace("Announced block", "hash", hash, "recipients", len(peers), "duration", common.PrettyDuration(time.Since(block.ReceivedAt)))
+    }
 }
 
 // BroadcastTransactions will propagate a batch of transactions
@@ -925,68 +601,67 @@
 // - And, separately, as announcements to all peers which are not known to
 // already have the given transaction.
 func (h *handler) BroadcastTransactions(txs types.Transactions) {
-	var (
-		annoCount   int // Count of announcements made
-		annoPeers   int
-		directCount int // Count of the txs sent directly to peers
-		directPeers int // Count of the peers that were sent transactions directly
-
-		txset = make(map[*ethPeer][]common.Hash) // Set peer->hash to transfer directly
-		annos = make(map[*ethPeer][]common.Hash) // Set peer->hash to announce
-
-	)
-	// Broadcast transactions to a batch of peers not knowing about it
-	for _, tx := range txs {
-		peers := h.peers.peersWithoutTransaction(tx.Hash())
-		// Send the tx unconditionally to a subset of our peers
-		numDirect := int(math.Sqrt(float64(len(peers))))
-		for _, peer := range peers[:numDirect] {
-			txset[peer] = append(txset[peer], tx.Hash())
-		}
-		// For the remaining peers, send announcement only
-		for _, peer := range peers[numDirect:] {
-			annos[peer] = append(annos[peer], tx.Hash())
-		}
-	}
-	for peer, hashes := range txset {
-		directPeers++
-		directCount += len(hashes)
-		peer.AsyncSendTransactions(hashes)
-	}
-	for peer, hashes := range annos {
-		annoPeers++
-		annoCount += len(hashes)
-		peer.AsyncSendPooledTransactionHashes(hashes)
-	}
-	log.Debug("Transaction broadcast", "txs", len(txs),
-		"announce packs", annoPeers, "announced hashes", annoCount,
-		"tx packs", directPeers, "broadcast txs", directCount)
+    var (
+        annoCount   int // Count of announcements made
+        annoPeers   int
+        directCount int // Count of the txs sent directly to peers
+        directPeers int // Count of the peers that were sent transactions directly
+
+        txset = make(map[*ethPeer][]common.Hash) // Set peer->hash to transfer directly
+        annos = make(map[*ethPeer][]common.Hash) // Set peer->hash to announce
+
+    )
+    // Broadcast transactions to a batch of peers not knowing about it
+    for _, tx := range txs {
+        peers := h.peers.peersWithoutTransaction(tx.Hash())
+        // Send the tx unconditionally to a subset of our peers
+        numDirect := int(math.Sqrt(float64(len(peers))))
+        for _, peer := range peers[:numDirect] {
+            txset[peer] = append(txset[peer], tx.Hash())
+        }
+        // For the remaining peers, send announcement only
+        for _, peer := range peers[numDirect:] {
+            annos[peer] = append(annos[peer], tx.Hash())
+        }
+    }
+    for peer, hashes := range txset {
+        directPeers++
+        directCount += len(hashes)
+        peer.AsyncSendTransactions(hashes)
+    }
+    for peer, hashes := range annos {
+        annoPeers++
+        annoCount += len(hashes)
+        peer.AsyncSendPooledTransactionHashes(hashes)
+    }
+    log.Debug("Transaction broadcast", "txs", len(txs),
+        "announce packs", annoPeers, "announced hashes", annoCount,
+        "tx packs", directPeers, "broadcast txs", directCount)
 }
 
 // minedBroadcastLoop sends mined blocks to connected peers.
 func (h *handler) minedBroadcastLoop() {
-	defer h.wg.Done()
-
-	for obj := range h.minedBlockSub.Chan() {
-		if ev, ok := obj.Data.(core.NewMinedBlockEvent); ok {
-			h.BroadcastBlock(ev.Block, true)  // First propagate block to peers
-			h.BroadcastBlock(ev.Block, false) // Only then announce to the rest
-		}
-	}
+    defer h.wg.Done()
+
+    for obj := range h.minedBlockSub.Chan() {
+        if ev, ok := obj.Data.(core.NewMinedBlockEvent); ok {
+            h.BroadcastBlock(ev.Block, true)  // First propagate block to peers
+            h.BroadcastBlock(ev.Block, false) // Only then announce to the rest
+        }
+    }
 }
 
 // txBroadcastLoop announces new transactions to connected peers.
 func (h *handler) txBroadcastLoop() {
-	defer h.wg.Done()
-	for {
-		select {
-		case event := <-h.txsCh:
-			h.BroadcastTransactions(event.Txs)
-		case <-h.txsSub.Err():
-			return
-		}
-	}
-<<<<<<< HEAD
+    defer h.wg.Done()
+    for {
+        select {
+        case event := <-h.txsCh:
+            h.BroadcastTransactions(event.Txs)
+        case <-h.txsSub.Err():
+            return
+        }
+    }
 }
 
 func (pm *ProtocolManager) FindPeers(targets map[common.Address]struct{}) map[common.Address]consensus.Peer {
@@ -1004,28 +679,4 @@
 	}
 
 	return m
-}
-
-// NodeInfo represents a short summary of the Ethereum sub-protocol metadata
-// known about the host peer.
-type NodeInfo struct {
-	Network    uint64              `json:"network"`    // Ethereum network ID (1=Frontier, 2=Morden, Ropsten=3, Rinkeby=4)
-	Difficulty *big.Int            `json:"difficulty"` // Total difficulty of the host's blockchain
-	Genesis    common.Hash         `json:"genesis"`    // SHA3 hash of the host's genesis block
-	Config     *params.ChainConfig `json:"config"`     // Chain configuration for the fork rules
-	Head       common.Hash         `json:"head"`       // SHA3 hash of the host's best owned block
-}
-
-// NodeInfo retrieves some protocol metadata about the running host node.
-func (pm *ProtocolManager) NodeInfo() *NodeInfo {
-	currentBlock := pm.blockchain.CurrentBlock()
-	return &NodeInfo{
-		Network:    pm.networkID,
-		Difficulty: pm.blockchain.GetTd(currentBlock.Hash(), currentBlock.NumberU64()),
-		Genesis:    pm.blockchain.Genesis().Hash(),
-		Config:     pm.blockchain.Config(),
-		Head:       currentBlock.Hash(),
-	}
-=======
->>>>>>> aaca58a7
 }