// Copyright 2015 The go-ethereum Authors
// This file is part of the go-ethereum library.
//
// The go-ethereum library is free software: you can redistribute it and/or modify
// it under the terms of the GNU Lesser General Public License as published by
// the Free Software Foundation, either version 3 of the License, or
// (at your option) any later version.
//
// The go-ethereum library is distributed in the hope that it will be useful,
// but WITHOUT ANY WARRANTY; without even the implied warranty of
// MERCHANTABILITY or FITNESS FOR A PARTICULAR PURPOSE. See the
// GNU Lesser General Public License for more details.
//
// You should have received a copy of the GNU Lesser General Public License
// along with the go-ethereum library. If not, see <http://www.gnu.org/licenses/>.

package eth

import (
	"crypto/ecdsa"
	"encoding/json"
	"errors"
	"fmt"
	"math"
	"math/big"
	"sync"
	"sync/atomic"
	"time"

<<<<<<< HEAD
	"github.com/clearmatics/autonity/common"
	"github.com/clearmatics/autonity/consensus"
	"github.com/clearmatics/autonity/core"
	"github.com/clearmatics/autonity/core/forkid"
	"github.com/clearmatics/autonity/core/rawdb"
	"github.com/clearmatics/autonity/core/types"
	"github.com/clearmatics/autonity/crypto"
	"github.com/clearmatics/autonity/eth/downloader"
	"github.com/clearmatics/autonity/eth/fetcher"
	"github.com/clearmatics/autonity/ethdb"
	"github.com/clearmatics/autonity/event"
	"github.com/clearmatics/autonity/log"
	"github.com/clearmatics/autonity/p2p"
	"github.com/clearmatics/autonity/p2p/enode"
	"github.com/clearmatics/autonity/params"
	"github.com/clearmatics/autonity/rlp"
	"github.com/clearmatics/autonity/trie"
=======
	"github.com/ethereum/go-ethereum/common"
	"github.com/ethereum/go-ethereum/consensus"
	"github.com/ethereum/go-ethereum/core"
	"github.com/ethereum/go-ethereum/core/forkid"
	"github.com/ethereum/go-ethereum/core/types"
	"github.com/ethereum/go-ethereum/eth/downloader"
	"github.com/ethereum/go-ethereum/eth/fetcher"
	"github.com/ethereum/go-ethereum/ethdb"
	"github.com/ethereum/go-ethereum/event"
	"github.com/ethereum/go-ethereum/log"
	"github.com/ethereum/go-ethereum/p2p"
	"github.com/ethereum/go-ethereum/p2p/enode"
	"github.com/ethereum/go-ethereum/params"
	"github.com/ethereum/go-ethereum/rlp"
	"github.com/ethereum/go-ethereum/trie"
>>>>>>> cbc4ac26
)

const (
	softResponseLimit = 2 * 1024 * 1024 // Target maximum size of returned blocks, headers or node data.
	estHeaderRlpSize  = 500             // Approximate size of an RLP encoded block header

	// txChanSize is the size of channel listening to NewTxsEvent.
	// The number is referenced from the size of tx pool.
	txChanSize = 4096
)

var (
	syncChallengeTimeout = 15 * time.Second // Time allowance for a node to reply to the sync progress challenge
<<<<<<< HEAD
	errUnauthaurizedPeer = errors.New("peer is not authorized")
=======
>>>>>>> cbc4ac26
)

func errResp(code errCode, format string, v ...interface{}) error {
	return fmt.Errorf("%v - %v", code, fmt.Sprintf(format, v...))
}

type ProtocolManager struct {
	networkID  uint64
	forkFilter forkid.Filter // Fork ID filter, constant across the lifetime of the node

	fastSync  uint32 // Flag whether fast sync is enabled (gets disabled if we already have blocks)
	acceptTxs uint32 // Flag whether we're considered synchronised (enables transaction processing)

	checkpointNumber uint64      // Block number for the sync progress validator to cross reference
	checkpointHash   common.Hash // Block hash for the sync progress validator to cross reference
<<<<<<< HEAD

	txpool     txPool
	blockchain *core.BlockChain
	maxPeers   int
=======
>>>>>>> cbc4ac26

	txpool     txPool
	blockchain *core.BlockChain
	maxPeers   int

<<<<<<< HEAD
=======
	downloader   *downloader.Downloader
	blockFetcher *fetcher.BlockFetcher
	txFetcher    *fetcher.TxFetcher
	peers        *peerSet

>>>>>>> cbc4ac26
	eventMux      *event.TypeMux
	txsCh         chan core.NewTxsEvent
	txsSub        event.Subscription
	minedBlockSub *event.TypeMuxSubscription

	whitelist map[uint64]common.Hash

	// channels for fetcher, syncer, txsyncLoop
<<<<<<< HEAD
	newPeerCh   chan *peer
	txsyncCh    chan *txsync
	quitSync    chan struct{}
	noMorePeers chan struct{}

	whitelistCh         chan core.WhitelistEvent
	whitelistSub        event.Subscription
	enodesWhitelist     []*enode.Node
	enodesWhitelistLock sync.RWMutex
	// wait group is used for graceful shutdowns during downloading
	// and processing
	wg sync.WaitGroup

	engine consensus.Engine
	pub    *ecdsa.PublicKey
=======
	txsyncCh chan *txsync
	quitSync chan struct{}

	chainSync *chainSyncer
	wg        sync.WaitGroup
	peerWG    sync.WaitGroup

	// Test fields or hooks
	broadcastTxAnnouncesOnly bool // Testing field, disable transaction propagation
>>>>>>> cbc4ac26
}

// NewProtocolManager returns a new Ethereum sub protocol manager. The Ethereum sub protocol manages peers capable
// with the Ethereum network.
<<<<<<< HEAD
func NewProtocolManager(config *params.ChainConfig, checkpoint *params.TrustedCheckpoint, mode downloader.SyncMode, networkID uint64, mux *event.TypeMux, txpool txPool, engine consensus.Engine, blockchain *core.BlockChain, chaindb ethdb.Database, cacheLimit int, whitelist map[uint64]common.Hash, pub *ecdsa.PublicKey) (*ProtocolManager, error) {
	// Create the protocol manager with the base fields
	manager := &ProtocolManager{
		networkID:   networkID,
		forkFilter:  forkid.NewFilter(blockchain),
		eventMux:    mux,
		txpool:      txpool,
		blockchain:  blockchain,
		peers:       newPeerSet(),
		whitelist:   whitelist,
		newPeerCh:   make(chan *peer),
		noMorePeers: make(chan struct{}),
		txsyncCh:    make(chan *txsync),
		quitSync:    make(chan struct{}),
		engine:      engine,
		whitelistCh: make(chan core.WhitelistEvent, 64),
		pub:         pub,
	}

	if handler, ok := manager.engine.(consensus.Handler); ok {
		handler.SetBroadcaster(manager)
=======
func NewProtocolManager(config *params.ChainConfig, checkpoint *params.TrustedCheckpoint, mode downloader.SyncMode, networkID uint64, mux *event.TypeMux, txpool txPool, engine consensus.Engine, blockchain *core.BlockChain, chaindb ethdb.Database, cacheLimit int, whitelist map[uint64]common.Hash) (*ProtocolManager, error) {
	// Create the protocol manager with the base fields
	manager := &ProtocolManager{
		networkID:  networkID,
		forkFilter: forkid.NewFilter(blockchain),
		eventMux:   mux,
		txpool:     txpool,
		blockchain: blockchain,
		peers:      newPeerSet(),
		whitelist:  whitelist,
		txsyncCh:   make(chan *txsync),
		quitSync:   make(chan struct{}),
>>>>>>> cbc4ac26
	}

	if mode == downloader.FullSync {
		// The database seems empty as the current block is the genesis. Yet the fast
		// block is ahead, so fast sync was enabled for this node at a certain point.
		// The scenarios where this can happen is
		// * if the user manually (or via a bad block) rolled back a fast sync node
		//   below the sync point.
		// * the last fast sync is not finished while user specifies a full sync this
		//   time. But we don't have any recent state for full sync.
		// In these cases however it's safe to reenable fast sync.
		fullBlock, fastBlock := blockchain.CurrentBlock(), blockchain.CurrentFastBlock()
		if fullBlock.NumberU64() == 0 && fastBlock.NumberU64() > 0 {
			manager.fastSync = uint32(1)
			log.Warn("Switch sync mode from full sync to fast sync")
		}
	} else {
		if blockchain.CurrentBlock().NumberU64() > 0 {
			// Print warning log if database is not empty to run fast sync.
			log.Warn("Switch sync mode from fast sync to full sync")
		} else {
			// If fast sync was requested and our database is empty, grant it
			manager.fastSync = uint32(1)
		}
	}
<<<<<<< HEAD
=======

>>>>>>> cbc4ac26
	// If we have trusted checkpoints, enforce them on the chain
	if checkpoint != nil {
		manager.checkpointNumber = (checkpoint.SectionIndex+1)*params.CHTFrequency - 1
		manager.checkpointHash = checkpoint.SectionHead
	}

	// Construct the downloader (long sync) and its backing state bloom if fast
	// sync is requested. The downloader is responsible for deallocating the state
	// bloom when it's done.
	var stateBloom *trie.SyncBloom
	if atomic.LoadUint32(&manager.fastSync) == 1 {
		stateBloom = trie.NewSyncBloom(uint64(cacheLimit), chaindb)
	}
	manager.downloader = downloader.New(manager.checkpointNumber, chaindb, stateBloom, manager.eventMux, blockchain, nil, manager.removePeer)

	// Construct the fetcher (short sync)
	validator := func(header *types.Header) error {
		return engine.VerifyHeader(blockchain, header, true)
	}
	heighter := func() uint64 {
		return blockchain.CurrentBlock().NumberU64()
	}
	inserter := func(blocks types.Blocks) (int, error) {
		// If sync hasn't reached the checkpoint yet, deny importing weird blocks.
		//
		// Ideally we would also compare the head block's timestamp and similarly reject
		// the propagated block if the head is too old. Unfortunately there is a corner
		// case when starting new networks, where the genesis might be ancient (0 unix)
		// which would prevent full nodes from accepting it.
		if manager.blockchain.CurrentBlock().NumberU64() < manager.checkpointNumber {
			log.Warn("Unsynced yet, discarded propagated block", "number", blocks[0].Number(), "hash", blocks[0].Hash())
			return 0, nil
		}
		// If fast sync is running, deny importing weird blocks. This is a problematic
		// clause when starting up a new network, because fast-syncing miners might not
		// accept each others' blocks until a restart. Unfortunately we haven't figured
		// out a way yet where nodes can decide unilaterally whether the network is new
		// or not. This should be fixed if we figure out a solution.
		if atomic.LoadUint32(&manager.fastSync) == 1 {
			log.Warn("Fast syncing, discarded propagated block", "number", blocks[0].Number(), "hash", blocks[0].Hash())
			return 0, nil
		}
		n, err := manager.blockchain.InsertChain(blocks)
		if err == nil {
			atomic.StoreUint32(&manager.acceptTxs, 1) // Mark initial sync done on any fetcher import
		}
		return n, err
	}
<<<<<<< HEAD
	manager.fetcher = fetcher.New(blockchain.GetBlockByHash, validator, manager.BroadcastBlock, heighter, inserter, manager.removePeer)
	manager.enodesWhitelist = rawdb.ReadEnodeWhitelist(chaindb).List
=======
	manager.blockFetcher = fetcher.NewBlockFetcher(blockchain.GetBlockByHash, validator, manager.BroadcastBlock, heighter, inserter, manager.removePeer)

	fetchTx := func(peer string, hashes []common.Hash) error {
		p := manager.peers.Peer(peer)
		if p == nil {
			return errors.New("unknown peer")
		}
		return p.RequestTxs(hashes)
	}
	manager.txFetcher = fetcher.NewTxFetcher(txpool.Has, txpool.AddRemotes, fetchTx)

	manager.chainSync = newChainSyncer(manager)

>>>>>>> cbc4ac26
	return manager, nil
}

func (pm *ProtocolManager) makeProtocol(version uint) p2p.Protocol {
	length, ok := protocolLengths[version]
	if !ok {
		panic("makeProtocol for unknown version")
	}

<<<<<<< HEAD
	protoName := protocolName
	// get consensus protocol from backend engine.
	if handler, ok := pm.engine.(consensus.Handler); ok {
		protoName, _ = handler.Protocol()
		log.Debug("Get consensus protocol ", "name: ", protoName)
	}

	return p2p.Protocol{
		Name:    protoName,
		Version: version,
		Length:  length,
		Run: func(p *p2p.Peer, rw p2p.MsgReadWriter) error {
			peer := pm.newPeer(int(version), p, rw)
			select {
			case pm.newPeerCh <- peer:
				pm.wg.Add(1)
				defer pm.wg.Done()
				return pm.handle(peer)
			case <-pm.quitSync:
				return p2p.DiscQuitting
			}
=======
	return p2p.Protocol{
		Name:    protocolName,
		Version: version,
		Length:  length,
		Run: func(p *p2p.Peer, rw p2p.MsgReadWriter) error {
			return pm.runPeer(pm.newPeer(int(version), p, rw, pm.txpool.Get))
>>>>>>> cbc4ac26
		},
		NodeInfo: func() interface{} {
			return pm.NodeInfo()
		},
		PeerInfo: func(id enode.ID) interface{} {
			if p := pm.peers.Peer(fmt.Sprintf("%x", id[:8])); p != nil {
				return p.Info()
			}
			return nil
		},
	}
}

func (pm *ProtocolManager) removePeer(id string) {
	// Short circuit if the peer was already removed
	peer := pm.peers.Peer(id)
	if peer == nil {
		return
	}
	log.Debug("Removing Ethereum peer", "peer", id)

	// Unregister the peer from the downloader and Ethereum peer set
	pm.downloader.UnregisterPeer(id)
	pm.txFetcher.Drop(id)

	if err := pm.peers.Unregister(id); err != nil {
		log.Error("Peer removal failed", "peer", id, "err", err)
	}
	// Hard disconnect at the networking layer
	if peer != nil {
		peer.Peer.Disconnect(p2p.DiscUselessPeer)
	}
}

func (pm *ProtocolManager) Start(maxPeers int) {
	pm.maxPeers = maxPeers

	// broadcast transactions
	pm.wg.Add(1)
	pm.txsCh = make(chan core.NewTxsEvent, txChanSize)
	pm.txsSub = pm.txpool.SubscribeNewTxsEvent(pm.txsCh)
	go pm.txBroadcastLoop()

	// broadcast mined blocks
	pm.wg.Add(1)
	pm.minedBlockSub = pm.eventMux.Subscribe(core.NewMinedBlockEvent{})
	go pm.minedBroadcastLoop()

	// update peers whitelist
	pm.whitelistSub = pm.blockchain.SubscribeAutonityEvents(pm.whitelistCh)
	go pm.glienickeEventLoop()

	// start sync handlers
	pm.wg.Add(2)
	go pm.chainSync.loop()
	go pm.txsyncLoop64() // TODO(karalabe): Legacy initial tx echange, drop with eth/64.
}

func (pm *ProtocolManager) Stop() {
	pm.txsSub.Unsubscribe()        // quits txBroadcastLoop
	pm.minedBlockSub.Unsubscribe() // quits blockBroadcastLoop
	pm.whitelistSub.Unsubscribe()  // quits glienickeEventLoop

	// Quit chainSync and txsync64.
	// After this is done, no new peers will be accepted.
	close(pm.quitSync)
	pm.wg.Wait()

	// Disconnect existing sessions.
	// This also closes the gate for any new registrations on the peer set.
	// sessions which are already established but not added to pm.peers yet
	// will exit when they try to register.
	pm.peers.Close()
	pm.peerWG.Wait()

	log.Info("Ethereum protocol stopped")
}

<<<<<<< HEAD
// Whitelist updating loop.
func (pm *ProtocolManager) glienickeEventLoop() {
	for {
		select {
		case event := <-pm.whitelistCh:
			pm.enodesWhitelistLock.Lock()
			pm.enodesWhitelist = event.Whitelist
			pm.enodesWhitelistLock.Unlock()
		// Err() channel will be closed when unsubscribing.
		case <-pm.whitelistSub.Err():
			return
		}
	}
}

func (pm *ProtocolManager) newPeer(pv int, p *p2p.Peer, rw p2p.MsgReadWriter) *peer {
	return newPeer(pv, p, newMeteredMsgWriter(rw))
=======
func (pm *ProtocolManager) newPeer(pv int, p *p2p.Peer, rw p2p.MsgReadWriter, getPooledTx func(hash common.Hash) *types.Transaction) *peer {
	return newPeer(pv, p, rw, getPooledTx)
}

func (pm *ProtocolManager) runPeer(p *peer) error {
	if !pm.chainSync.handlePeerEvent(p) {
		return p2p.DiscQuitting
	}
	pm.peerWG.Add(1)
	defer pm.peerWG.Done()
	return pm.handle(p)
>>>>>>> cbc4ac26
}

// handle is the callback invoked to manage the life cycle of an eth peer. When
// this function terminates, the peer is disconnected.
func (pm *ProtocolManager) handle(p *peer) error {
	// Ignore maxPeers if this is a trusted peer
	if pm.peers.Len() >= pm.maxPeers && !p.Peer.Info().Network.Trusted {
		return p2p.DiscTooManyPeers
	}
	p.Log().Debug("Ethereum peer connected", "name", p.Name())

	// Execute the Ethereum handshake
	var (
		genesis = pm.blockchain.Genesis()
		head    = pm.blockchain.CurrentHeader()
		hash    = head.Hash()
		number  = head.Number.Uint64()
		td      = pm.blockchain.GetTd(hash, number)
	)
	if err := p.Handshake(pm.networkID, td, hash, genesis.Hash(), forkid.NewID(pm.blockchain), pm.forkFilter); err != nil {
		p.Log().Debug("Ethereum handshake failed", "err", err)
		return err
	}

<<<<<<< HEAD
	err := pm.IsInWhitelist(p.Node().ID(), p.td.Uint64(), p.Log())
	if err != nil {
		return err
	}
	// Todo : pause relaying if not whitelisted until full sync

	if rw, ok := p.rw.(*meteredMsgReadWriter); ok {
		rw.Init(p.version)
	}
=======
>>>>>>> cbc4ac26
	// Register the peer locally
	if err := pm.peers.Register(p); err != nil {
		p.Log().Error("Ethereum peer registration failed", "err", err)
		return err
	}
	defer pm.removePeer(p.id)

	// Register the peer in the downloader. If the downloader considers it banned, we disconnect
	if err := pm.downloader.RegisterPeer(p.id, p.version, p); err != nil {
		return err
	}
	pm.chainSync.handlePeerEvent(p)

	// Propagate existing transactions. new transactions appearing
	// after this will be sent via broadcasts.
	pm.syncTransactions(p)

<<<<<<< HEAD
	if pm.blockchain.Config().Tendermint != nil {
		syncer := pm.blockchain.Engine().(consensus.Syncer)
		address := crypto.PubkeyToAddress(*p.Node().Pubkey())
		syncer.ResetPeerCache(address)
	}

=======
>>>>>>> cbc4ac26
	// If we have a trusted CHT, reject all peers below that (avoid fast sync eclipse)
	if pm.checkpointHash != (common.Hash{}) {
		// Request the peer's checkpoint header for chain height/weight validation
		if err := p.RequestHeadersByNumber(pm.checkpointNumber, 1, 0, false); err != nil {
			return err
		}
		// Start a timer to disconnect if the peer doesn't reply in time
		p.syncDrop = time.AfterFunc(syncChallengeTimeout, func() {
			p.Log().Warn("Checkpoint challenge timed out, dropping", "addr", p.RemoteAddr(), "type", p.Name())
			pm.removePeer(p.id)
		})
		// Make sure it's cleaned up if the peer dies off
		defer func() {
			if p.syncDrop != nil {
				p.syncDrop.Stop()
				p.syncDrop = nil
			}
		}()
	}
	// If we have any explicit whitelist block hashes, request them
	for number := range pm.whitelist {
		if err := p.RequestHeadersByNumber(number, 1, 0, false); err != nil {
			return err
		}
	}
	// Handle incoming messages until the connection is torn down
	for {
		if err := pm.handleMsg(p); err != nil {
			p.Log().Debug("Ethereum message handling failed", "err", err)
			return err
		}
	}
}

func (pm *ProtocolManager) IsInWhitelist(id enode.ID, td uint64, logger log.Logger) error {
	head := pm.blockchain.CurrentHeader()

	whitelisted := false
	pm.enodesWhitelistLock.RLock()
	for _, enode := range pm.enodesWhitelist {
		if id == enode.ID() {
			whitelisted = true
			break
		}
	}
	pm.enodesWhitelistLock.RUnlock()

	if !whitelisted && td <= head.Number.Uint64()+1 {
		if logger != nil {
			logger.Info("dropping unauthorized peer with old TD",
				"whitelisted", whitelisted,
				"enode", id,
				"peersTD", td,
				"currentTD", head.Number.Uint64()+1,
			)
		}

		return errUnauthaurizedPeer
	}

	return nil
}

func (pm *ProtocolManager) IsSelfInWhitelist() error {
	return pm.IsInWhitelist(enode.PubkeyToIDV4(pm.pub), pm.NodeInfo().Difficulty.Uint64(), nil)
}

// handleMsg is invoked whenever an inbound message is received from a remote
// peer. The remote connection is torn down upon returning any error.
func (pm *ProtocolManager) handleMsg(p *peer) error {
	// Read the next message from the remote peer, and ensure it's fully consumed
	msg, err := p.rw.ReadMsg()
	if err != nil {
		return err
	}
	if msg.Size > protocolMaxMsgSize {
		return errResp(ErrMsgTooLarge, "%v > %v", msg.Size, protocolMaxMsgSize)
	}
	defer msg.Discard()

	if handler, ok := pm.engine.(consensus.Handler); ok {
		pubKey := p.Node().Pubkey()
		if pubKey == nil {
			return errResp(ErrNoPubKeyFound, "%s", p.Node().ID().GoString())
		}
		addr := crypto.PubkeyToAddress(*pubKey)
		handled, err := handler.HandleMsg(addr, msg)
		if handled {
			return err
		}
	}

	// Handle the message depending on its contents
	switch {
	case msg.Code == StatusMsg:
		// Status messages should never arrive after the handshake
		return errResp(ErrExtraStatusMsg, "uncontrolled status message")

	// Block header query, collect the requested headers and reply
	case msg.Code == GetBlockHeadersMsg:
		// Decode the complex header query
		var query getBlockHeadersData
		if err := msg.Decode(&query); err != nil {
			return errResp(ErrDecode, "%v: %v", msg, err)
		}
		hashMode := query.Origin.Hash != (common.Hash{})
		first := true
		maxNonCanonical := uint64(100)

		// Gather headers until the fetch or network limits is reached
		var (
			bytes   common.StorageSize
			headers []*types.Header
			unknown bool
		)
		for !unknown && len(headers) < int(query.Amount) && bytes < softResponseLimit && len(headers) < downloader.MaxHeaderFetch {
			// Retrieve the next header satisfying the query
			var origin *types.Header
			if hashMode {
				if first {
					first = false
					origin = pm.blockchain.GetHeaderByHash(query.Origin.Hash)
					if origin != nil {
						query.Origin.Number = origin.Number.Uint64()
					}
				} else {
					origin = pm.blockchain.GetHeader(query.Origin.Hash, query.Origin.Number)
				}
			} else {
				origin = pm.blockchain.GetHeaderByNumber(query.Origin.Number)
			}
			if origin == nil {
				break
			}
			headers = append(headers, origin)
			bytes += estHeaderRlpSize

			// Advance to the next header of the query
			switch {
			case hashMode && query.Reverse:
				// Hash based traversal towards the genesis block
				ancestor := query.Skip + 1
				if ancestor == 0 {
					unknown = true
				} else {
					query.Origin.Hash, query.Origin.Number = pm.blockchain.GetAncestor(query.Origin.Hash, query.Origin.Number, ancestor, &maxNonCanonical)
					unknown = (query.Origin.Hash == common.Hash{})
				}
			case hashMode && !query.Reverse:
				// Hash based traversal towards the leaf block
				var (
					current = origin.Number.Uint64()
					next    = current + query.Skip + 1
				)
				if next <= current {
					infos, _ := json.MarshalIndent(p.Peer.Info(), "", "  ")
					p.Log().Warn("GetBlockHeaders skip overflow attack", "current", current, "skip", query.Skip, "next", next, "attacker", infos)
					unknown = true
				} else {
					if header := pm.blockchain.GetHeaderByNumber(next); header != nil {
						nextHash := header.Hash()
						expOldHash, _ := pm.blockchain.GetAncestor(nextHash, next, query.Skip+1, &maxNonCanonical)
						if expOldHash == query.Origin.Hash {
							query.Origin.Hash, query.Origin.Number = nextHash, next
						} else {
							unknown = true
						}
					} else {
						unknown = true
					}
				}
			case query.Reverse:
				// Number based traversal towards the genesis block
				if query.Origin.Number >= query.Skip+1 {
					query.Origin.Number -= query.Skip + 1
				} else {
					unknown = true
				}

			case !query.Reverse:
				// Number based traversal towards the leaf block
				query.Origin.Number += query.Skip + 1
			}
		}
		return p.SendBlockHeaders(headers)

	case msg.Code == BlockHeadersMsg:
		// A batch of headers arrived to one of our previous requests
		var headers []*types.Header
		if err := msg.Decode(&headers); err != nil {
			return errResp(ErrDecode, "msg %v: %v", msg, err)
		}
		// If no headers were received, but we're expencting a checkpoint header, consider it that
		if len(headers) == 0 && p.syncDrop != nil {
			// Stop the timer either way, decide later to drop or not
			p.syncDrop.Stop()
			p.syncDrop = nil

			// If we're doing a fast sync, we must enforce the checkpoint block to avoid
			// eclipse attacks. Unsynced nodes are welcome to connect after we're done
			// joining the network
			if atomic.LoadUint32(&pm.fastSync) == 1 {
				p.Log().Warn("Dropping unsynced node during fast sync", "addr", p.RemoteAddr(), "type", p.Name())
				return errors.New("unsynced node cannot serve fast sync")
			}
		}
		// Filter out any explicitly requested headers, deliver the rest to the downloader
		filter := len(headers) == 1
		if filter {
			// If it's a potential sync progress check, validate the content and advertised chain weight
			if p.syncDrop != nil && headers[0].Number.Uint64() == pm.checkpointNumber {
				// Disable the sync drop timer
				p.syncDrop.Stop()
				p.syncDrop = nil

				// Validate the header and either drop the peer or continue
				if headers[0].Hash() != pm.checkpointHash {
					return errors.New("checkpoint hash mismatch")
				}
				return nil
			}
			// Otherwise if it's a whitelisted block, validate against the set
			if want, ok := pm.whitelist[headers[0].Number.Uint64()]; ok {
				if hash := headers[0].Hash(); want != hash {
					p.Log().Info("Whitelist mismatch, dropping peer", "number", headers[0].Number.Uint64(), "hash", hash, "want", want)
					return errors.New("whitelist block mismatch")
				}
				p.Log().Debug("Whitelist block verified", "number", headers[0].Number.Uint64(), "hash", want)
			}
			// Irrelevant of the fork checks, send the header to the fetcher just in case
			headers = pm.blockFetcher.FilterHeaders(p.id, headers, time.Now())
		}
		if len(headers) > 0 || !filter {
			err := pm.downloader.DeliverHeaders(p.id, headers)
			if err != nil {
				log.Debug("Failed to deliver headers", "err", err)
			}
		}

	case msg.Code == GetBlockBodiesMsg:
		// Decode the retrieval message
		msgStream := rlp.NewStream(msg.Payload, uint64(msg.Size))
		if _, err := msgStream.List(); err != nil {
			return err
		}
		// Gather blocks until the fetch or network limits is reached
		var (
			hash   common.Hash
			bytes  int
			bodies []rlp.RawValue
		)
		for bytes < softResponseLimit && len(bodies) < downloader.MaxBlockFetch {
			// Retrieve the hash of the next block
			if err := msgStream.Decode(&hash); err == rlp.EOL {
				break
			} else if err != nil {
				return errResp(ErrDecode, "msg %v: %v", msg, err)
			}
			// Retrieve the requested block body, stopping if enough was found
			if data := pm.blockchain.GetBodyRLP(hash); len(data) != 0 {
				bodies = append(bodies, data)
				bytes += len(data)
			}
		}
		return p.SendBlockBodiesRLP(bodies)

	case msg.Code == BlockBodiesMsg:
		// A batch of block bodies arrived to one of our previous requests
		var request blockBodiesData
		if err := msg.Decode(&request); err != nil {
			return errResp(ErrDecode, "msg %v: %v", msg, err)
		}
		// Deliver them all to the downloader for queuing
		transactions := make([][]*types.Transaction, len(request))
		uncles := make([][]*types.Header, len(request))

		for i, body := range request {
			transactions[i] = body.Transactions
			uncles[i] = body.Uncles
		}
		// Filter out any explicitly requested bodies, deliver the rest to the downloader
		filter := len(transactions) > 0 || len(uncles) > 0
		if filter {
			transactions, uncles = pm.blockFetcher.FilterBodies(p.id, transactions, uncles, time.Now())
		}
		if len(transactions) > 0 || len(uncles) > 0 || !filter {
			err := pm.downloader.DeliverBodies(p.id, transactions, uncles)
			if err != nil {
				log.Debug("Failed to deliver bodies", "err", err)
			}
		}

	case p.version >= eth63 && msg.Code == GetNodeDataMsg:
		// Decode the retrieval message
		msgStream := rlp.NewStream(msg.Payload, uint64(msg.Size))
		if _, err := msgStream.List(); err != nil {
			return err
		}
		// Gather state data until the fetch or network limits is reached
		var (
			hash  common.Hash
			bytes int
			data  [][]byte
		)
		for bytes < softResponseLimit && len(data) < downloader.MaxStateFetch {
			// Retrieve the hash of the next state entry
			if err := msgStream.Decode(&hash); err == rlp.EOL {
				break
			} else if err != nil {
				return errResp(ErrDecode, "msg %v: %v", msg, err)
			}
			// Retrieve the requested state entry, stopping if enough was found
			if entry, err := pm.blockchain.TrieNode(hash); err == nil {
				data = append(data, entry)
				bytes += len(entry)
			}
		}
		return p.SendNodeData(data)

	case p.version >= eth63 && msg.Code == NodeDataMsg:
		// A batch of node state data arrived to one of our previous requests
		var data [][]byte
		if err := msg.Decode(&data); err != nil {
			return errResp(ErrDecode, "msg %v: %v", msg, err)
		}
		// Deliver all to the downloader
		if err := pm.downloader.DeliverNodeData(p.id, data); err != nil {
			log.Debug("Failed to deliver node state data", "err", err)
		}

	case p.version >= eth63 && msg.Code == GetReceiptsMsg:
		// Decode the retrieval message
		msgStream := rlp.NewStream(msg.Payload, uint64(msg.Size))
		if _, err := msgStream.List(); err != nil {
			return err
		}
		// Gather state data until the fetch or network limits is reached
		var (
			hash     common.Hash
			bytes    int
			receipts []rlp.RawValue
		)
		for bytes < softResponseLimit && len(receipts) < downloader.MaxReceiptFetch {
			// Retrieve the hash of the next block
			if err := msgStream.Decode(&hash); err == rlp.EOL {
				break
			} else if err != nil {
				return errResp(ErrDecode, "msg %v: %v", msg, err)
			}
			// Retrieve the requested block's receipts, skipping if unknown to us
			results := pm.blockchain.GetReceiptsByHash(hash)
			if results == nil {
				if header := pm.blockchain.GetHeaderByHash(hash); header == nil || header.ReceiptHash != types.EmptyRootHash {
					continue
				}
			}
			// If known, encode and queue for response packet
			if encoded, err := rlp.EncodeToBytes(results); err != nil {
				log.Error("Failed to encode receipt", "err", err)
			} else {
				receipts = append(receipts, encoded)
				bytes += len(encoded)
			}
		}
		return p.SendReceiptsRLP(receipts)

	case p.version >= eth63 && msg.Code == ReceiptsMsg:
		// A batch of receipts arrived to one of our previous requests
		var receipts [][]*types.Receipt
		if err := msg.Decode(&receipts); err != nil {
			return errResp(ErrDecode, "msg %v: %v", msg, err)
		}
		// Deliver all to the downloader
		if err := pm.downloader.DeliverReceipts(p.id, receipts); err != nil {
			log.Debug("Failed to deliver receipts", "err", err)
		}

	case msg.Code == NewBlockHashesMsg:
		var announces newBlockHashesData
		if err := msg.Decode(&announces); err != nil {
			return errResp(ErrDecode, "%v: %v", msg, err)
		}
		// Mark the hashes as present at the remote node
		for _, block := range announces {
			p.MarkBlock(block.Hash)
		}
		// Schedule all the unknown hashes for retrieval
		unknown := make(newBlockHashesData, 0, len(announces))
		for _, block := range announces {
			if !pm.blockchain.HasBlock(block.Hash, block.Number) {
				unknown = append(unknown, block)
			}
		}
		for _, block := range unknown {
			pm.blockFetcher.Notify(p.id, block.Hash, block.Number, time.Now(), p.RequestOneHeader, p.RequestBodies)
		}

	case msg.Code == NewBlockMsg:
		// Retrieve and decode the propagated block
		var request newBlockData
		if err := msg.Decode(&request); err != nil {
			return errResp(ErrDecode, "%v: %v", msg, err)
		}
<<<<<<< HEAD
=======
		if hash := types.CalcUncleHash(request.Block.Uncles()); hash != request.Block.UncleHash() {
			log.Warn("Propagated block has invalid uncles", "have", hash, "exp", request.Block.UncleHash())
			break // TODO(karalabe): return error eventually, but wait a few releases
		}
		if hash := types.DeriveSha(request.Block.Transactions()); hash != request.Block.TxHash() {
			log.Warn("Propagated block has invalid body", "have", hash, "exp", request.Block.TxHash())
			break // TODO(karalabe): return error eventually, but wait a few releases
		}
>>>>>>> cbc4ac26
		if err := request.sanityCheck(); err != nil {
			return err
		}
		request.Block.ReceivedAt = msg.ReceivedAt
		request.Block.ReceivedFrom = p

		// Mark the peer as owning the block and schedule it for import
		p.MarkBlock(request.Block.Hash())
		pm.blockFetcher.Enqueue(p.id, request.Block)

		// Assuming the block is importable by the peer, but possibly not yet done so,
		// calculate the head hash and TD that the peer truly must have.
		var (
			trueHead = request.Block.ParentHash()
			trueTD   = new(big.Int).Sub(request.TD, request.Block.Difficulty())
		)
		// Update the peer's total difficulty if better than the previous
		if _, td := p.Head(); trueTD.Cmp(td) > 0 {
			p.SetHead(trueHead, trueTD)
			pm.chainSync.handlePeerEvent(p)
		}

	case msg.Code == NewPooledTransactionHashesMsg && p.version >= eth65:
		// New transaction announcement arrived, make sure we have
		// a valid and fresh chain to handle them
		if atomic.LoadUint32(&pm.acceptTxs) == 0 {
			break
		}
		var hashes []common.Hash
		if err := msg.Decode(&hashes); err != nil {
			return errResp(ErrDecode, "msg %v: %v", msg, err)
		}
		// Schedule all the unknown hashes for retrieval
		for _, hash := range hashes {
			p.MarkTransaction(hash)
		}
		pm.txFetcher.Notify(p.id, hashes)

	case msg.Code == GetPooledTransactionsMsg && p.version >= eth65:
		// Decode the retrieval message
		msgStream := rlp.NewStream(msg.Payload, uint64(msg.Size))
		if _, err := msgStream.List(); err != nil {
			return err
		}
		// Gather transactions until the fetch or network limits is reached
		var (
			hash   common.Hash
			bytes  int
			hashes []common.Hash
			txs    []rlp.RawValue
		)
		for bytes < softResponseLimit {
			// Retrieve the hash of the next block
			if err := msgStream.Decode(&hash); err == rlp.EOL {
				break
			} else if err != nil {
				return errResp(ErrDecode, "msg %v: %v", msg, err)
			}
			// Retrieve the requested transaction, skipping if unknown to us
			tx := pm.txpool.Get(hash)
			if tx == nil {
				continue
			}
			// If known, encode and queue for response packet
			if encoded, err := rlp.EncodeToBytes(tx); err != nil {
				log.Error("Failed to encode transaction", "err", err)
			} else {
				hashes = append(hashes, hash)
				txs = append(txs, encoded)
				bytes += len(encoded)
			}
		}
		return p.SendPooledTransactionsRLP(hashes, txs)

	case msg.Code == TransactionMsg || (msg.Code == PooledTransactionsMsg && p.version >= eth65):
		// Transactions arrived, make sure we have a valid and fresh chain to handle them
		if atomic.LoadUint32(&pm.acceptTxs) == 0 {
			break
		}
		// Transactions can be processed, parse all of them and deliver to the pool
		var txs []*types.Transaction
		if err := msg.Decode(&txs); err != nil {
			return errResp(ErrDecode, "msg %v: %v", msg, err)
		}
		for i, tx := range txs {
			// Validate and mark the remote transaction
			if tx == nil {
				return errResp(ErrDecode, "transaction %d is nil", i)
			}
			p.MarkTransaction(tx.Hash())
		}
		pm.txFetcher.Enqueue(p.id, txs, msg.Code == PooledTransactionsMsg)

	default:
		return errResp(ErrInvalidMsgCode, "%v", msg.Code)
	}
	return nil
}

<<<<<<< HEAD
func (pm *ProtocolManager) Enqueue(id string, block *types.Block) {
	pm.fetcher.Enqueue(id, block)
}

// BroadcastBlock will either propagate a block to a subset of it's peers, or
// will only announce it's availability (depending what's requested).
=======
// BroadcastBlock will either propagate a block to a subset of its peers, or
// will only announce its availability (depending what's requested).
>>>>>>> cbc4ac26
func (pm *ProtocolManager) BroadcastBlock(block *types.Block, propagate bool) {
	hash := block.Hash()
	peers := pm.peers.PeersWithoutBlock(hash)

	// If propagation is requested, send to a subset of the peer
	if propagate {
		// Calculate the TD of the block (it's not imported yet, so block.Td is not valid)
		var td *big.Int
		if parent := pm.blockchain.GetBlock(block.ParentHash(), block.NumberU64()-1); parent != nil {
			td = new(big.Int).Add(block.Difficulty(), pm.blockchain.GetTd(block.ParentHash(), block.NumberU64()-1))
		} else {
			log.Error("Propagating dangling block", "number", block.Number(), "hash", hash)
			return
		}
		// Send the block to a subset of our peers
		transfer := peers[:int(math.Sqrt(float64(len(peers))))]
		for _, peer := range transfer {
			peer.AsyncSendNewBlock(block, td)
		}
		log.Trace("Propagated block", "hash", hash, "recipients", len(transfer), "duration", common.PrettyDuration(time.Since(block.ReceivedAt)))
		return
	}
	// Otherwise if the block is indeed in out own chain, announce it
	if pm.blockchain.HasBlock(hash, block.NumberU64()) {
		for _, peer := range peers {
			peer.AsyncSendNewBlockHash(block)
		}
		log.Trace("Announced block", "hash", hash, "recipients", len(peers), "duration", common.PrettyDuration(time.Since(block.ReceivedAt)))
	}
}

// BroadcastTransactions will propagate a batch of transactions to all peers which are not known to
// already have the given transaction.
func (pm *ProtocolManager) BroadcastTransactions(txs types.Transactions, propagate bool) {
	var (
		txset = make(map[*peer][]common.Hash)
		annos = make(map[*peer][]common.Hash)
	)
	// Broadcast transactions to a batch of peers not knowing about it
	if propagate {
		for _, tx := range txs {
			peers := pm.peers.PeersWithoutTx(tx.Hash())

			// Send the block to a subset of our peers
			transfer := peers[:int(math.Sqrt(float64(len(peers))))]
			for _, peer := range transfer {
				txset[peer] = append(txset[peer], tx.Hash())
			}
			log.Trace("Broadcast transaction", "hash", tx.Hash(), "recipients", len(peers))
		}
		for peer, hashes := range txset {
			peer.AsyncSendTransactions(hashes)
		}
		return
	}
	// Otherwise only broadcast the announcement to peers
	for _, tx := range txs {
		peers := pm.peers.PeersWithoutTx(tx.Hash())
		for _, peer := range peers {
			annos[peer] = append(annos[peer], tx.Hash())
		}
	}
	for peer, hashes := range annos {
		if peer.version >= eth65 {
			peer.AsyncSendPooledTransactionHashes(hashes)
		} else {
			peer.AsyncSendTransactions(hashes)
		}
	}
}

// minedBroadcastLoop sends mined blocks to connected peers.
func (pm *ProtocolManager) minedBroadcastLoop() {
	defer pm.wg.Done()

	for obj := range pm.minedBlockSub.Chan() {
		if ev, ok := obj.Data.(core.NewMinedBlockEvent); ok {
			pm.BroadcastBlock(ev.Block, true)  // First propagate block to peers
			pm.BroadcastBlock(ev.Block, false) // Only then announce to the rest
		}
	}
}

// txBroadcastLoop announces new transactions to connected peers.
func (pm *ProtocolManager) txBroadcastLoop() {
	defer pm.wg.Done()

	for {
		select {
		case event := <-pm.txsCh:
			// For testing purpose only, disable propagation
			if pm.broadcastTxAnnouncesOnly {
				pm.BroadcastTransactions(event.Txs, false)
				continue
			}
			pm.BroadcastTransactions(event.Txs, true)  // First propagate transactions to peers
			pm.BroadcastTransactions(event.Txs, false) // Only then announce to the rest

		case <-pm.txsSub.Err():
			return
		}
	}
}

func (pm *ProtocolManager) FindPeers(targets map[common.Address]struct{}) map[common.Address]consensus.Peer {
	m := make(map[common.Address]consensus.Peer)

	for _, p := range pm.peers.Peers() {
		pubKey := p.Node().Pubkey()
		if pubKey == nil {
			continue
		}
		addr := crypto.PubkeyToAddress(*pubKey)
		if _, ok := targets[addr]; ok {
			m[addr] = p
		}
	}

	return m
}

// NodeInfo represents a short summary of the Ethereum sub-protocol metadata
// known about the host peer.
type NodeInfo struct {
	Network    uint64              `json:"network"`    // Ethereum network ID (1=Frontier, 2=Morden, Ropsten=3, Rinkeby=4)
	Difficulty *big.Int            `json:"difficulty"` // Total difficulty of the host's blockchain
	Genesis    common.Hash         `json:"genesis"`    // SHA3 hash of the host's genesis block
	Config     *params.ChainConfig `json:"config"`     // Chain configuration for the fork rules
	Head       common.Hash         `json:"head"`       // SHA3 hash of the host's best owned block
}

// NodeInfo retrieves some protocol metadata about the running host node.
func (pm *ProtocolManager) NodeInfo() *NodeInfo {
	currentBlock := pm.blockchain.CurrentBlock()
	return &NodeInfo{
		Network:    pm.networkID,
		Difficulty: pm.blockchain.GetTd(currentBlock.Hash(), currentBlock.NumberU64()),
		Genesis:    pm.blockchain.Genesis().Hash(),
		Config:     pm.blockchain.Config(),
		Head:       currentBlock.Hash(),
	}
}<|MERGE_RESOLUTION|>--- conflicted
+++ resolved
@@ -27,7 +27,6 @@
 	"sync/atomic"
 	"time"
 
-<<<<<<< HEAD
 	"github.com/clearmatics/autonity/common"
 	"github.com/clearmatics/autonity/consensus"
 	"github.com/clearmatics/autonity/core"
@@ -45,23 +44,6 @@
 	"github.com/clearmatics/autonity/params"
 	"github.com/clearmatics/autonity/rlp"
 	"github.com/clearmatics/autonity/trie"
-=======
-	"github.com/ethereum/go-ethereum/common"
-	"github.com/ethereum/go-ethereum/consensus"
-	"github.com/ethereum/go-ethereum/core"
-	"github.com/ethereum/go-ethereum/core/forkid"
-	"github.com/ethereum/go-ethereum/core/types"
-	"github.com/ethereum/go-ethereum/eth/downloader"
-	"github.com/ethereum/go-ethereum/eth/fetcher"
-	"github.com/ethereum/go-ethereum/ethdb"
-	"github.com/ethereum/go-ethereum/event"
-	"github.com/ethereum/go-ethereum/log"
-	"github.com/ethereum/go-ethereum/p2p"
-	"github.com/ethereum/go-ethereum/p2p/enode"
-	"github.com/ethereum/go-ethereum/params"
-	"github.com/ethereum/go-ethereum/rlp"
-	"github.com/ethereum/go-ethereum/trie"
->>>>>>> cbc4ac26
 )
 
 const (
@@ -75,10 +57,7 @@
 
 var (
 	syncChallengeTimeout = 15 * time.Second // Time allowance for a node to reply to the sync progress challenge
-<<<<<<< HEAD
 	errUnauthaurizedPeer = errors.New("peer is not authorized")
-=======
->>>>>>> cbc4ac26
 )
 
 func errResp(code errCode, format string, v ...interface{}) error {
@@ -94,26 +73,16 @@
 
 	checkpointNumber uint64      // Block number for the sync progress validator to cross reference
 	checkpointHash   common.Hash // Block hash for the sync progress validator to cross reference
-<<<<<<< HEAD
 
 	txpool     txPool
 	blockchain *core.BlockChain
 	maxPeers   int
-=======
->>>>>>> cbc4ac26
-
-	txpool     txPool
-	blockchain *core.BlockChain
-	maxPeers   int
-
-<<<<<<< HEAD
-=======
+
 	downloader   *downloader.Downloader
 	blockFetcher *fetcher.BlockFetcher
 	txFetcher    *fetcher.TxFetcher
 	peers        *peerSet
 
->>>>>>> cbc4ac26
 	eventMux      *event.TypeMux
 	txsCh         chan core.NewTxsEvent
 	txsSub        event.Subscription
@@ -122,38 +91,27 @@
 	whitelist map[uint64]common.Hash
 
 	// channels for fetcher, syncer, txsyncLoop
-<<<<<<< HEAD
-	newPeerCh   chan *peer
-	txsyncCh    chan *txsync
-	quitSync    chan struct{}
-	noMorePeers chan struct{}
+	txsyncCh chan *txsync
+	quitSync chan struct{}
+
+	chainSync *chainSyncer
+	wg        sync.WaitGroup
+	peerWG    sync.WaitGroup
+
+	// Test fields or hooks
+	broadcastTxAnnouncesOnly bool // Testing field, disable transaction propagation
 
 	whitelistCh         chan core.WhitelistEvent
 	whitelistSub        event.Subscription
 	enodesWhitelist     []*enode.Node
 	enodesWhitelistLock sync.RWMutex
-	// wait group is used for graceful shutdowns during downloading
-	// and processing
-	wg sync.WaitGroup
 
 	engine consensus.Engine
 	pub    *ecdsa.PublicKey
-=======
-	txsyncCh chan *txsync
-	quitSync chan struct{}
-
-	chainSync *chainSyncer
-	wg        sync.WaitGroup
-	peerWG    sync.WaitGroup
-
-	// Test fields or hooks
-	broadcastTxAnnouncesOnly bool // Testing field, disable transaction propagation
->>>>>>> cbc4ac26
 }
 
 // NewProtocolManager returns a new Ethereum sub protocol manager. The Ethereum sub protocol manages peers capable
 // with the Ethereum network.
-<<<<<<< HEAD
 func NewProtocolManager(config *params.ChainConfig, checkpoint *params.TrustedCheckpoint, mode downloader.SyncMode, networkID uint64, mux *event.TypeMux, txpool txPool, engine consensus.Engine, blockchain *core.BlockChain, chaindb ethdb.Database, cacheLimit int, whitelist map[uint64]common.Hash, pub *ecdsa.PublicKey) (*ProtocolManager, error) {
 	// Create the protocol manager with the base fields
 	manager := &ProtocolManager{
@@ -164,8 +122,6 @@
 		blockchain:  blockchain,
 		peers:       newPeerSet(),
 		whitelist:   whitelist,
-		newPeerCh:   make(chan *peer),
-		noMorePeers: make(chan struct{}),
 		txsyncCh:    make(chan *txsync),
 		quitSync:    make(chan struct{}),
 		engine:      engine,
@@ -175,20 +131,6 @@
 
 	if handler, ok := manager.engine.(consensus.Handler); ok {
 		handler.SetBroadcaster(manager)
-=======
-func NewProtocolManager(config *params.ChainConfig, checkpoint *params.TrustedCheckpoint, mode downloader.SyncMode, networkID uint64, mux *event.TypeMux, txpool txPool, engine consensus.Engine, blockchain *core.BlockChain, chaindb ethdb.Database, cacheLimit int, whitelist map[uint64]common.Hash) (*ProtocolManager, error) {
-	// Create the protocol manager with the base fields
-	manager := &ProtocolManager{
-		networkID:  networkID,
-		forkFilter: forkid.NewFilter(blockchain),
-		eventMux:   mux,
-		txpool:     txpool,
-		blockchain: blockchain,
-		peers:      newPeerSet(),
-		whitelist:  whitelist,
-		txsyncCh:   make(chan *txsync),
-		quitSync:   make(chan struct{}),
->>>>>>> cbc4ac26
 	}
 
 	if mode == downloader.FullSync {
@@ -214,10 +156,7 @@
 			manager.fastSync = uint32(1)
 		}
 	}
-<<<<<<< HEAD
-=======
-
->>>>>>> cbc4ac26
+
 	// If we have trusted checkpoints, enforce them on the chain
 	if checkpoint != nil {
 		manager.checkpointNumber = (checkpoint.SectionIndex+1)*params.CHTFrequency - 1
@@ -266,10 +205,6 @@
 		}
 		return n, err
 	}
-<<<<<<< HEAD
-	manager.fetcher = fetcher.New(blockchain.GetBlockByHash, validator, manager.BroadcastBlock, heighter, inserter, manager.removePeer)
-	manager.enodesWhitelist = rawdb.ReadEnodeWhitelist(chaindb).List
-=======
 	manager.blockFetcher = fetcher.NewBlockFetcher(blockchain.GetBlockByHash, validator, manager.BroadcastBlock, heighter, inserter, manager.removePeer)
 
 	fetchTx := func(peer string, hashes []common.Hash) error {
@@ -282,8 +217,7 @@
 	manager.txFetcher = fetcher.NewTxFetcher(txpool.Has, txpool.AddRemotes, fetchTx)
 
 	manager.chainSync = newChainSyncer(manager)
-
->>>>>>> cbc4ac26
+	manager.enodesWhitelist = rawdb.ReadEnodeWhitelist(chaindb).List
 	return manager, nil
 }
 
@@ -293,7 +227,6 @@
 		panic("makeProtocol for unknown version")
 	}
 
-<<<<<<< HEAD
 	protoName := protocolName
 	// get consensus protocol from backend engine.
 	if handler, ok := pm.engine.(consensus.Handler); ok {
@@ -306,23 +239,7 @@
 		Version: version,
 		Length:  length,
 		Run: func(p *p2p.Peer, rw p2p.MsgReadWriter) error {
-			peer := pm.newPeer(int(version), p, rw)
-			select {
-			case pm.newPeerCh <- peer:
-				pm.wg.Add(1)
-				defer pm.wg.Done()
-				return pm.handle(peer)
-			case <-pm.quitSync:
-				return p2p.DiscQuitting
-			}
-=======
-	return p2p.Protocol{
-		Name:    protocolName,
-		Version: version,
-		Length:  length,
-		Run: func(p *p2p.Peer, rw p2p.MsgReadWriter) error {
 			return pm.runPeer(pm.newPeer(int(version), p, rw, pm.txpool.Get))
->>>>>>> cbc4ac26
 		},
 		NodeInfo: func() interface{} {
 			return pm.NodeInfo()
@@ -372,6 +289,7 @@
 	go pm.minedBroadcastLoop()
 
 	// update peers whitelist
+	pm.wg.Add(1)
 	pm.whitelistSub = pm.blockchain.SubscribeAutonityEvents(pm.whitelistCh)
 	go pm.glienickeEventLoop()
 
@@ -382,6 +300,8 @@
 }
 
 func (pm *ProtocolManager) Stop() {
+	log.Info("Stopping Ethereum protocol")
+
 	pm.txsSub.Unsubscribe()        // quits txBroadcastLoop
 	pm.minedBlockSub.Unsubscribe() // quits blockBroadcastLoop
 	pm.whitelistSub.Unsubscribe()  // quits glienickeEventLoop
@@ -401,9 +321,23 @@
 	log.Info("Ethereum protocol stopped")
 }
 
-<<<<<<< HEAD
-// Whitelist updating loop.
+func (pm *ProtocolManager) newPeer(pv int, p *p2p.Peer, rw p2p.MsgReadWriter, getPooledTx func(hash common.Hash) *types.Transaction) *peer {
+	return newPeer(pv, p, rw, getPooledTx)
+}
+
+func (pm *ProtocolManager) runPeer(p *peer) error {
+	if !pm.chainSync.handlePeerEvent(p) {
+		return p2p.DiscQuitting
+	}
+	pm.peerWG.Add(1)
+	defer pm.peerWG.Done()
+	return pm.handle(p)
+	// Whitelist updating loop.
+
+}
+
 func (pm *ProtocolManager) glienickeEventLoop() {
+	defer pm.wg.Done()
 	for {
 		select {
 		case event := <-pm.whitelistCh:
@@ -415,23 +349,6 @@
 			return
 		}
 	}
-}
-
-func (pm *ProtocolManager) newPeer(pv int, p *p2p.Peer, rw p2p.MsgReadWriter) *peer {
-	return newPeer(pv, p, newMeteredMsgWriter(rw))
-=======
-func (pm *ProtocolManager) newPeer(pv int, p *p2p.Peer, rw p2p.MsgReadWriter, getPooledTx func(hash common.Hash) *types.Transaction) *peer {
-	return newPeer(pv, p, rw, getPooledTx)
-}
-
-func (pm *ProtocolManager) runPeer(p *peer) error {
-	if !pm.chainSync.handlePeerEvent(p) {
-		return p2p.DiscQuitting
-	}
-	pm.peerWG.Add(1)
-	defer pm.peerWG.Done()
-	return pm.handle(p)
->>>>>>> cbc4ac26
 }
 
 // handle is the callback invoked to manage the life cycle of an eth peer. When
@@ -456,18 +373,12 @@
 		return err
 	}
 
-<<<<<<< HEAD
 	err := pm.IsInWhitelist(p.Node().ID(), p.td.Uint64(), p.Log())
 	if err != nil {
 		return err
 	}
 	// Todo : pause relaying if not whitelisted until full sync
 
-	if rw, ok := p.rw.(*meteredMsgReadWriter); ok {
-		rw.Init(p.version)
-	}
-=======
->>>>>>> cbc4ac26
 	// Register the peer locally
 	if err := pm.peers.Register(p); err != nil {
 		p.Log().Error("Ethereum peer registration failed", "err", err)
@@ -485,15 +396,12 @@
 	// after this will be sent via broadcasts.
 	pm.syncTransactions(p)
 
-<<<<<<< HEAD
 	if pm.blockchain.Config().Tendermint != nil {
 		syncer := pm.blockchain.Engine().(consensus.Syncer)
 		address := crypto.PubkeyToAddress(*p.Node().Pubkey())
 		syncer.ResetPeerCache(address)
 	}
 
-=======
->>>>>>> cbc4ac26
 	// If we have a trusted CHT, reject all peers below that (avoid fast sync eclipse)
 	if pm.checkpointHash != (common.Hash{}) {
 		// Request the peer's checkpoint header for chain height/weight validation
@@ -897,8 +805,6 @@
 		if err := msg.Decode(&request); err != nil {
 			return errResp(ErrDecode, "%v: %v", msg, err)
 		}
-<<<<<<< HEAD
-=======
 		if hash := types.CalcUncleHash(request.Block.Uncles()); hash != request.Block.UncleHash() {
 			log.Warn("Propagated block has invalid uncles", "have", hash, "exp", request.Block.UncleHash())
 			break // TODO(karalabe): return error eventually, but wait a few releases
@@ -907,7 +813,6 @@
 			log.Warn("Propagated block has invalid body", "have", hash, "exp", request.Block.TxHash())
 			break // TODO(karalabe): return error eventually, but wait a few releases
 		}
->>>>>>> cbc4ac26
 		if err := request.sanityCheck(); err != nil {
 			return err
 		}
@@ -1007,17 +912,12 @@
 	return nil
 }
 
-<<<<<<< HEAD
 func (pm *ProtocolManager) Enqueue(id string, block *types.Block) {
 	pm.fetcher.Enqueue(id, block)
 }
 
 // BroadcastBlock will either propagate a block to a subset of it's peers, or
 // will only announce it's availability (depending what's requested).
-=======
-// BroadcastBlock will either propagate a block to a subset of its peers, or
-// will only announce its availability (depending what's requested).
->>>>>>> cbc4ac26
 func (pm *ProtocolManager) BroadcastBlock(block *types.Block, propagate bool) {
 	hash := block.Hash()
 	peers := pm.peers.PeersWithoutBlock(hash)
