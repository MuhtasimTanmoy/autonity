// Copyright 2015 The go-ethereum Authors
// This file is part of the go-ethereum library.
//
// The go-ethereum library is free software: you can redistribute it and/or modify
// it under the terms of the GNU Lesser General Public License as published by
// the Free Software Foundation, either version 3 of the License, or
// (at your option) any later version.
//
// The go-ethereum library is distributed in the hope that it will be useful,
// but WITHOUT ANY WARRANTY; without even the implied warranty of
// MERCHANTABILITY or FITNESS FOR A PARTICULAR PURPOSE. See the
// GNU Lesser General Public License for more details.
//
// You should have received a copy of the GNU Lesser General Public License
// along with the go-ethereum library. If not, see <http://www.gnu.org/licenses/>.

package light

import (
	"context"
	"errors"
	"fmt"

<<<<<<< HEAD
	"github.com/clearmatics/autonity/common"
	"github.com/clearmatics/autonity/core/rawdb"
	"github.com/clearmatics/autonity/core/state"
	"github.com/clearmatics/autonity/core/types"
	"github.com/clearmatics/autonity/crypto"
	"github.com/clearmatics/autonity/ethdb"
	"github.com/clearmatics/autonity/trie"
=======
	"github.com/ethereum/go-ethereum/common"
	"github.com/ethereum/go-ethereum/core/rawdb"
	"github.com/ethereum/go-ethereum/core/state"
	"github.com/ethereum/go-ethereum/core/types"
	"github.com/ethereum/go-ethereum/crypto"
	"github.com/ethereum/go-ethereum/ethdb"
	"github.com/ethereum/go-ethereum/rlp"
	"github.com/ethereum/go-ethereum/trie"
>>>>>>> aaca58a7
)

var (
	sha3Nil = crypto.Keccak256Hash(nil)
)

func NewState(ctx context.Context, head *types.Header, odr OdrBackend) *state.StateDB {
	state, _ := state.New(head.Root, NewStateDatabase(ctx, head, odr), nil)
	return state
}

func NewStateDatabase(ctx context.Context, head *types.Header, odr OdrBackend) state.Database {
	return &odrDatabase{ctx, StateTrieID(head), odr}
}

type odrDatabase struct {
	ctx     context.Context
	id      *TrieID
	backend OdrBackend
}

func (db *odrDatabase) OpenTrie(root common.Hash) (state.Trie, error) {
	return &odrTrie{db: db, id: db.id}, nil
}

func (db *odrDatabase) OpenStorageTrie(addrHash, root common.Hash) (state.Trie, error) {
	return &odrTrie{db: db, id: StorageTrieID(db.id, addrHash, root)}, nil
}

func (db *odrDatabase) CopyTrie(t state.Trie) state.Trie {
	switch t := t.(type) {
	case *odrTrie:
		cpy := &odrTrie{db: t.db, id: t.id}
		if t.trie != nil {
			cpytrie := *t.trie
			cpy.trie = &cpytrie
		}
		return cpy
	default:
		panic(fmt.Errorf("unknown trie type %T", t))
	}
}

func (db *odrDatabase) ContractCode(addrHash, codeHash common.Hash) ([]byte, error) {
	if codeHash == sha3Nil {
		return nil, nil
	}
	code := rawdb.ReadCode(db.backend.Database(), codeHash)
	if len(code) != 0 {
		return code, nil
	}
	id := *db.id
	id.AccKey = addrHash[:]
	req := &CodeRequest{Id: &id, Hash: codeHash}
	err := db.backend.Retrieve(db.ctx, req)
	return req.Data, err
}

func (db *odrDatabase) ContractCodeSize(addrHash, codeHash common.Hash) (int, error) {
	code, err := db.ContractCode(addrHash, codeHash)
	return len(code), err
}

func (db *odrDatabase) TrieDB() *trie.Database {
	return nil
}

type odrTrie struct {
	db   *odrDatabase
	id   *TrieID
	trie *trie.Trie
}

func (t *odrTrie) TryGet(key []byte) ([]byte, error) {
	key = crypto.Keccak256(key)
	var res []byte
	err := t.do(key, func() (err error) {
		res, err = t.trie.TryGet(key)
		return err
	})
	return res, err
}

func (t *odrTrie) TryUpdateAccount(key []byte, acc *types.StateAccount) error {
	key = crypto.Keccak256(key)
	value, err := rlp.EncodeToBytes(acc)
	if err != nil {
		return fmt.Errorf("decoding error in account update: %w", err)
	}
	return t.do(key, func() error {
		return t.trie.TryUpdate(key, value)
	})
}

func (t *odrTrie) TryUpdate(key, value []byte) error {
	key = crypto.Keccak256(key)
	return t.do(key, func() error {
		return t.trie.TryUpdate(key, value)
	})
}

func (t *odrTrie) TryDelete(key []byte) error {
	key = crypto.Keccak256(key)
	return t.do(key, func() error {
		return t.trie.TryDelete(key)
	})
}

func (t *odrTrie) Commit(onleaf trie.LeafCallback) (common.Hash, int, error) {
	if t.trie == nil {
		return t.id.Root, 0, nil
	}
	return t.trie.Commit(onleaf)
}

func (t *odrTrie) Hash() common.Hash {
	if t.trie == nil {
		return t.id.Root
	}
	return t.trie.Hash()
}

func (t *odrTrie) NodeIterator(startkey []byte) trie.NodeIterator {
	return newNodeIterator(t, startkey)
}

func (t *odrTrie) GetKey(sha []byte) []byte {
	return nil
}

func (t *odrTrie) Prove(key []byte, fromLevel uint, proofDb ethdb.KeyValueWriter) error {
	return errors.New("not implemented, needs client/server interface split")
}

// do tries and retries to execute a function until it returns with no error or
// an error type other than MissingNodeError
func (t *odrTrie) do(key []byte, fn func() error) error {
	for {
		var err error
		if t.trie == nil {
			t.trie, err = trie.New(t.id.Root, trie.NewDatabase(t.db.backend.Database()))
		}
		if err == nil {
			err = fn()
		}
		if _, ok := err.(*trie.MissingNodeError); !ok {
			return err
		}
		r := &TrieRequest{Id: t.id, Key: key}
		if err := t.db.backend.Retrieve(t.db.ctx, r); err != nil {
			return err
		}
	}
}

type nodeIterator struct {
	trie.NodeIterator
	t   *odrTrie
	err error
}

func newNodeIterator(t *odrTrie, startkey []byte) trie.NodeIterator {
	it := &nodeIterator{t: t}
	// Open the actual non-ODR trie if that hasn't happened yet.
	if t.trie == nil {
		it.do(func() error {
			t, err := trie.New(t.id.Root, trie.NewDatabase(t.db.backend.Database()))
			if err == nil {
				it.t.trie = t
			}
			return err
		})
	}
	it.do(func() error {
		it.NodeIterator = it.t.trie.NodeIterator(startkey)
		return it.NodeIterator.Error()
	})
	return it
}

func (it *nodeIterator) Next(descend bool) bool {
	var ok bool
	it.do(func() error {
		ok = it.NodeIterator.Next(descend)
		return it.NodeIterator.Error()
	})
	return ok
}

// do runs fn and attempts to fill in missing nodes by retrieving.
func (it *nodeIterator) do(fn func() error) {
	var lasthash common.Hash
	for {
		it.err = fn()
		missing, ok := it.err.(*trie.MissingNodeError)
		if !ok {
			return
		}
		if missing.NodeHash == lasthash {
			it.err = fmt.Errorf("retrieve loop for trie node %x", missing.NodeHash)
			return
		}
		lasthash = missing.NodeHash
		r := &TrieRequest{Id: it.t.id, Key: nibblesToKey(missing.Path)}
		if it.err = it.t.db.backend.Retrieve(it.t.db.ctx, r); it.err != nil {
			return
		}
	}
}

func (it *nodeIterator) Error() error {
	if it.err != nil {
		return it.err
	}
	return it.NodeIterator.Error()
}

func nibblesToKey(nib []byte) []byte {
	if len(nib) > 0 && nib[len(nib)-1] == 0x10 {
		nib = nib[:len(nib)-1] // drop terminator
	}
	if len(nib)&1 == 1 {
		nib = append(nib, 0) // make even
	}
	key := make([]byte, len(nib)/2)
	for bi, ni := 0, 0; ni < len(nib); bi, ni = bi+1, ni+2 {
		key[bi] = nib[ni]<<4 | nib[ni+1]
	}
	return key
}<|MERGE_RESOLUTION|>--- conflicted
+++ resolved
@@ -17,41 +17,31 @@
 package light
 
 import (
-	"context"
-	"errors"
-	"fmt"
-
-<<<<<<< HEAD
-	"github.com/clearmatics/autonity/common"
-	"github.com/clearmatics/autonity/core/rawdb"
-	"github.com/clearmatics/autonity/core/state"
-	"github.com/clearmatics/autonity/core/types"
-	"github.com/clearmatics/autonity/crypto"
-	"github.com/clearmatics/autonity/ethdb"
-	"github.com/clearmatics/autonity/trie"
-=======
-	"github.com/ethereum/go-ethereum/common"
-	"github.com/ethereum/go-ethereum/core/rawdb"
-	"github.com/ethereum/go-ethereum/core/state"
-	"github.com/ethereum/go-ethereum/core/types"
-	"github.com/ethereum/go-ethereum/crypto"
-	"github.com/ethereum/go-ethereum/ethdb"
-	"github.com/ethereum/go-ethereum/rlp"
-	"github.com/ethereum/go-ethereum/trie"
->>>>>>> aaca58a7
+    "context"
+    "errors"
+    "fmt"
+
+    "github.com/ethereum/go-ethereum/common"
+    "github.com/ethereum/go-ethereum/core/rawdb"
+    "github.com/ethereum/go-ethereum/core/state"
+    "github.com/ethereum/go-ethereum/core/types"
+    "github.com/ethereum/go-ethereum/crypto"
+    "github.com/ethereum/go-ethereum/ethdb"
+    "github.com/ethereum/go-ethereum/rlp"
+    "github.com/ethereum/go-ethereum/trie"
 )
 
 var (
-	sha3Nil = crypto.Keccak256Hash(nil)
+    sha3Nil = crypto.Keccak256Hash(nil)
 )
 
 func NewState(ctx context.Context, head *types.Header, odr OdrBackend) *state.StateDB {
-	state, _ := state.New(head.Root, NewStateDatabase(ctx, head, odr), nil)
-	return state
+    state, _ := state.New(head.Root, NewStateDatabase(ctx, head, odr), nil)
+    return state
 }
 
 func NewStateDatabase(ctx context.Context, head *types.Header, odr OdrBackend) state.Database {
-	return &odrDatabase{ctx, StateTrieID(head), odr}
+    return &odrDatabase{ctx, StateTrieID(head), odr}
 }
 
 type odrDatabase struct {
@@ -113,45 +103,45 @@
 }
 
 func (t *odrTrie) TryGet(key []byte) ([]byte, error) {
-	key = crypto.Keccak256(key)
-	var res []byte
-	err := t.do(key, func() (err error) {
-		res, err = t.trie.TryGet(key)
-		return err
-	})
-	return res, err
+    key = crypto.Keccak256(key)
+    var res []byte
+    err := t.do(key, func() (err error) {
+        res, err = t.trie.TryGet(key)
+        return err
+    })
+    return res, err
 }
 
 func (t *odrTrie) TryUpdateAccount(key []byte, acc *types.StateAccount) error {
-	key = crypto.Keccak256(key)
-	value, err := rlp.EncodeToBytes(acc)
-	if err != nil {
-		return fmt.Errorf("decoding error in account update: %w", err)
-	}
-	return t.do(key, func() error {
-		return t.trie.TryUpdate(key, value)
-	})
+    key = crypto.Keccak256(key)
+    value, err := rlp.EncodeToBytes(acc)
+    if err != nil {
+        return fmt.Errorf("decoding error in account update: %w", err)
+    }
+    return t.do(key, func() error {
+        return t.trie.TryUpdate(key, value)
+    })
 }
 
 func (t *odrTrie) TryUpdate(key, value []byte) error {
-	key = crypto.Keccak256(key)
-	return t.do(key, func() error {
-		return t.trie.TryUpdate(key, value)
-	})
+    key = crypto.Keccak256(key)
+    return t.do(key, func() error {
+        return t.trie.TryUpdate(key, value)
+    })
 }
 
 func (t *odrTrie) TryDelete(key []byte) error {
-	key = crypto.Keccak256(key)
+    key = crypto.Keccak256(key)
 	return t.do(key, func() error {
 		return t.trie.TryDelete(key)
 	})
 }
 
 func (t *odrTrie) Commit(onleaf trie.LeafCallback) (common.Hash, int, error) {
-	if t.trie == nil {
-		return t.id.Root, 0, nil
-	}
-	return t.trie.Commit(onleaf)
+    if t.trie == nil {
+        return t.id.Root, 0, nil
+    }
+    return t.trie.Commit(onleaf)
 }
 
 func (t *odrTrie) Hash() common.Hash {
