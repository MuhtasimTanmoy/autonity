--- conflicted
+++ resolved
@@ -41,11 +41,7 @@
 		genesis = gspec.MustCommit(fulldb)
 	)
 	gspec.MustCommit(lightdb)
-<<<<<<< HEAD
-	blockchain, _ := core.NewBlockChain(fulldb, nil, params.TestChainConfig, ethash.NewFullFaker(), vm.Config{}, nil, core.NewTxSenderCacher())
-=======
-	blockchain, _ := core.NewBlockChain(fulldb, nil, params.TestChainConfig, ethash.NewFullFaker(), vm.Config{}, nil, nil)
->>>>>>> 0f77f34b
+	blockchain, _ := core.NewBlockChain(fulldb, nil, params.TestChainConfig, ethash.NewFullFaker(), vm.Config{}, nil, core.NewTxSenderCacher(), nil)
 	gchain, _ := core.GenerateChain(params.TestChainConfig, genesis, ethash.NewFaker(), fulldb, 4, testChainGen)
 	if _, err := blockchain.InsertChain(gchain); err != nil {
 		panic(err)
