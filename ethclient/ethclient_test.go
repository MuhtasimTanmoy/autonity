// Copyright 2016 The go-ethereum Authors
// This file is part of the go-ethereum library.
//
// The go-ethereum library is free software: you can redistribute it and/or modify
// it under the terms of the GNU Lesser General Public License as published by
// the Free Software Foundation, either version 3 of the License, or
// (at your option) any later version.
//
// The go-ethereum library is distributed in the hope that it will be useful,
// but WITHOUT ANY WARRANTY; without even the implied warranty of
// MERCHANTABILITY or FITNESS FOR A PARTICULAR PURPOSE. See the
// GNU Lesser General Public License for more details.
//
// You should have received a copy of the GNU Lesser General Public License
// along with the go-ethereum library. If not, see <http://www.gnu.org/licenses/>.

package ethclient

import (
	"bytes"
	"context"
	"crypto/ecdsa"
	"errors"
	"fmt"
	"math/big"
	"reflect"
	"testing"
	"time"

	"github.com/stretchr/testify/require"

	ethereum "github.com/autonity/autonity"
	"github.com/autonity/autonity/common"
	"github.com/autonity/autonity/consensus/ethash"
	"github.com/autonity/autonity/core"
	"github.com/autonity/autonity/core/rawdb"
	"github.com/autonity/autonity/core/types"
	"github.com/autonity/autonity/crypto"
	"github.com/autonity/autonity/eth"
	"github.com/autonity/autonity/eth/ethconfig"
	"github.com/autonity/autonity/node"
	"github.com/autonity/autonity/p2p/enode"
	"github.com/autonity/autonity/params"
	"github.com/autonity/autonity/rpc"
)

// Verify that Client implements the ethereum interfaces.
var (
	_ = ethereum.ChainReader(&Client{})
	_ = ethereum.TransactionReader(&Client{})
	_ = ethereum.ChainStateReader(&Client{})
	_ = ethereum.ChainSyncReader(&Client{})
	_ = ethereum.ContractCaller(&Client{})
	_ = ethereum.GasEstimator(&Client{})
	_ = ethereum.GasPricer(&Client{})
	_ = ethereum.LogFilterer(&Client{})
	_ = ethereum.PendingStateReader(&Client{})
	// _ = ethereum.PendingStateEventer(&Client{})
	_ = ethereum.PendingContractCaller(&Client{})
)

func bfs(
	source *enode.Node, dis map[*enode.Node]int, localNodes map[*enode.Node]*enode.LocalNode,
	nodes []*enode.Node, adjacentNodes func([]*enode.Node, *enode.LocalNode) []*enode.Node,
) {
	for key := range dis {
		dis[key] = -1
	}
	// enque source
	dis[source] = 0
	queue := make([]*enode.Node, 0, len(nodes))
	queue = append(queue, source)
	for len(queue) > 0 {
		// pop
		node := queue[0]
		queue = queue[1:]
		connections := adjacentNodes(nodes, localNodes[node])
		for _, peer := range connections {
			if d, ok := dis[peer]; !ok || d < 0 {
				// enque adjacent nodes
				dis[peer] = dis[node] + 1
				queue = append(queue, peer)
			}
		}
	}
}

func TestEthExecutionLayerGraph(t *testing.T) {
	ethServer := &eth.Ethereum{}
	db, err := enode.OpenDB("")
	require.NoError(t, err)
	nodeCount := int(max(100, params.TestAutonityContractConfig.MaxCommitteeSize))
	nodes := make([]*enode.Node, 0, nodeCount)
	localNodes := make(map[*enode.Node]*enode.LocalNode)
	privateKeys := make(map[*ecdsa.PrivateKey]bool)
	targetDiameter := 2
	for n := 0; n < nodeCount; n++ {
		for {
			privateKey, err := crypto.GenerateKey()
			require.NoError(t, err)
			if _, ok := privateKeys[privateKey]; !ok {
				newEnode := "enode://" + string(crypto.PubECDSAToHex(&privateKey.PublicKey)[2:]) + "@3.209.45.79:30303"
				newNode, err := enode.ParseV4(newEnode)
				require.NoError(t, err)
				require.NotEqual(t, nil, newNode)
				nodes = append(nodes, newNode)
				// related localNode
				// db is not used here, so a single db for all nodes
				localNode := enode.NewLocalNode(db, privateKey, nil)
				localNodes[newNode] = localNode
				privateKeys[privateKey] = true
				break
			}
		}
		for _, node := range nodes {
			// check if max distance from node to any other node in the graph is targetDiameter
			dis := make(map[*enode.Node]int)
<<<<<<< HEAD
			bfs(node, dis, localNodes, nodes, ethServer.RequestSubset)
=======
			bfs(node, dis, localNodes, nodes, ethServer.RequestedNodes)
>>>>>>> f7e02ed3
			for _, peer := range nodes {
				if d, ok := dis[peer]; !ok || d < 0 {
					t.Fatalf("Graph with %v nodes not connected", n)
				}
				if dis[peer] > targetDiameter {
					t.Fatalf("Graph with %v nodes has diameter more than %v", n, targetDiameter)
				}
			}
		}
	}
}

func TestToFilterArg(t *testing.T) {
	blockHashErr := fmt.Errorf("cannot specify both BlockHash and FromBlock/ToBlock")
	addresses := []common.Address{
		common.HexToAddress("0xD36722ADeC3EdCB29c8e7b5a47f352D701393462"),
	}
	blockHash := common.HexToHash(
		"0xeb94bb7d78b73657a9d7a99792413f50c0a45c51fc62bdcb08a53f18e9a2b4eb",
	)

	for _, testCase := range []struct {
		name   string
		input  ethereum.FilterQuery
		output interface{}
		err    error
	}{
		{
			"without BlockHash",
			ethereum.FilterQuery{
				Addresses: addresses,
				FromBlock: big.NewInt(1),
				ToBlock:   big.NewInt(2),
				Topics:    [][]common.Hash{},
			},
			map[string]interface{}{
				"address":   addresses,
				"fromBlock": "0x1",
				"toBlock":   "0x2",
				"topics":    [][]common.Hash{},
			},
			nil,
		},
		{
			"with nil fromBlock and nil toBlock",
			ethereum.FilterQuery{
				Addresses: addresses,
				Topics:    [][]common.Hash{},
			},
			map[string]interface{}{
				"address":   addresses,
				"fromBlock": "0x0",
				"toBlock":   "latest",
				"topics":    [][]common.Hash{},
			},
			nil,
		},
		{
			"with negative fromBlock and negative toBlock",
			ethereum.FilterQuery{
				Addresses: addresses,
				FromBlock: big.NewInt(-1),
				ToBlock:   big.NewInt(-1),
				Topics:    [][]common.Hash{},
			},
			map[string]interface{}{
				"address":   addresses,
				"fromBlock": "pending",
				"toBlock":   "pending",
				"topics":    [][]common.Hash{},
			},
			nil,
		},
		{
			"with blockhash",
			ethereum.FilterQuery{
				Addresses: addresses,
				BlockHash: &blockHash,
				Topics:    [][]common.Hash{},
			},
			map[string]interface{}{
				"address":   addresses,
				"blockHash": blockHash,
				"topics":    [][]common.Hash{},
			},
			nil,
		},
		{
			"with blockhash and from block",
			ethereum.FilterQuery{
				Addresses: addresses,
				BlockHash: &blockHash,
				FromBlock: big.NewInt(1),
				Topics:    [][]common.Hash{},
			},
			nil,
			blockHashErr,
		},
		{
			"with blockhash and to block",
			ethereum.FilterQuery{
				Addresses: addresses,
				BlockHash: &blockHash,
				ToBlock:   big.NewInt(1),
				Topics:    [][]common.Hash{},
			},
			nil,
			blockHashErr,
		},
		{
			"with blockhash and both from / to block",
			ethereum.FilterQuery{
				Addresses: addresses,
				BlockHash: &blockHash,
				FromBlock: big.NewInt(1),
				ToBlock:   big.NewInt(2),
				Topics:    [][]common.Hash{},
			},
			nil,
			blockHashErr,
		},
	} {
		t.Run(testCase.name, func(t *testing.T) {
			output, err := toFilterArg(testCase.input)
			if (testCase.err == nil) != (err == nil) {
				t.Fatalf("expected error %v but got %v", testCase.err, err)
			}
			if testCase.err != nil {
				if testCase.err.Error() != err.Error() {
					t.Fatalf("expected error %v but got %v", testCase.err, err)
				}
			} else if !reflect.DeepEqual(testCase.output, output) {
				t.Fatalf("expected filter arg %v but got %v", testCase.output, output)
			}
		})
	}
}

var (
	testKey, _  = crypto.HexToECDSA("b71c71a67e1177ad4e901695e1b4b9ee17ae16c6668d313eac2f96dbcda3f291")
	testAddr    = crypto.PubkeyToAddress(testKey.PublicKey)
	testBalance = big.NewInt(2e15)
)

var genesis = &core.Genesis{
	Config:    params.TestChainConfig,
	Alloc:     core.GenesisAlloc{testAddr: {Balance: testBalance}},
	Timestamp: 9000,
	Mixhash:   types.BFTDigest,
	BaseFee:   big.NewInt(params.InitialBaseFee),
}

var testTx1 = types.MustSignNewTx(testKey, types.LatestSigner(genesis.Config), &types.LegacyTx{
	Nonce:    0,
	Value:    big.NewInt(12),
	GasPrice: big.NewInt(params.InitialBaseFee),
	Gas:      params.TxGas,
	To:       &common.Address{2},
})

var testTx2 = types.MustSignNewTx(testKey, types.LatestSigner(genesis.Config), &types.LegacyTx{
	Nonce:    1,
	Value:    big.NewInt(8),
	GasPrice: big.NewInt(params.InitialBaseFee),
	Gas:      params.TxGas,
	To:       &common.Address{2},
})

func newTestBackend(t *testing.T) (*node.Node, []*types.Block) {
	// Generate test chain.
	blocks := generateTestChain()

	// Create node
	n, err := node.New(&node.Config{})
	if err != nil {
		t.Fatalf("can't create new node: %v", err)
	}
	// Create Ethereum Service
	config := &ethconfig.Config{Genesis: genesis}
	config.Ethash.PowMode = ethash.ModeFake
	ethservice, err := eth.New(n, config)
	if err != nil {
		t.Fatalf("can't create new ethereum service: %v", err)
	}
	// Import the test chain.
	if err := n.Start(); err != nil {
		t.Fatalf("can't start test node: %v", err)
	}
	if _, err := ethservice.BlockChain().InsertChain(blocks[1:]); err != nil {
		t.Fatalf("can't import test blocks: %v", err)
	}
	return n, blocks
}

func generateTestChain() []*types.Block {
	db := rawdb.NewMemoryDatabase()
	generate := func(i int, g *core.BlockGen) {
		g.OffsetTime(5)
		g.SetExtra([]byte("test"))
		if i == 1 {
			// Test transactions are included in block #2.
			g.AddTx(testTx1)
			g.AddTx(testTx2)
		}
	}
	gblock, err := genesis.ToBlock(db)
	if err != nil {
		panic("cant generate genesis block")
	}
	engine := ethash.NewFaker()
	blocks, _ := core.GenerateChain(genesis.Config, gblock, engine, db, 2, generate)
	blocks = append([]*types.Block{gblock}, blocks...)
	return blocks
}

func TestEthClient(t *testing.T) {
	backend, chain := newTestBackend(t)
	client, _ := backend.Attach()
	defer backend.Close()
	defer client.Close()

	tests := map[string]struct {
		test func(t *testing.T)
	}{
		"Header": {
			func(t *testing.T) { testHeader(t, chain, client) },
		},
		"BalanceAt": {
			func(t *testing.T) { testBalanceAt(t, client) },
		},
		"TxInBlockInterrupted": {
			func(t *testing.T) { testTransactionInBlockInterrupted(t, client) },
		},
		"ChainID": {
			func(t *testing.T) { testChainID(t, client) },
		},
		"GetBlock": {
			func(t *testing.T) { testGetBlock(t, client) },
		},
		"StatusFunctions": {
			func(t *testing.T) { testStatusFunctions(t, client) },
		},
		"CallContract": {
			func(t *testing.T) { testCallContract(t, client) },
		},
		"CallContractAtHash": {
			func(t *testing.T) { testCallContractAtHash(t, client) },
		},
		"AtFunctions": {
			func(t *testing.T) { testAtFunctions(t, client) },
		},
		"TransactionSender": {
			func(t *testing.T) { testTransactionSender(t, client) },
		},
	}

	t.Parallel()
	for name, tt := range tests {
		t.Run(name, tt.test)
	}
}

func testHeader(t *testing.T, chain []*types.Block, client *rpc.Client) {
	tests := map[string]struct {
		block   *big.Int
		want    *types.Header
		wantErr error
	}{
		"genesis": {
			block: big.NewInt(0),
			want:  chain[0].Header(),
		},
		"first_block": {
			block: big.NewInt(1),
			want:  chain[1].Header(),
		},
		"future_block": {
			block:   big.NewInt(1000000000),
			want:    nil,
			wantErr: ethereum.NotFound,
		},
	}
	for name, tt := range tests {
		tt := tt
		t.Run(name, func(t *testing.T) {
			ec := NewClient(client)
			ctx, cancel := context.WithTimeout(context.Background(), 100*time.Millisecond)
			defer cancel()

			got, err := ec.HeaderByNumber(ctx, tt.block)
			if !errors.Is(err, tt.wantErr) {
				t.Fatalf("HeaderByNumber(%v) error = %q, want %q", tt.block, err, tt.wantErr)
			}
			if tt.wantErr == ethereum.NotFound {
				return
			}
			if got != nil && got.Number != nil && got.Number.Sign() == 0 {
				got.Number = big.NewInt(0) // hack to make DeepEqual work
			}
			// workaround DeepEqual
			gotRLP := &bytes.Buffer{}
			if err := got.EncodeRLP(gotRLP); err != nil {
				t.Fatal("encoding fail")
			}
			wantRLP := &bytes.Buffer{}
			if err := tt.want.EncodeRLP(wantRLP); err != nil {
				t.Fatal("encoding fail")
			}
			if !reflect.DeepEqual(gotRLP.Bytes(), wantRLP.Bytes()) {
				t.Fatalf("HeaderByNumber(%v)\n   = %v\nwant %v", tt.block, got, tt.want)
			}
		})
	}
}

func testBalanceAt(t *testing.T, client *rpc.Client) {
	tests := map[string]struct {
		account common.Address
		block   *big.Int
		want    *big.Int
		wantErr error
	}{
		"valid_account_genesis": {
			account: testAddr,
			block:   big.NewInt(0),
			want:    testBalance,
		},
		"valid_account": {
			account: testAddr,
			block:   big.NewInt(1),
			want:    testBalance,
		},
		"non_existent_account": {
			account: common.Address{1},
			block:   big.NewInt(1),
			want:    big.NewInt(0),
		},
		"future_block": {
			account: testAddr,
			block:   big.NewInt(1000000000),
			want:    big.NewInt(0),
			wantErr: errors.New("header not found"),
		},
	}
	for name, tt := range tests {
		t.Run(name, func(t *testing.T) {
			ec := NewClient(client)
			ctx, cancel := context.WithTimeout(context.Background(), 100*time.Millisecond)
			defer cancel()

			got, err := ec.BalanceAt(ctx, tt.account, tt.block)
			if tt.wantErr != nil && (err == nil || err.Error() != tt.wantErr.Error()) {
				t.Fatalf("BalanceAt(%x, %v) error = %q, want %q", tt.account, tt.block, err, tt.wantErr)
			}
			if got.Cmp(tt.want) != 0 {
				t.Fatalf("BalanceAt(%x, %v) = %v, want %v", tt.account, tt.block, got, tt.want)
			}
		})
	}
}

func testTransactionInBlockInterrupted(t *testing.T, client *rpc.Client) {
	ec := NewClient(client)

	// Get current block by number.
	block, err := ec.BlockByNumber(context.Background(), nil)
	if err != nil {
		t.Fatalf("unexpected error: %v", err)
	}

	// Test tx in block interupted.
	ctx, cancel := context.WithCancel(context.Background())
	cancel()
	tx, err := ec.TransactionInBlock(ctx, block.Hash(), 0)
	if tx != nil {
		t.Fatal("transaction should be nil")
	}
	if err == nil || err == ethereum.NotFound {
		t.Fatal("error should not be nil/notfound")
	}

	// Test tx in block not found.
	if _, err := ec.TransactionInBlock(context.Background(), block.Hash(), 20); err != ethereum.NotFound {
		t.Fatal("error should be ethereum.NotFound")
	}
}

func testChainID(t *testing.T, client *rpc.Client) {
	ec := NewClient(client)
	id, err := ec.ChainID(context.Background())
	if err != nil {
		t.Fatalf("unexpected error: %v", err)
	}
	if id == nil || id.Cmp(params.AllEthashProtocolChanges.ChainID) != 0 {
		t.Fatalf("ChainID returned wrong number: %+v", id)
	}
}

func testGetBlock(t *testing.T, client *rpc.Client) {
	ec := NewClient(client)

	// Get current block number
	blockNumber, err := ec.BlockNumber(context.Background())
	if err != nil {
		t.Fatalf("unexpected error: %v", err)
	}
	if blockNumber != 2 {
		t.Fatalf("BlockNumber returned wrong number: %d", blockNumber)
	}
	// Get current block by number
	block, err := ec.BlockByNumber(context.Background(), new(big.Int).SetUint64(blockNumber))
	if err != nil {
		t.Fatalf("unexpected error: %v", err)
	}
	if block.NumberU64() != blockNumber {
		t.Fatalf("BlockByNumber returned wrong block: want %d got %d", blockNumber, block.NumberU64())
	}
	// Get current block by hash
	blockH, err := ec.BlockByHash(context.Background(), block.Hash())
	if err != nil {
		t.Fatalf("unexpected error: %v", err)
	}
	if block.Hash() != blockH.Hash() {
		t.Fatalf("BlockByHash returned wrong block: want %v got %v", block.Hash().Hex(), blockH.Hash().Hex())
	}
	// Get header by number
	header, err := ec.HeaderByNumber(context.Background(), new(big.Int).SetUint64(blockNumber))
	if err != nil {
		t.Fatalf("unexpected error: %v", err)
	}
	if block.Header().Hash() != header.Hash() {
		t.Fatalf("HeaderByNumber returned wrong header: want %v got %v", block.Header().Hash().Hex(), header.Hash().Hex())
	}
	// Get header by hash
	headerH, err := ec.HeaderByHash(context.Background(), block.Hash())
	if err != nil {
		t.Fatalf("unexpected error: %v", err)
	}
	if block.Header().Hash() != headerH.Hash() {
		t.Fatalf("HeaderByHash returned wrong header: want %v got %v", block.Header().Hash().Hex(), headerH.Hash().Hex())
	}
}

func testStatusFunctions(t *testing.T, client *rpc.Client) {
	ec := NewClient(client)

	// Sync progress
	progress, err := ec.SyncProgress(context.Background())
	if err != nil {
		t.Fatalf("unexpected error: %v", err)
	}
	if progress != nil {
		t.Fatalf("unexpected progress: %v", progress)
	}

	// Mining status
	mining, err := ec.IsMining(context.Background())
	if err != nil {
		t.Fatalf("unexpected error: %v", err)
	}

	if mining {
		t.Fatalf("unexpected mining status: %v", mining)
	}

	// NetworkID
	networkID, err := ec.NetworkID(context.Background())
	if err != nil {
		t.Fatalf("unexpected error: %v", err)
	}
	if networkID.Cmp(big.NewInt(0)) != 0 {
		t.Fatalf("unexpected networkID: %v", networkID)
	}

	// SuggestGasPrice
	gasPrice, err := ec.SuggestGasPrice(context.Background())
	if err != nil {
		t.Fatalf("unexpected error: %v", err)
	}
	if gasPrice.Cmp(big.NewInt(1000000000)) != 0 {
		t.Fatalf("unexpected gas price: %v", gasPrice)
	}

	// SuggestGasTipCap
	gasTipCap, err := ec.SuggestGasTipCap(context.Background())
	if err != nil {
		t.Fatalf("unexpected error: %v", err)
	}
	if gasTipCap.Cmp(big.NewInt(234375000)) != 0 {
		t.Fatalf("unexpected gas tip cap: %v", gasTipCap)
	}
}

func testCallContractAtHash(t *testing.T, client *rpc.Client) {
	ec := NewClient(client)

	// EstimateGas
	msg := ethereum.CallMsg{
		From:  testAddr,
		To:    &common.Address{},
		Gas:   21000,
		Value: big.NewInt(1),
	}
	gas, err := ec.EstimateGas(context.Background(), msg)
	if err != nil {
		t.Fatalf("unexpected error: %v", err)
	}
	if gas != 21000 {
		t.Fatalf("unexpected gas price: %v", gas)
	}
	block, err := ec.HeaderByNumber(context.Background(), big.NewInt(1))
	if err != nil {
		t.Fatalf("BlockByNumber error: %v", err)
	}
	// CallContract
	if _, err := ec.CallContractAtHash(context.Background(), msg, block.Hash()); err != nil {
		t.Fatalf("unexpected error: %v", err)
	}
}

func testCallContract(t *testing.T, client *rpc.Client) {
	ec := NewClient(client)

	// EstimateGas
	msg := ethereum.CallMsg{
		From:  testAddr,
		To:    &common.Address{},
		Gas:   21000,
		Value: big.NewInt(1),
	}
	gas, err := ec.EstimateGas(context.Background(), msg)
	if err != nil {
		t.Fatalf("unexpected error: %v", err)
	}
	if gas != 21000 {
		t.Fatalf("unexpected gas price: %v", gas)
	}
	// CallContract
	if _, err := ec.CallContract(context.Background(), msg, big.NewInt(1)); err != nil {
		t.Fatalf("unexpected error: %v", err)
	}
	// PendingCallCOntract
	if _, err := ec.PendingCallContract(context.Background(), msg); err != nil {
		t.Fatalf("unexpected error: %v", err)
	}
}

func testAtFunctions(t *testing.T, client *rpc.Client) {
	ec := NewClient(client)

	// send a transaction for some interesting pending status
	sendTransaction(ec)
	time.Sleep(100 * time.Millisecond)

	// Check pending transaction count
	pending, err := ec.PendingTransactionCount(context.Background())
	if err != nil {
		t.Fatalf("unexpected error: %v", err)
	}
	if pending != 1 {
		t.Fatalf("unexpected pending, wanted 1 got: %v", pending)
	}
	// Query balance
	balance, err := ec.BalanceAt(context.Background(), testAddr, nil)
	if err != nil {
		t.Fatalf("unexpected error: %v", err)
	}
	penBalance, err := ec.PendingBalanceAt(context.Background(), testAddr)
	if err != nil {
		t.Fatalf("unexpected error: %v", err)
	}
	if balance.Cmp(penBalance) == 0 {
		t.Fatalf("unexpected balance: %v %v", balance, penBalance)
	}
	// NonceAt
	nonce, err := ec.NonceAt(context.Background(), testAddr, nil)
	if err != nil {
		t.Fatalf("unexpected error: %v", err)
	}
	penNonce, err := ec.PendingNonceAt(context.Background(), testAddr)
	if err != nil {
		t.Fatalf("unexpected error: %v", err)
	}
	if penNonce != nonce+1 {
		t.Fatalf("unexpected nonce: %v %v", nonce, penNonce)
	}
	// StorageAt
	storage, err := ec.StorageAt(context.Background(), testAddr, common.Hash{}, nil)
	if err != nil {
		t.Fatalf("unexpected error: %v", err)
	}
	penStorage, err := ec.PendingStorageAt(context.Background(), testAddr, common.Hash{})
	if err != nil {
		t.Fatalf("unexpected error: %v", err)
	}
	if !bytes.Equal(storage, penStorage) {
		t.Fatalf("unexpected storage: %v %v", storage, penStorage)
	}
	// CodeAt
	code, err := ec.CodeAt(context.Background(), testAddr, nil)
	if err != nil {
		t.Fatalf("unexpected error: %v", err)
	}
	penCode, err := ec.PendingCodeAt(context.Background(), testAddr)
	if err != nil {
		t.Fatalf("unexpected error: %v", err)
	}
	if !bytes.Equal(code, penCode) {
		t.Fatalf("unexpected code: %v %v", code, penCode)
	}
}

func testTransactionSender(t *testing.T, client *rpc.Client) {
	ec := NewClient(client)
	ctx := context.Background()

	// Retrieve testTx1 via RPC.
	block2, err := ec.HeaderByNumber(ctx, big.NewInt(2))
	if err != nil {
		t.Fatal("can't get block 1:", err)
	}
	tx1, err := ec.TransactionInBlock(ctx, block2.Hash(), 0)
	if err != nil {
		t.Fatal("can't get tx:", err)
	}
	if tx1.Hash() != testTx1.Hash() {
		t.Fatalf("wrong tx hash %v, want %v", tx1.Hash(), testTx1.Hash())
	}

	// The sender address is cached in tx1, so no additional RPC should be required in
	// TransactionSender. Ensure the server is not asked by canceling the context here.
	canceledCtx, cancel := context.WithCancel(context.Background())
	cancel()
	sender1, err := ec.TransactionSender(canceledCtx, tx1, block2.Hash(), 0)
	if err != nil {
		t.Fatal(err)
	}
	if sender1 != testAddr {
		t.Fatal("wrong sender:", sender1)
	}

	// Now try to get the sender of testTx2, which was not fetched through RPC.
	// TransactionSender should query the server here.
	sender2, err := ec.TransactionSender(ctx, testTx2, block2.Hash(), 1)
	if err != nil {
		t.Fatal(err)
	}
	if sender2 != testAddr {
		t.Fatal("wrong sender:", sender2)
	}
}

func sendTransaction(ec *Client) error {
	chainID, err := ec.ChainID(context.Background())
	if err != nil {
		return err
	}
	nonce, err := ec.PendingNonceAt(context.Background(), testAddr)
	if err != nil {
		return err
	}

	signer := types.LatestSignerForChainID(chainID)
	tx, err := types.SignNewTx(testKey, signer, &types.LegacyTx{
		Nonce:    nonce,
		To:       &common.Address{2},
		Value:    big.NewInt(1),
		Gas:      22000,
		GasPrice: big.NewInt(params.InitialBaseFee),
	})
	if err != nil {
		return err
	}
	return ec.SendTransaction(context.Background(), tx)
}<|MERGE_RESOLUTION|>--- conflicted
+++ resolved
@@ -86,7 +86,9 @@
 }
 
 func TestEthExecutionLayerGraph(t *testing.T) {
-	ethServer := &eth.Ethereum{}
+	tSelector := &eth.NetworkTopology{}
+	tSelector.SetDiameter(2)
+	tSelector.SetMinNodes(25)
 	db, err := enode.OpenDB("")
 	require.NoError(t, err)
 	nodeCount := int(max(100, params.TestAutonityContractConfig.MaxCommitteeSize))
@@ -115,11 +117,7 @@
 		for _, node := range nodes {
 			// check if max distance from node to any other node in the graph is targetDiameter
 			dis := make(map[*enode.Node]int)
-<<<<<<< HEAD
-			bfs(node, dis, localNodes, nodes, ethServer.RequestSubset)
-=======
-			bfs(node, dis, localNodes, nodes, ethServer.RequestedNodes)
->>>>>>> f7e02ed3
+			bfs(node, dis, localNodes, nodes, tSelector.RequestSubset)
 			for _, peer := range nodes {
 				if d, ok := dis[peer]; !ok || d < 0 {
 					t.Fatalf("Graph with %v nodes not connected", n)
