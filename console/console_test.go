--- conflicted
+++ resolved
@@ -109,12 +109,8 @@
 	if confOverride != nil {
 		confOverride(ethConf)
 	}
-<<<<<<< HEAD
-	if err = stack.Register(func(ctx *node.ServiceContext) (node.Service, error) { return eth.New(ctx, ethConf) }); err != nil {
-=======
-	ethBackend, err := eth.New(stack, ethConf, nil)
-	if err != nil {
->>>>>>> 10254604
+	ethBackend, err := eth.New(stack, ethConf)
+	if err != nil {
 		t.Fatalf("failed to register Ethereum protocol: %v", err)
 	}
 	// Start the node and assemble the JavaScript console around it
