--- conflicted
+++ resolved
@@ -326,11 +326,7 @@
 	// Test a single package at a time. CI builders are slow
 	// and some tests run into timeouts under load.
 	gotest := goTool("test", buildFlags(env)...)
-<<<<<<< HEAD
 	gotest.Args = append(gotest.Args, "-p", "1", "-timeout", "30m", "-short")
-=======
-	gotest.Args = append(gotest.Args, "-p", "1")
->>>>>>> 0f77f34b
 	if *coverage {
 		gotest.Args = append(gotest.Args, "-covermode=atomic", "-cover", "-test.coverprofile=coverage.out")
 	}
