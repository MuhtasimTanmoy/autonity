--- conflicted
+++ resolved
@@ -839,12 +839,8 @@
 
 	if *local {
 		// If we're building locally, copy bundle to build dir and skip Maven
-<<<<<<< HEAD
 		os.Rename("autonity.aar", filepath.Join(GOBIN, "autonity.aar"))
-=======
-		os.Rename("geth.aar", filepath.Join(GOBIN, "geth.aar"))
-		os.Rename("geth-sources.jar", filepath.Join(GOBIN, "geth-sources.jar"))
->>>>>>> 8c2f2715
+		os.Rename("autonity-sources.jar", filepath.Join(GOBIN, "autonity-sources.jar"))
 		return
 	}
 	meta := newMavenMetadata(env)
