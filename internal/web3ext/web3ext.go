// Copyright 2015 The go-ethereum Authors
// This file is part of the go-ethereum library.
//
// The go-ethereum library is free software: you can redistribute it and/or modify
// it under the terms of the GNU Lesser General Public License as published by
// the Free Software Foundation, either version 3 of the License, or
// (at your option) any later version.
//
// The go-ethereum library is distributed in the hope that it will be useful,
// but WITHOUT ANY WARRANTY; without even the implied warranty of
// MERCHANTABILITY or FITNESS FOR A PARTICULAR PURPOSE. See the
// GNU Lesser General Public License for more details.
//
// You should have received a copy of the GNU Lesser General Public License
// along with the go-ethereum library. If not, see <http://www.gnu.org/licenses/>.

// package web3ext contains autonity specific web3.js extensions.
package web3ext

var Modules = map[string]string{
	"accounting": AccountingJs,
	"admin":      AdminJs,
	"chequebook": ChequebookJs,
<<<<<<< HEAD
=======
	"clique":     CliqueJs,
>>>>>>> cbc4ac26
	"ethash":     EthashJs,
	"debug":      DebugJs,
	"eth":        EthJs,
	"miner":      MinerJs,
	"net":        NetJs,
	"personal":   PersonalJs,
	"rpc":        RpcJs,
	"shh":        ShhJs,
	"swarmfs":    SwarmfsJs,
	"txpool":     TxpoolJs,
	"les":        LESJs,
<<<<<<< HEAD
	"tendermint": TendermintJs,
=======
	"lespay":     LESPayJs,
>>>>>>> cbc4ac26
}

const ChequebookJs = `
web3._extend({
	property: 'chequebook',
	methods: [
		new web3._extend.Method({
			name: 'deposit',
			call: 'chequebook_deposit',
			params: 1,
			inputFormatter: [null]
		}),
		new web3._extend.Property({
			name: 'balance',
			getter: 'chequebook_balance',
			outputFormatter: web3._extend.utils.toDecimal
		}),
		new web3._extend.Method({
			name: 'cash',
			call: 'chequebook_cash',
			params: 1,
			inputFormatter: [null]
		}),
		new web3._extend.Method({
			name: 'issue',
			call: 'chequebook_issue',
			params: 2,
			inputFormatter: [null, null]
		}),
	]
});
`

<<<<<<< HEAD
=======
const CliqueJs = `
web3._extend({
	property: 'clique',
	methods: [
		new web3._extend.Method({
			name: 'getSnapshot',
			call: 'clique_getSnapshot',
			params: 1,
			inputFormatter: [web3._extend.formatters.inputBlockNumberFormatter]
		}),
		new web3._extend.Method({
			name: 'getSnapshotAtHash',
			call: 'clique_getSnapshotAtHash',
			params: 1
		}),
		new web3._extend.Method({
			name: 'getSigners',
			call: 'clique_getSigners',
			params: 1,
			inputFormatter: [web3._extend.formatters.inputBlockNumberFormatter]
		}),
		new web3._extend.Method({
			name: 'getSignersAtHash',
			call: 'clique_getSignersAtHash',
			params: 1
		}),
		new web3._extend.Method({
			name: 'propose',
			call: 'clique_propose',
			params: 2
		}),
		new web3._extend.Method({
			name: 'discard',
			call: 'clique_discard',
			params: 1
		}),
		new web3._extend.Method({
			name: 'status',
			call: 'clique_status',
			params: 0
		}),
	],
	properties: [
		new web3._extend.Property({
			name: 'proposals',
			getter: 'clique_proposals'
		}),
	]
});
`

>>>>>>> cbc4ac26
const EthashJs = `
web3._extend({
	property: 'ethash',
	methods: [
		new web3._extend.Method({
			name: 'getWork',
			call: 'ethash_getWork',
			params: 0
		}),
		new web3._extend.Method({
			name: 'getHashrate',
			call: 'ethash_getHashrate',
			params: 0
		}),
		new web3._extend.Method({
			name: 'submitWork',
			call: 'ethash_submitWork',
			params: 3,
		}),
		new web3._extend.Method({
			name: 'submitHashRate',
			call: 'ethash_submitHashRate',
			params: 2,
		}),
	]
});
`

const AdminJs = `
web3._extend({
	property: 'admin',
	methods: [
		new web3._extend.Method({
			name: 'addPeer',
			call: 'admin_addPeer',
			params: 1
		}),
		new web3._extend.Method({
			name: 'removePeer',
			call: 'admin_removePeer',
			params: 1
		}),
		new web3._extend.Method({
			name: 'addTrustedPeer',
			call: 'admin_addTrustedPeer',
			params: 1
		}),
		new web3._extend.Method({
			name: 'removeTrustedPeer',
			call: 'admin_removeTrustedPeer',
			params: 1
		}),
		new web3._extend.Method({
			name: 'exportChain',
			call: 'admin_exportChain',
			params: 3,
			inputFormatter: [null, null, null]
		}),
		new web3._extend.Method({
			name: 'importChain',
			call: 'admin_importChain',
			params: 1
		}),
		new web3._extend.Method({
			name: 'sleepBlocks',
			call: 'admin_sleepBlocks',
			params: 2
		}),
		new web3._extend.Method({
			name: 'startRPC',
			call: 'admin_startRPC',
			params: 4,
			inputFormatter: [null, null, null, null]
		}),
		new web3._extend.Method({
			name: 'stopRPC',
			call: 'admin_stopRPC'
		}),
		new web3._extend.Method({
			name: 'startWS',
			call: 'admin_startWS',
			params: 4,
			inputFormatter: [null, null, null, null]
		}),
		new web3._extend.Method({
			name: 'stopWS',
			call: 'admin_stopWS'
		}),
	],
	properties: [
		new web3._extend.Property({
			name: 'nodeInfo',
			getter: 'admin_nodeInfo'
		}),
		new web3._extend.Property({
			name: 'peers',
			getter: 'admin_peers'
		}),
		new web3._extend.Property({
			name: 'datadir',
			getter: 'admin_datadir'
		}),
	]
});
`

const DebugJs = `
web3._extend({
	property: 'debug',
	methods: [
		new web3._extend.Method({
			name: 'accountRange',
			call: 'debug_accountRange',
			params: 2
		}),
		new web3._extend.Method({
			name: 'printBlock',
			call: 'debug_printBlock',
			params: 1
		}),
		new web3._extend.Method({
			name: 'getBlockRlp',
			call: 'debug_getBlockRlp',
			params: 1
		}),
		new web3._extend.Method({
			name: 'testSignCliqueBlock',
			call: 'debug_testSignCliqueBlock',
			params: 2,
			inputFormatters: [web3._extend.formatters.inputAddressFormatter, null],
		}),
		new web3._extend.Method({
			name: 'setHead',
			call: 'debug_setHead',
			params: 1
		}),
		new web3._extend.Method({
			name: 'seedHash',
			call: 'debug_seedHash',
			params: 1
		}),
		new web3._extend.Method({
			name: 'dumpBlock',
			call: 'debug_dumpBlock',
			params: 1
		}),
		new web3._extend.Method({
			name: 'chaindbProperty',
			call: 'debug_chaindbProperty',
			params: 1,
			outputFormatter: console.log
		}),
		new web3._extend.Method({
			name: 'chaindbCompact',
			call: 'debug_chaindbCompact',
		}),
		new web3._extend.Method({
			name: 'verbosity',
			call: 'debug_verbosity',
			params: 1
		}),
		new web3._extend.Method({
			name: 'vmodule',
			call: 'debug_vmodule',
			params: 1
		}),
		new web3._extend.Method({
			name: 'backtraceAt',
			call: 'debug_backtraceAt',
			params: 1,
		}),
		new web3._extend.Method({
			name: 'stacks',
			call: 'debug_stacks',
			params: 0,
			outputFormatter: console.log
		}),
		new web3._extend.Method({
			name: 'freeOSMemory',
			call: 'debug_freeOSMemory',
			params: 0,
		}),
		new web3._extend.Method({
			name: 'setGCPercent',
			call: 'debug_setGCPercent',
			params: 1,
		}),
		new web3._extend.Method({
			name: 'memStats',
			call: 'debug_memStats',
			params: 0,
		}),
		new web3._extend.Method({
			name: 'gcStats',
			call: 'debug_gcStats',
			params: 0,
		}),
		new web3._extend.Method({
			name: 'cpuProfile',
			call: 'debug_cpuProfile',
			params: 2
		}),
		new web3._extend.Method({
			name: 'startCPUProfile',
			call: 'debug_startCPUProfile',
			params: 1
		}),
		new web3._extend.Method({
			name: 'stopCPUProfile',
			call: 'debug_stopCPUProfile',
			params: 0
		}),
		new web3._extend.Method({
			name: 'goTrace',
			call: 'debug_goTrace',
			params: 2
		}),
		new web3._extend.Method({
			name: 'startGoTrace',
			call: 'debug_startGoTrace',
			params: 1
		}),
		new web3._extend.Method({
			name: 'stopGoTrace',
			call: 'debug_stopGoTrace',
			params: 0
		}),
		new web3._extend.Method({
			name: 'blockProfile',
			call: 'debug_blockProfile',
			params: 2
		}),
		new web3._extend.Method({
			name: 'setBlockProfileRate',
			call: 'debug_setBlockProfileRate',
			params: 1
		}),
		new web3._extend.Method({
			name: 'writeBlockProfile',
			call: 'debug_writeBlockProfile',
			params: 1
		}),
		new web3._extend.Method({
			name: 'mutexProfile',
			call: 'debug_mutexProfile',
			params: 2
		}),
		new web3._extend.Method({
			name: 'setMutexProfileFraction',
			call: 'debug_setMutexProfileFraction',
			params: 1
		}),
		new web3._extend.Method({
			name: 'writeMutexProfile',
			call: 'debug_writeMutexProfile',
			params: 1
		}),
		new web3._extend.Method({
			name: 'writeMemProfile',
			call: 'debug_writeMemProfile',
			params: 1
		}),
		new web3._extend.Method({
			name: 'traceBlock',
			call: 'debug_traceBlock',
			params: 2,
			inputFormatter: [null, null]
		}),
		new web3._extend.Method({
			name: 'traceBlockFromFile',
			call: 'debug_traceBlockFromFile',
			params: 2,
			inputFormatter: [null, null]
		}),
		new web3._extend.Method({
			name: 'traceBadBlock',
			call: 'debug_traceBadBlock',
			params: 1,
			inputFormatter: [null]
		}),
		new web3._extend.Method({
			name: 'standardTraceBadBlockToFile',
			call: 'debug_standardTraceBadBlockToFile',
			params: 2,
			inputFormatter: [null, null]
		}),
		new web3._extend.Method({
			name: 'standardTraceBlockToFile',
			call: 'debug_standardTraceBlockToFile',
			params: 2,
			inputFormatter: [null, null]
		}),
		new web3._extend.Method({
			name: 'traceBlockByNumber',
			call: 'debug_traceBlockByNumber',
			params: 2,
			inputFormatter: [null, null]
		}),
		new web3._extend.Method({
			name: 'traceBlockByHash',
			call: 'debug_traceBlockByHash',
			params: 2,
			inputFormatter: [null, null]
		}),
		new web3._extend.Method({
			name: 'traceTransaction',
			call: 'debug_traceTransaction',
			params: 2,
			inputFormatter: [null, null]
		}),
		new web3._extend.Method({
			name: 'preimage',
			call: 'debug_preimage',
			params: 1,
			inputFormatter: [null]
		}),
		new web3._extend.Method({
			name: 'getBadBlocks',
			call: 'debug_getBadBlocks',
			params: 0,
		}),
		new web3._extend.Method({
			name: 'storageRangeAt',
			call: 'debug_storageRangeAt',
			params: 5,
		}),
		new web3._extend.Method({
			name: 'getModifiedAccountsByNumber',
			call: 'debug_getModifiedAccountsByNumber',
			params: 2,
			inputFormatter: [null, null],
		}),
		new web3._extend.Method({
			name: 'getModifiedAccountsByHash',
			call: 'debug_getModifiedAccountsByHash',
			params: 2,
			inputFormatter:[null, null],
		}),
		new web3._extend.Method({
			name: 'freezeClient',
			call: 'debug_freezeClient',
			params: 1,
		}),
	],
	properties: []
});
`

const EthJs = `
web3._extend({
	property: 'eth',
	methods: [
		new web3._extend.Method({
			name: 'chainId',
			call: 'eth_chainId',
			params: 0
		}),
		new web3._extend.Method({
			name: 'sign',
			call: 'eth_sign',
			params: 2,
			inputFormatter: [web3._extend.formatters.inputAddressFormatter, null]
		}),
		new web3._extend.Method({
			name: 'resend',
			call: 'eth_resend',
			params: 3,
			inputFormatter: [web3._extend.formatters.inputTransactionFormatter, web3._extend.utils.fromDecimal, web3._extend.utils.fromDecimal]
		}),
		new web3._extend.Method({
			name: 'signTransaction',
			call: 'eth_signTransaction',
			params: 1,
			inputFormatter: [web3._extend.formatters.inputTransactionFormatter]
		}),
		new web3._extend.Method({
			name: 'submitTransaction',
			call: 'eth_submitTransaction',
			params: 1,
			inputFormatter: [web3._extend.formatters.inputTransactionFormatter]
		}),
		new web3._extend.Method({
			name: 'fillTransaction',
			call: 'eth_fillTransaction',
			params: 1,
			inputFormatter: [web3._extend.formatters.inputTransactionFormatter]
		}),
		new web3._extend.Method({
			name: 'getHeaderByNumber',
			call: 'eth_getHeaderByNumber',
			params: 1
		}),
		new web3._extend.Method({
			name: 'getHeaderByHash',
			call: 'eth_getHeaderByHash',
			params: 1
		}),
		new web3._extend.Method({
			name: 'getBlockByNumber',
			call: 'eth_getBlockByNumber',
			params: 2
		}),
		new web3._extend.Method({
			name: 'getBlockByHash',
			call: 'eth_getBlockByHash',
			params: 2
		}),
		new web3._extend.Method({
			name: 'getRawTransaction',
			call: 'eth_getRawTransactionByHash',
			params: 1
		}),
		new web3._extend.Method({
			name: 'getRawTransactionFromBlock',
			call: function(args) {
				return (web3._extend.utils.isString(args[0]) && args[0].indexOf('0x') === 0) ? 'eth_getRawTransactionByBlockHashAndIndex' : 'eth_getRawTransactionByBlockNumberAndIndex';
			},
			params: 2,
			inputFormatter: [web3._extend.formatters.inputBlockNumberFormatter, web3._extend.utils.toHex]
		}),
		new web3._extend.Method({
			name: 'getProof',
			call: 'eth_getProof',
			params: 3,
			inputFormatter: [web3._extend.formatters.inputAddressFormatter, null, web3._extend.formatters.inputBlockNumberFormatter]
		}),
	],
	properties: [
		new web3._extend.Property({
			name: 'pendingTransactions',
			getter: 'eth_pendingTransactions',
			outputFormatter: function(txs) {
				var formatted = [];
				for (var i = 0; i < txs.length; i++) {
					formatted.push(web3._extend.formatters.outputTransactionFormatter(txs[i]));
					formatted[i].blockHash = null;
				}
				return formatted;
			}
		}),
	]
});
`

const MinerJs = `
web3._extend({
	property: 'miner',
	methods: [
		new web3._extend.Method({
			name: 'start',
			call: 'miner_start',
			params: 1,
			inputFormatter: [null]
		}),
		new web3._extend.Method({
			name: 'stop',
			call: 'miner_stop'
		}),
		new web3._extend.Method({
			name: 'setEtherbase',
			call: 'miner_setEtherbase',
			params: 1,
			inputFormatter: [web3._extend.formatters.inputAddressFormatter]
		}),
		new web3._extend.Method({
			name: 'setExtra',
			call: 'miner_setExtra',
			params: 1
		}),
		new web3._extend.Method({
			name: 'setGasPrice',
			call: 'miner_setGasPrice',
			params: 1,
			inputFormatter: [web3._extend.utils.fromDecimal]
		}),
		new web3._extend.Method({
			name: 'setRecommitInterval',
			call: 'miner_setRecommitInterval',
			params: 1,
		}),
		new web3._extend.Method({
			name: 'getHashrate',
			call: 'miner_getHashrate'
		}),
	],
	properties: []
});
`

const NetJs = `
web3._extend({
	property: 'net',
	methods: [],
	properties: [
		new web3._extend.Property({
			name: 'version',
			getter: 'net_version'
		}),
	]
});
`

const PersonalJs = `
web3._extend({
	property: 'personal',
	methods: [
		new web3._extend.Method({
			name: 'importRawKey',
			call: 'personal_importRawKey',
			params: 2
		}),
		new web3._extend.Method({
			name: 'sign',
			call: 'personal_sign',
			params: 3,
			inputFormatter: [null, web3._extend.formatters.inputAddressFormatter, null]
		}),
		new web3._extend.Method({
			name: 'ecRecover',
			call: 'personal_ecRecover',
			params: 2
		}),
		new web3._extend.Method({
			name: 'openWallet',
			call: 'personal_openWallet',
			params: 2
		}),
		new web3._extend.Method({
			name: 'deriveAccount',
			call: 'personal_deriveAccount',
			params: 3
		}),
		new web3._extend.Method({
			name: 'signTransaction',
			call: 'personal_signTransaction',
			params: 2,
			inputFormatter: [web3._extend.formatters.inputTransactionFormatter, null]
		}),
		new web3._extend.Method({
			name: 'unpair',
			call: 'personal_unpair',
			params: 2
		}),
		new web3._extend.Method({
			name: 'initializeWallet',
			call: 'personal_initializeWallet',
			params: 1
		})
	],
	properties: [
		new web3._extend.Property({
			name: 'listWallets',
			getter: 'personal_listWallets'
		}),
	]
})
`

const RpcJs = `
web3._extend({
	property: 'rpc',
	methods: [],
	properties: [
		new web3._extend.Property({
			name: 'modules',
			getter: 'rpc_modules'
		}),
	]
});
`

const ShhJs = `
web3._extend({
	property: 'shh',
	methods: [
	],
	properties:
	[
		new web3._extend.Property({
			name: 'version',
			getter: 'shh_version',
			outputFormatter: web3._extend.utils.toDecimal
		}),
		new web3._extend.Property({
			name: 'info',
			getter: 'shh_info'
		}),
	]
});
`

const SwarmfsJs = `
web3._extend({
	property: 'swarmfs',
	methods:
	[
		new web3._extend.Method({
			name: 'mount',
			call: 'swarmfs_mount',
			params: 2
		}),
		new web3._extend.Method({
			name: 'unmount',
			call: 'swarmfs_unmount',
			params: 1
		}),
		new web3._extend.Method({
			name: 'listmounts',
			call: 'swarmfs_listmounts',
			params: 0
		}),
	]
});
`

const TxpoolJs = `
web3._extend({
	property: 'txpool',
	methods: [],
	properties:
	[
		new web3._extend.Property({
			name: 'content',
			getter: 'txpool_content'
		}),
		new web3._extend.Property({
			name: 'inspect',
			getter: 'txpool_inspect'
		}),
		new web3._extend.Property({
			name: 'status',
			getter: 'txpool_status',
			outputFormatter: function(status) {
				status.pending = web3._extend.utils.toDecimal(status.pending);
				status.queued = web3._extend.utils.toDecimal(status.queued);
				return status;
			}
		}),
	]
});
`

const AccountingJs = `
web3._extend({
	property: 'accounting',
	methods: [
		new web3._extend.Property({
			name: 'balance',
			getter: 'account_balance'
		}),
		new web3._extend.Property({
			name: 'balanceCredit',
			getter: 'account_balanceCredit'
		}),
		new web3._extend.Property({
			name: 'balanceDebit',
			getter: 'account_balanceDebit'
		}),
		new web3._extend.Property({
			name: 'bytesCredit',
			getter: 'account_bytesCredit'
		}),
		new web3._extend.Property({
			name: 'bytesDebit',
			getter: 'account_bytesDebit'
		}),
		new web3._extend.Property({
			name: 'msgCredit',
			getter: 'account_msgCredit'
		}),
		new web3._extend.Property({
			name: 'msgDebit',
			getter: 'account_msgDebit'
		}),
		new web3._extend.Property({
			name: 'peerDrops',
			getter: 'account_peerDrops'
		}),
		new web3._extend.Property({
			name: 'selfDrops',
			getter: 'account_selfDrops'
		}),
	]
});
`

const LESJs = `
web3._extend({
	property: 'les',
	methods:
	[
		new web3._extend.Method({
			name: 'getCheckpoint',
			call: 'les_getCheckpoint',
			params: 1
		}),
		new web3._extend.Method({
			name: 'clientInfo',
			call: 'les_clientInfo',
			params: 1
		}),
		new web3._extend.Method({
			name: 'priorityClientInfo',
			call: 'les_priorityClientInfo',
			params: 3
		}),
		new web3._extend.Method({
			name: 'setClientParams',
			call: 'les_setClientParams',
			params: 2
		}),
		new web3._extend.Method({
			name: 'setDefaultParams',
			call: 'les_setDefaultParams',
			params: 1
		}),
		new web3._extend.Method({
			name: 'addBalance',
			call: 'les_addBalance',
			params: 3
		}),
	],
	properties:
	[
		new web3._extend.Property({
			name: 'latestCheckpoint',
			getter: 'les_latestCheckpoint'
		}),
		new web3._extend.Property({
			name: 'checkpointContractAddress',
			getter: 'les_getCheckpointContractAddress'
		}),
		new web3._extend.Property({
			name: 'serverInfo',
			getter: 'les_serverInfo'
		}),
	]
});
`

<<<<<<< HEAD
const TendermintJs = `
web3._extend({
	property: 'tendermint',
	methods:
	[
		new web3._extend.Method({
			name: 'getCommittee',
			call: 'tendermint_getCommittee',
			params: 1
		}),
		new web3._extend.Method({
			name: 'getCommitteeAtHash',
			call: 'tendermint_getCommitteeAtHash',
			params: 1
		}),
		new web3._extend.Method({
			name: 'getContractAddress',
			call: 'tendermint_getContractAddress',
			params: 0
		}),
		new web3._extend.Method({
			name: 'getContractABI',
			call: 'tendermint_getContractABI',
			params: 0
		}),
		new web3._extend.Method({
			name: 'getWhitelist',
			call: 'tendermint_getWhitelist',
			params: 0
		})
=======
const LESPayJs = `
web3._extend({
	property: 'lespay',
	methods:
	[
		new web3._extend.Method({
			name: 'distribution',
			call: 'lespay_distribution',
			params: 2
		}),
		new web3._extend.Method({
			name: 'timeout',
			call: 'lespay_timeout',
			params: 2
		}),
		new web3._extend.Method({
			name: 'value',
			call: 'lespay_value',
			params: 2
		}),
	],
	properties:
	[
		new web3._extend.Property({
			name: 'requestStats',
			getter: 'lespay_requestStats'
		}),
>>>>>>> cbc4ac26
	]
});
`<|MERGE_RESOLUTION|>--- conflicted
+++ resolved
@@ -21,10 +21,6 @@
 	"accounting": AccountingJs,
 	"admin":      AdminJs,
 	"chequebook": ChequebookJs,
-<<<<<<< HEAD
-=======
-	"clique":     CliqueJs,
->>>>>>> cbc4ac26
 	"ethash":     EthashJs,
 	"debug":      DebugJs,
 	"eth":        EthJs,
@@ -36,11 +32,8 @@
 	"swarmfs":    SwarmfsJs,
 	"txpool":     TxpoolJs,
 	"les":        LESJs,
-<<<<<<< HEAD
 	"tendermint": TendermintJs,
-=======
 	"lespay":     LESPayJs,
->>>>>>> cbc4ac26
 }
 
 const ChequebookJs = `
@@ -74,60 +67,6 @@
 });
 `
 
-<<<<<<< HEAD
-=======
-const CliqueJs = `
-web3._extend({
-	property: 'clique',
-	methods: [
-		new web3._extend.Method({
-			name: 'getSnapshot',
-			call: 'clique_getSnapshot',
-			params: 1,
-			inputFormatter: [web3._extend.formatters.inputBlockNumberFormatter]
-		}),
-		new web3._extend.Method({
-			name: 'getSnapshotAtHash',
-			call: 'clique_getSnapshotAtHash',
-			params: 1
-		}),
-		new web3._extend.Method({
-			name: 'getSigners',
-			call: 'clique_getSigners',
-			params: 1,
-			inputFormatter: [web3._extend.formatters.inputBlockNumberFormatter]
-		}),
-		new web3._extend.Method({
-			name: 'getSignersAtHash',
-			call: 'clique_getSignersAtHash',
-			params: 1
-		}),
-		new web3._extend.Method({
-			name: 'propose',
-			call: 'clique_propose',
-			params: 2
-		}),
-		new web3._extend.Method({
-			name: 'discard',
-			call: 'clique_discard',
-			params: 1
-		}),
-		new web3._extend.Method({
-			name: 'status',
-			call: 'clique_status',
-			params: 0
-		}),
-	],
-	properties: [
-		new web3._extend.Property({
-			name: 'proposals',
-			getter: 'clique_proposals'
-		}),
-	]
-});
-`
-
->>>>>>> cbc4ac26
 const EthashJs = `
 web3._extend({
 	property: 'ethash',
@@ -252,12 +191,6 @@
 			name: 'getBlockRlp',
 			call: 'debug_getBlockRlp',
 			params: 1
-		}),
-		new web3._extend.Method({
-			name: 'testSignCliqueBlock',
-			call: 'debug_testSignCliqueBlock',
-			params: 2,
-			inputFormatters: [web3._extend.formatters.inputAddressFormatter, null],
 		}),
 		new web3._extend.Method({
 			name: 'setHead',
@@ -868,7 +801,6 @@
 });
 `
 
-<<<<<<< HEAD
 const TendermintJs = `
 web3._extend({
 	property: 'tendermint',
@@ -899,7 +831,10 @@
 			call: 'tendermint_getWhitelist',
 			params: 0
 		})
-=======
+	]
+});
+`
+
 const LESPayJs = `
 web3._extend({
 	property: 'lespay',
@@ -927,7 +862,6 @@
 			name: 'requestStats',
 			getter: 'lespay_requestStats'
 		}),
->>>>>>> cbc4ac26
 	]
 });
 `