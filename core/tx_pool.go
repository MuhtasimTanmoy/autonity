--- conflicted
+++ resolved
@@ -17,35 +17,23 @@
 package core
 
 import (
-	"errors"
-	"math"
-	"math/big"
-	"sort"
-	"sync"
-	"sync/atomic"
-	"time"
-
-<<<<<<< HEAD
-	"github.com/clearmatics/autonity/autonity"
-	"github.com/clearmatics/autonity/common"
-	"github.com/clearmatics/autonity/common/prque"
-	"github.com/clearmatics/autonity/core/state"
-	"github.com/clearmatics/autonity/core/types"
-	"github.com/clearmatics/autonity/event"
-	"github.com/clearmatics/autonity/log"
-	"github.com/clearmatics/autonity/metrics"
-	"github.com/clearmatics/autonity/params"
-=======
-	"github.com/ethereum/go-ethereum/common"
-	"github.com/ethereum/go-ethereum/common/prque"
-	"github.com/ethereum/go-ethereum/consensus/misc"
-	"github.com/ethereum/go-ethereum/core/state"
-	"github.com/ethereum/go-ethereum/core/types"
-	"github.com/ethereum/go-ethereum/event"
-	"github.com/ethereum/go-ethereum/log"
-	"github.com/ethereum/go-ethereum/metrics"
-	"github.com/ethereum/go-ethereum/params"
->>>>>>> aaca58a7
+    "errors"
+    "math"
+    "math/big"
+    "sort"
+    "sync"
+    "sync/atomic"
+    "time"
+
+    "github.com/ethereum/go-ethereum/common"
+    "github.com/ethereum/go-ethereum/common/prque"
+    "github.com/ethereum/go-ethereum/consensus/misc"
+    "github.com/ethereum/go-ethereum/core/state"
+    "github.com/ethereum/go-ethereum/core/types"
+    "github.com/ethereum/go-ethereum/event"
+    "github.com/ethereum/go-ethereum/log"
+    "github.com/ethereum/go-ethereum/metrics"
+    "github.com/ethereum/go-ethereum/params"
 )
 
 const (
@@ -67,29 +55,29 @@
 
 var (
 	// ErrAlreadyKnown is returned if the transactions is already contained
-	// within the pool.
-	ErrAlreadyKnown = errors.New("already known")
-
-	// ErrInvalidSender is returned if the transaction contains an invalid signature.
-	ErrInvalidSender = errors.New("invalid sender")
-
-	// ErrUnderpriced is returned if a transaction's gas price is below the minimum
-	// configured for the transaction pool.
-	ErrUnderpriced = errors.New("transaction underpriced")
-
-	// ErrTxPoolOverflow is returned if the transaction pool is full and can't accpet
-	// another remote transaction.
-	ErrTxPoolOverflow = errors.New("txpool is full")
-
-	// ErrReplaceUnderpriced is returned if a transaction is attempted to be replaced
-	// with a different one without the required price bump.
-	ErrReplaceUnderpriced = errors.New("replacement transaction underpriced")
-
-	// ErrGasLimit is returned if a transaction's requested gas limit exceeds the
-	// maximum allowance of the current block.
-	ErrGasLimit = errors.New("exceeds block gas limit")
-
-	// ErrNegativeValue is a sanity error to ensure no one is able to specify a
+    // within the pool.
+    ErrAlreadyKnown = errors.New("already known")
+
+    // ErrInvalidSender is returned if the transaction contains an invalid signature.
+    ErrInvalidSender = errors.New("invalid sender")
+
+    // ErrUnderpriced is returned if a transaction's gas price is below the minimum
+    // configured for the transaction pool.
+    ErrUnderpriced = errors.New("transaction underpriced")
+
+    // ErrTxPoolOverflow is returned if the transaction pool is full and can't accpet
+    // another remote transaction.
+    ErrTxPoolOverflow = errors.New("txpool is full")
+
+    // ErrReplaceUnderpriced is returned if a transaction is attempted to be replaced
+    // with a different one without the required price bump.
+    ErrReplaceUnderpriced = errors.New("replacement transaction underpriced")
+
+    // ErrGasLimit is returned if a transaction's requested gas limit exceeds the
+    // maximum allowance of the current block.
+    ErrGasLimit = errors.New("exceeds block gas limit")
+
+    // ErrNegativeValue is a sanity error to ensure no one is able to specify a
 	// transaction with a negative value.
 	ErrNegativeValue = errors.New("negative value")
 
@@ -113,32 +101,32 @@
 
 	// Metrics for the queued pool
 	queuedDiscardMeter   = metrics.NewRegisteredMeter("txpool/queued/discard", nil)
-	queuedReplaceMeter   = metrics.NewRegisteredMeter("txpool/queued/replace", nil)
-	queuedRateLimitMeter = metrics.NewRegisteredMeter("txpool/queued/ratelimit", nil) // Dropped due to rate limiting
-	queuedNofundsMeter   = metrics.NewRegisteredMeter("txpool/queued/nofunds", nil)   // Dropped due to out-of-funds
-	queuedEvictionMeter  = metrics.NewRegisteredMeter("txpool/queued/eviction", nil)  // Dropped due to lifetime
-
-	// General tx metrics
-	knownTxMeter       = metrics.NewRegisteredMeter("txpool/known", nil)
-	validTxMeter       = metrics.NewRegisteredMeter("txpool/valid", nil)
-	invalidTxMeter     = metrics.NewRegisteredMeter("txpool/invalid", nil)
-	underpricedTxMeter = metrics.NewRegisteredMeter("txpool/underpriced", nil)
-	overflowedTxMeter  = metrics.NewRegisteredMeter("txpool/overflowed", nil)
-	// throttleTxMeter counts how many transactions are rejected due to too-many-changes between
-	// txpool reorgs.
-	throttleTxMeter = metrics.NewRegisteredMeter("txpool/throttle", nil)
-	// reorgDurationTimer measures how long time a txpool reorg takes.
-	reorgDurationTimer = metrics.NewRegisteredTimer("txpool/reorgtime", nil)
-	// dropBetweenReorgHistogram counts how many drops we experience between two reorg runs. It is expected
-	// that this number is pretty low, since txpool reorgs happen very frequently.
-	dropBetweenReorgHistogram = metrics.NewRegisteredHistogram("txpool/dropbetweenreorg", nil, metrics.NewExpDecaySample(1028, 0.015))
-
-	pendingGauge = metrics.NewRegisteredGauge("txpool/pending", nil)
-	queuedGauge  = metrics.NewRegisteredGauge("txpool/queued", nil)
-	localGauge   = metrics.NewRegisteredGauge("txpool/local", nil)
-	slotsGauge   = metrics.NewRegisteredGauge("txpool/slots", nil)
-
-	reheapTimer = metrics.NewRegisteredTimer("txpool/reheap", nil)
+    queuedReplaceMeter   = metrics.NewRegisteredMeter("txpool/queued/replace", nil)
+    queuedRateLimitMeter = metrics.NewRegisteredMeter("txpool/queued/ratelimit", nil) // Dropped due to rate limiting
+    queuedNofundsMeter   = metrics.NewRegisteredMeter("txpool/queued/nofunds", nil)   // Dropped due to out-of-funds
+    queuedEvictionMeter  = metrics.NewRegisteredMeter("txpool/queued/eviction", nil)  // Dropped due to lifetime
+
+    // General tx metrics
+    knownTxMeter       = metrics.NewRegisteredMeter("txpool/known", nil)
+    validTxMeter       = metrics.NewRegisteredMeter("txpool/valid", nil)
+    invalidTxMeter     = metrics.NewRegisteredMeter("txpool/invalid", nil)
+    underpricedTxMeter = metrics.NewRegisteredMeter("txpool/underpriced", nil)
+    overflowedTxMeter  = metrics.NewRegisteredMeter("txpool/overflowed", nil)
+    // throttleTxMeter counts how many transactions are rejected due to too-many-changes between
+    // txpool reorgs.
+    throttleTxMeter = metrics.NewRegisteredMeter("txpool/throttle", nil)
+    // reorgDurationTimer measures how long time a txpool reorg takes.
+    reorgDurationTimer = metrics.NewRegisteredTimer("txpool/reorgtime", nil)
+    // dropBetweenReorgHistogram counts how many drops we experience between two reorg runs. It is expected
+    // that this number is pretty low, since txpool reorgs happen very frequently.
+    dropBetweenReorgHistogram = metrics.NewRegisteredHistogram("txpool/dropbetweenreorg", nil, metrics.NewExpDecaySample(1028, 0.015))
+
+    pendingGauge = metrics.NewRegisteredGauge("txpool/pending", nil)
+    queuedGauge  = metrics.NewRegisteredGauge("txpool/queued", nil)
+    localGauge   = metrics.NewRegisteredGauge("txpool/local", nil)
+    slotsGauge   = metrics.NewRegisteredGauge("txpool/slots", nil)
+
+    reheapTimer = metrics.NewRegisteredTimer("txpool/reheap", nil)
 )
 
 // TxStatus is the current status of a transaction as seen by the pool.
@@ -160,7 +148,6 @@
 
 	SubscribeChainHeadEvent(ch chan<- ChainHeadEvent) event.Subscription
 	GetAutonityContract() *autonity.Contract
-	Config() *params.ChainConfig
 }
 
 // TxPoolConfig are the configuration parameters of the transaction pool.
@@ -184,18 +171,18 @@
 // DefaultTxPoolConfig contains the default configurations for the transaction
 // pool.
 var DefaultTxPoolConfig = TxPoolConfig{
-	Journal:   "transactions.rlp",
-	Rejournal: time.Hour,
-
-	PriceLimit: 1,
-	PriceBump:  10,
-
-	AccountSlots: 16,
-	GlobalSlots:  4096 + 1024, // urgent + floating queue capacity with 4:1 ratio
-	AccountQueue: 64,
-	GlobalQueue:  1024,
-
-	Lifetime: 3 * time.Hour,
+    Journal:   "transactions.rlp",
+    Rejournal: time.Hour,
+
+    PriceLimit: 1,
+    PriceBump:  10,
+
+    AccountSlots: 16,
+    GlobalSlots:  4096 + 1024, // urgent + floating queue capacity with 4:1 ratio
+    AccountQueue: 64,
+    GlobalQueue:  1024,
+
+    Lifetime: 3 * time.Hour,
 }
 
 // sanitize checks the provided user configurations and changes anything that's
@@ -245,49 +232,43 @@
 // current state) and future transactions. Transactions move between those
 // two states over time as they are received and processed.
 type TxPool struct {
-	config      TxPoolConfig
-	chainconfig *params.ChainConfig
-	chain       blockChain
-	gasPrice    *big.Int
-	txFeed      event.Feed
-	scope       event.SubscriptionScope
-	signer      types.Signer
-	mu          sync.RWMutex
-
-	istanbul bool // Fork indicator whether we are in the istanbul stage.
-	eip2718  bool // Fork indicator whether we are using EIP-2718 type transactions.
-	eip1559  bool // Fork indicator whether we are using EIP-1559 type transactions.
-
-	currentState  *state.StateDB // Current state in the blockchain head
-	pendingNonces *txNoncer      // Pending state tracking virtual nonces
-	currentMaxGas uint64         // Current gas limit for transaction caps
-
-	locals  *accountSet // Set of local transaction to exempt from eviction rules
-	journal *txJournal  // Journal of local transaction to back up to disk
-
-	pending map[common.Address]*txList   // All currently processable transactions
-	queue   map[common.Address]*txList   // Queued but non-processable transactions
+    config      TxPoolConfig
+    chainconfig *params.ChainConfig
+    chain       blockChain
+    gasPrice    *big.Int
+    txFeed      event.Feed
+    scope       event.SubscriptionScope
+    signer      types.Signer
+    mu          sync.RWMutex
+
+    istanbul bool // Fork indicator whether we are in the istanbul stage.
+    eip2718  bool // Fork indicator whether we are using EIP-2718 type transactions.
+    eip1559  bool // Fork indicator whether we are using EIP-1559 type transactions.
+
+    currentState  *state.StateDB // Current state in the blockchain head
+    pendingNonces *txNoncer      // Pending state tracking virtual nonces
+    currentMaxGas uint64         // Current gas limit for transaction caps
+
+    locals  *accountSet // Set of local transaction to exempt from eviction rules
+    journal *txJournal  // Journal of local transaction to back up to disk
+
+    pending map[common.Address]*txList   // All currently processable transactions
+    queue   map[common.Address]*txList   // Queued but non-processable transactions
 	beats   map[common.Address]time.Time // Last heartbeat from each known account
 	all     *txLookup                    // All transactions to allow lookups
-	priced  *txPricedList                // All transactions sorted by price
-
-	chainHeadCh     chan ChainHeadEvent
-	chainHeadSub    event.Subscription
-	reqResetCh      chan *txpoolResetRequest
-	reqPromoteCh    chan *accountSet
-	queueTxEventCh  chan *types.Transaction
-	reorgDoneCh     chan chan struct{}
-	reorgShutdownCh chan struct{}  // requests shutdown of scheduleReorgLoop
-	wg              sync.WaitGroup // tracks loop, scheduleReorgLoop
-<<<<<<< HEAD
-
-	// senderCacher is a concurrent transaction sender recoverer and cacher
-	senderCacher *TxSenderCacher
-=======
-	initDoneCh      chan struct{}  // is closed once the pool is initialized (for tests)
-
-	changesSinceReorg int // A counter for how many drops we've performed in-between reorg.
->>>>>>> aaca58a7
+    priced  *txPricedList                // All transactions sorted by price
+
+    chainHeadCh     chan ChainHeadEvent
+    chainHeadSub    event.Subscription
+    reqResetCh      chan *txpoolResetRequest
+    reqPromoteCh    chan *accountSet
+    queueTxEventCh  chan *types.Transaction
+    reorgDoneCh     chan chan struct{}
+    reorgShutdownCh chan struct{}  // requests shutdown of scheduleReorgLoop
+    wg              sync.WaitGroup // tracks loop, scheduleReorgLoop
+    initDoneCh      chan struct{}  // is closed once the pool is initialized (for tests)
+
+    changesSinceReorg int // A counter for how many drops we've performed in-between reorg.
 }
 
 type txpoolResetRequest struct {
@@ -302,24 +283,24 @@
 
 	// Create the transaction pool with its initial settings
 	pool := &TxPool{
-		config:          config,
-		chainconfig:     chainconfig,
-		chain:           chain,
-		signer:          types.LatestSigner(chainconfig),
-		pending:         make(map[common.Address]*txList),
-		queue:           make(map[common.Address]*txList),
-		beats:           make(map[common.Address]time.Time),
-		all:             newTxLookup(),
-		chainHeadCh:     make(chan ChainHeadEvent, chainHeadChanSize),
-		reqResetCh:      make(chan *txpoolResetRequest),
-		reqPromoteCh:    make(chan *accountSet),
-		queueTxEventCh:  make(chan *types.Transaction),
-		reorgDoneCh:     make(chan chan struct{}),
-		reorgShutdownCh: make(chan struct{}),
-		initDoneCh:      make(chan struct{}),
-		gasPrice:        new(big.Int).SetUint64(config.PriceLimit),
-		senderCacher:    cacher,
-	}
+        config:          config,
+        chainconfig:     chainconfig,
+        chain:           chain,
+        signer:          types.LatestSigner(chainconfig),
+        pending:         make(map[common.Address]*txList),
+        queue:           make(map[common.Address]*txList),
+        beats:           make(map[common.Address]time.Time),
+        all:             newTxLookup(),
+        chainHeadCh:     make(chan ChainHeadEvent, chainHeadChanSize),
+        reqResetCh:      make(chan *txpoolResetRequest),
+        reqPromoteCh:    make(chan *accountSet),
+        queueTxEventCh:  make(chan *types.Transaction),
+        reorgDoneCh:     make(chan chan struct{}),
+        reorgShutdownCh: make(chan struct{}),
+        initDoneCh:      make(chan struct{}),
+        gasPrice:        new(big.Int).SetUint64(config.PriceLimit),
+        senderCacher:    cacher,
+    }
 	pool.locals = newAccountSet(pool.signer)
 	for _, addr := range config.Locals {
 		log.Info("Setting new local account", "address", addr)
@@ -361,28 +342,28 @@
 	var (
 		prevPending, prevQueued, prevStales int
 		// Start the stats reporting and transaction eviction tickers
-		report  = time.NewTicker(statsReportInterval)
-		evict   = time.NewTicker(evictionInterval)
-		journal = time.NewTicker(pool.config.Rejournal)
-		// Track the previous head headers for transaction reorgs
-		head = pool.chain.CurrentBlock()
-	)
-	defer report.Stop()
-	defer evict.Stop()
-	defer journal.Stop()
-
-	// Notify tests that the init phase is done
-	close(pool.initDoneCh)
-	for {
-		select {
-		// Handle ChainHeadEvent
-		case ev := <-pool.chainHeadCh:
-			if ev.Block != nil {
-				pool.requestReset(head.Header(), ev.Block.Header())
-				head = ev.Block
-			}
-
-		// System shutdown.
+        report  = time.NewTicker(statsReportInterval)
+        evict   = time.NewTicker(evictionInterval)
+        journal = time.NewTicker(pool.config.Rejournal)
+        // Track the previous head headers for transaction reorgs
+        head = pool.chain.CurrentBlock()
+    )
+    defer report.Stop()
+    defer evict.Stop()
+    defer journal.Stop()
+
+    // Notify tests that the init phase is done
+    close(pool.initDoneCh)
+    for {
+        select {
+        // Handle ChainHeadEvent
+        case ev := <-pool.chainHeadCh:
+            if ev.Block != nil {
+                pool.requestReset(head.Header(), ev.Block.Header())
+                head = ev.Block
+            }
+
+        // System shutdown.
 		case <-pool.chainHeadSub.Err():
 			close(pool.reorgShutdownCh)
 			return
@@ -391,8 +372,8 @@
 		case <-report.C:
 			pool.mu.RLock()
 			pending, queued := pool.stats()
-			pool.mu.RUnlock()
-			stales := int(atomic.LoadInt64(&pool.priced.stales))
+            pool.mu.RUnlock()
+            stales := int(atomic.LoadInt64(&pool.priced.stales))
 
 			if pending != prevPending || queued != prevQueued || stales != prevStales {
 				log.Debug("Transaction pool status report", "executable", pending, "queued", queued, "stales", stales)
@@ -464,22 +445,22 @@
 // SetGasPrice updates the minimum price required by the transaction pool for a
 // new transaction, and drops all transactions below this threshold.
 func (pool *TxPool) SetGasPrice(price *big.Int) {
-	pool.mu.Lock()
-	defer pool.mu.Unlock()
-
-	old := pool.gasPrice
-	pool.gasPrice = price
-	// if the min miner fee increased, remove transactions below the new threshold
-	if price.Cmp(old) > 0 {
-		// pool.priced is sorted by GasFeeCap, so we have to iterate through pool.all instead
-		drop := pool.all.RemotesBelowTip(price)
-		for _, tx := range drop {
-			pool.removeTx(tx.Hash(), false)
-		}
-		pool.priced.Removed(len(drop))
-	}
-
-	log.Info("Transaction pool price threshold updated", "price", price)
+    pool.mu.Lock()
+    defer pool.mu.Unlock()
+
+    old := pool.gasPrice
+    pool.gasPrice = price
+    // if the min miner fee increased, remove transactions below the new threshold
+    if price.Cmp(old) > 0 {
+        // pool.priced is sorted by GasFeeCap, so we have to iterate through pool.all instead
+        drop := pool.all.RemotesBelowTip(price)
+        for _, tx := range drop {
+            pool.removeTx(tx.Hash(), false)
+        }
+        pool.priced.Removed(len(drop))
+    }
+
+    log.Info("Transaction pool price threshold updated", "price", price)
 }
 
 // Nonce returns the next nonce of an account, with all transactions executable
@@ -520,32 +501,32 @@
 	pool.mu.Lock()
 	defer pool.mu.Unlock()
 
-	pending := make(map[common.Address]types.Transactions)
-	for addr, list := range pool.pending {
-		pending[addr] = list.Flatten()
-	}
-	queued := make(map[common.Address]types.Transactions)
-	for addr, list := range pool.queue {
-		queued[addr] = list.Flatten()
-	}
-	return pending, queued
+    pending := make(map[common.Address]types.Transactions)
+    for addr, list := range pool.pending {
+        pending[addr] = list.Flatten()
+    }
+    queued := make(map[common.Address]types.Transactions)
+    for addr, list := range pool.queue {
+        queued[addr] = list.Flatten()
+    }
+    return pending, queued
 }
 
 // ContentFrom retrieves the data content of the transaction pool, returning the
 // pending as well as queued transactions of this address, grouped by nonce.
 func (pool *TxPool) ContentFrom(addr common.Address) (types.Transactions, types.Transactions) {
-	pool.mu.RLock()
-	defer pool.mu.RUnlock()
-
-	var pending types.Transactions
-	if list, ok := pool.pending[addr]; ok {
-		pending = list.Flatten()
-	}
-	var queued types.Transactions
-	if list, ok := pool.queue[addr]; ok {
-		queued = list.Flatten()
-	}
-	return pending, queued
+    pool.mu.RLock()
+    defer pool.mu.RUnlock()
+
+    var pending types.Transactions
+    if list, ok := pool.pending[addr]; ok {
+        pending = list.Flatten()
+    }
+    var queued types.Transactions
+    if list, ok := pool.queue[addr]; ok {
+        queued = list.Flatten()
+    }
+    return pending, queued
 }
 
 // Pending retrieves all currently processable transactions, grouped by origin
@@ -556,27 +537,27 @@
 // transactions and only return those whose **effective** tip is large enough in
 // the next pending execution environment.
 func (pool *TxPool) Pending(enforceTips bool) map[common.Address]types.Transactions {
-	pool.mu.Lock()
-	defer pool.mu.Unlock()
-
-	pending := make(map[common.Address]types.Transactions)
-	for addr, list := range pool.pending {
-		txs := list.Flatten()
-
-		// If the miner requests tip enforcement, cap the lists now
-		if enforceTips && !pool.locals.contains(addr) {
-			for i, tx := range txs {
-				if tx.EffectiveGasTipIntCmp(pool.gasPrice, pool.priced.urgent.baseFee) < 0 {
-					txs = txs[:i]
-					break
-				}
-			}
-		}
-		if len(txs) > 0 {
-			pending[addr] = txs
-		}
-	}
-	return pending
+    pool.mu.Lock()
+    defer pool.mu.Unlock()
+
+    pending := make(map[common.Address]types.Transactions)
+    for addr, list := range pool.pending {
+        txs := list.Flatten()
+
+        // If the miner requests tip enforcement, cap the lists now
+        if enforceTips && !pool.locals.contains(addr) {
+            for i, tx := range txs {
+                if tx.EffectiveGasTipIntCmp(pool.gasPrice, pool.priced.urgent.baseFee) < 0 {
+                    txs = txs[:i]
+                    break
+                }
+            }
+        }
+        if len(txs) > 0 {
+            pending[addr] = txs
+        }
+    }
+    return pending
 }
 
 // Locals retrieves the accounts currently considered local by the pool.
@@ -606,58 +587,58 @@
 // validateTx checks whether a transaction is valid according to the consensus
 // rules and adheres to some heuristic limits of the local node (price and size).
 func (pool *TxPool) validateTx(tx *types.Transaction, local bool) error {
-	// Accept only legacy transactions until EIP-2718/2930 activates.
-	if !pool.eip2718 && tx.Type() != types.LegacyTxType {
-		return ErrTxTypeNotSupported
-	}
-	// Reject dynamic fee transactions until EIP-1559 activates.
-	if !pool.eip1559 && tx.Type() == types.DynamicFeeTxType {
-		return ErrTxTypeNotSupported
-	}
-	// Reject transactions over defined size to prevent DOS attacks
-	if uint64(tx.Size()) > txMaxSize {
-		return ErrOversizedData
-	}
-	// Transactions can't be negative. This may never happen using RLP decoded
-	// transactions but may occur if you create a transaction using the RPC.
-	if tx.Value().Sign() < 0 {
-		return ErrNegativeValue
-	}
-	// Ensure the transaction doesn't exceed the current block limit gas.
-	if pool.currentMaxGas < tx.Gas() {
-		return ErrGasLimit
-	}
-	// Sanity check for extremely large numbers
-	if tx.GasFeeCap().BitLen() > 256 {
-		return ErrFeeCapVeryHigh
-	}
-	if tx.GasTipCap().BitLen() > 256 {
-		return ErrTipVeryHigh
-	}
-	// Ensure gasFeeCap is greater than or equal to gasTipCap.
-	if tx.GasFeeCapIntCmp(tx.GasTipCap()) < 0 {
-		return ErrTipAboveFeeCap
-	}
-	// Make sure the transaction is signed properly.
-	from, err := types.Sender(pool.signer, tx)
-	if err != nil {
-		return ErrInvalidSender
-	}
-	// Drop non-local transactions under our own minimal accepted gas price or tip
-	if !local && tx.GasTipCapIntCmp(pool.gasPrice) < 0 {
-		return ErrUnderpriced
-	}
-	// Ensure the transaction adheres to nonce ordering
-	if pool.currentState.GetNonce(from) > tx.Nonce() {
-		return ErrNonceTooLow
-	}
-	// Transactor should have enough funds to cover the costs
-	// cost == V + GP * GL
-	if pool.currentState.GetBalance(from).Cmp(tx.Cost()) < 0 {
-		return ErrInsufficientFunds
+    // Accept only legacy transactions until EIP-2718/2930 activates.
+    if !pool.eip2718 && tx.Type() != types.LegacyTxType {
+        return ErrTxTypeNotSupported
+    }
+    // Reject dynamic fee transactions until EIP-1559 activates.
+    if !pool.eip1559 && tx.Type() == types.DynamicFeeTxType {
+        return ErrTxTypeNotSupported
+    }
+    // Reject transactions over defined size to prevent DOS attacks
+    if uint64(tx.Size()) > txMaxSize {
+        return ErrOversizedData
+    }
+    // Transactions can't be negative. This may never happen using RLP decoded
+    // transactions but may occur if you create a transaction using the RPC.
+    if tx.Value().Sign() < 0 {
+        return ErrNegativeValue
+    }
+    // Ensure the transaction doesn't exceed the current block limit gas.
+    if pool.currentMaxGas < tx.Gas() {
+        return ErrGasLimit
+    }
+    // Sanity check for extremely large numbers
+    if tx.GasFeeCap().BitLen() > 256 {
+        return ErrFeeCapVeryHigh
+    }
+    if tx.GasTipCap().BitLen() > 256 {
+        return ErrTipVeryHigh
+    }
+    // Ensure gasFeeCap is greater than or equal to gasTipCap.
+    if tx.GasFeeCapIntCmp(tx.GasTipCap()) < 0 {
+        return ErrTipAboveFeeCap
+    }
+    // Make sure the transaction is signed properly.
+    from, err := types.Sender(pool.signer, tx)
+    if err != nil {
+        return ErrInvalidSender
+    }
+    // Drop non-local transactions under our own minimal accepted gas price or tip
+    if !local && tx.GasTipCapIntCmp(pool.gasPrice) < 0 {
+        return ErrUnderpriced
+    }
+    // Ensure the transaction adheres to nonce ordering
+    if pool.currentState.GetNonce(from) > tx.Nonce() {
+        return ErrNonceTooLow
+    }
+    // Transactor should have enough funds to cover the costs
+    // cost == V + GP * GL
+    if pool.currentState.GetBalance(from).Cmp(tx.Cost()) < 0 {
+        return ErrInsufficientFunds
 	}
 	// Ensure the transaction has more gas than the basic tx fee.
-	intrGas, err := IntrinsicGas(tx.Data(), tx.AccessList(), tx.To() == nil, true, pool.istanbul)
+    intrGas, err := IntrinsicGas(tx.Data(), tx.AccessList(), tx.To() == nil, true, pool.istanbul)
 	if err != nil {
 		return err
 	}
@@ -673,9 +654,9 @@
 	}
 
 	if tx.Gas() < intrGas {
-		return ErrIntrinsicGas
-	}
-	return nil
+        return ErrIntrinsicGas
+    }
+    return nil
 }
 
 // add validates a transaction and inserts it into the non-executable queue for later
@@ -686,143 +667,143 @@
 // be added to the allowlist, preventing any associated transaction from being dropped
 // out of the pool due to pricing constraints.
 func (pool *TxPool) add(tx *types.Transaction, local bool) (replaced bool, err error) {
-	// If the transaction is already known, discard it
-	hash := tx.Hash()
-	if pool.all.Get(hash) != nil {
-		log.Trace("Discarding already known transaction", "hash", hash)
-		knownTxMeter.Mark(1)
-		return false, ErrAlreadyKnown
-	}
-	// Make the local flag. If it's from local source or it's from the network but
-	// the sender is marked as local previously, treat it as the local transaction.
-	isLocal := local || pool.locals.containsTx(tx)
-
-	// If the transaction fails basic validation, discard it
-	if err := pool.validateTx(tx, isLocal); err != nil {
-		log.Trace("Discarding invalid transaction", "hash", hash, "err", err)
-		invalidTxMeter.Mark(1)
-		return false, err
-	}
-	// If the transaction pool is full, discard underpriced transactions
-	if uint64(pool.all.Slots()+numSlots(tx)) > pool.config.GlobalSlots+pool.config.GlobalQueue {
-		// If the new transaction is underpriced, don't accept it
-		if !isLocal && pool.priced.Underpriced(tx) {
-			log.Trace("Discarding underpriced transaction", "hash", hash, "gasTipCap", tx.GasTipCap(), "gasFeeCap", tx.GasFeeCap())
-			underpricedTxMeter.Mark(1)
-			return false, ErrUnderpriced
-		}
-		// We're about to replace a transaction. The reorg does a more thorough
-		// analysis of what to remove and how, but it runs async. We don't want to
-		// do too many replacements between reorg-runs, so we cap the number of
-		// replacements to 25% of the slots
-		if pool.changesSinceReorg > int(pool.config.GlobalSlots/4) {
-			throttleTxMeter.Mark(1)
-			return false, ErrTxPoolOverflow
-		}
-
-		// New transaction is better than our worse ones, make room for it.
-		// If it's a local transaction, forcibly discard all available transactions.
-		// Otherwise if we can't make enough room for new one, abort the operation.
-		drop, success := pool.priced.Discard(pool.all.Slots()-int(pool.config.GlobalSlots+pool.config.GlobalQueue)+numSlots(tx), isLocal)
-
-		// Special case, we still can't make the room for the new remote one.
-		if !isLocal && !success {
-			log.Trace("Discarding overflown transaction", "hash", hash)
-			overflowedTxMeter.Mark(1)
-			return false, ErrTxPoolOverflow
-		}
-		// Bump the counter of rejections-since-reorg
-		pool.changesSinceReorg += len(drop)
-		// Kick out the underpriced remote transactions.
-		for _, tx := range drop {
-			log.Trace("Discarding freshly underpriced transaction", "hash", tx.Hash(), "gasTipCap", tx.GasTipCap(), "gasFeeCap", tx.GasFeeCap())
-			underpricedTxMeter.Mark(1)
-			pool.removeTx(tx.Hash(), false)
-		}
-	}
+    // If the transaction is already known, discard it
+    hash := tx.Hash()
+    if pool.all.Get(hash) != nil {
+        log.Trace("Discarding already known transaction", "hash", hash)
+        knownTxMeter.Mark(1)
+        return false, ErrAlreadyKnown
+    }
+    // Make the local flag. If it's from local source or it's from the network but
+    // the sender is marked as local previously, treat it as the local transaction.
+    isLocal := local || pool.locals.containsTx(tx)
+
+    // If the transaction fails basic validation, discard it
+    if err := pool.validateTx(tx, isLocal); err != nil {
+        log.Trace("Discarding invalid transaction", "hash", hash, "err", err)
+        invalidTxMeter.Mark(1)
+        return false, err
+    }
+    // If the transaction pool is full, discard underpriced transactions
+    if uint64(pool.all.Slots()+numSlots(tx)) > pool.config.GlobalSlots+pool.config.GlobalQueue {
+        // If the new transaction is underpriced, don't accept it
+        if !isLocal && pool.priced.Underpriced(tx) {
+            log.Trace("Discarding underpriced transaction", "hash", hash, "gasTipCap", tx.GasTipCap(), "gasFeeCap", tx.GasFeeCap())
+            underpricedTxMeter.Mark(1)
+            return false, ErrUnderpriced
+        }
+        // We're about to replace a transaction. The reorg does a more thorough
+        // analysis of what to remove and how, but it runs async. We don't want to
+        // do too many replacements between reorg-runs, so we cap the number of
+        // replacements to 25% of the slots
+        if pool.changesSinceReorg > int(pool.config.GlobalSlots/4) {
+            throttleTxMeter.Mark(1)
+            return false, ErrTxPoolOverflow
+        }
+
+        // New transaction is better than our worse ones, make room for it.
+        // If it's a local transaction, forcibly discard all available transactions.
+        // Otherwise if we can't make enough room for new one, abort the operation.
+        drop, success := pool.priced.Discard(pool.all.Slots()-int(pool.config.GlobalSlots+pool.config.GlobalQueue)+numSlots(tx), isLocal)
+
+        // Special case, we still can't make the room for the new remote one.
+        if !isLocal && !success {
+            log.Trace("Discarding overflown transaction", "hash", hash)
+            overflowedTxMeter.Mark(1)
+            return false, ErrTxPoolOverflow
+        }
+        // Bump the counter of rejections-since-reorg
+        pool.changesSinceReorg += len(drop)
+        // Kick out the underpriced remote transactions.
+        for _, tx := range drop {
+            log.Trace("Discarding freshly underpriced transaction", "hash", tx.Hash(), "gasTipCap", tx.GasTipCap(), "gasFeeCap", tx.GasFeeCap())
+            underpricedTxMeter.Mark(1)
+            pool.removeTx(tx.Hash(), false)
+        }
+    }
 	// Try to replace an existing transaction in the pending pool
 	from, _ := types.Sender(pool.signer, tx) // already validated
 	if list := pool.pending[from]; list != nil && list.Overlaps(tx) {
 		// Nonce already pending, check if required price bump is met
 		inserted, old := list.Add(tx, pool.config.PriceBump)
-		if !inserted {
-			pendingDiscardMeter.Mark(1)
-			return false, ErrReplaceUnderpriced
-		}
-		// New transaction is better, replace old one
-		if old != nil {
-			pool.all.Remove(old.Hash())
-			pool.priced.Removed(1)
-			pendingReplaceMeter.Mark(1)
-		}
-		pool.all.Add(tx, isLocal)
-		pool.priced.Put(tx, isLocal)
-		pool.journalTx(from, tx)
-		pool.queueTxEvent(tx)
-		log.Trace("Pooled new executable transaction", "hash", hash, "from", from, "to", tx.To())
-
-		// Successful promotion, bump the heartbeat
-		pool.beats[from] = time.Now()
-		return old != nil, nil
-	}
-	// New transaction isn't replacing a pending one, push into queue
-	replaced, err = pool.enqueueTx(hash, tx, isLocal, true)
-	if err != nil {
-		return false, err
-	}
-	// Mark local addresses and journal local transactions
-	if local && !pool.locals.contains(from) {
-		log.Info("Setting new local account", "address", from)
-		pool.locals.add(from)
-		pool.priced.Removed(pool.all.RemoteToLocals(pool.locals)) // Migrate the remotes if it's marked as local first time.
-	}
-	if isLocal {
-		localGauge.Inc(1)
-	}
-	pool.journalTx(from, tx)
-
-	log.Trace("Pooled new future transaction", "hash", hash, "from", from, "to", tx.To())
-	return replaced, nil
+        if !inserted {
+            pendingDiscardMeter.Mark(1)
+            return false, ErrReplaceUnderpriced
+        }
+        // New transaction is better, replace old one
+        if old != nil {
+            pool.all.Remove(old.Hash())
+            pool.priced.Removed(1)
+            pendingReplaceMeter.Mark(1)
+        }
+        pool.all.Add(tx, isLocal)
+        pool.priced.Put(tx, isLocal)
+        pool.journalTx(from, tx)
+        pool.queueTxEvent(tx)
+        log.Trace("Pooled new executable transaction", "hash", hash, "from", from, "to", tx.To())
+
+        // Successful promotion, bump the heartbeat
+        pool.beats[from] = time.Now()
+        return old != nil, nil
+    }
+    // New transaction isn't replacing a pending one, push into queue
+    replaced, err = pool.enqueueTx(hash, tx, isLocal, true)
+    if err != nil {
+        return false, err
+    }
+    // Mark local addresses and journal local transactions
+    if local && !pool.locals.contains(from) {
+        log.Info("Setting new local account", "address", from)
+        pool.locals.add(from)
+        pool.priced.Removed(pool.all.RemoteToLocals(pool.locals)) // Migrate the remotes if it's marked as local first time.
+    }
+    if isLocal {
+        localGauge.Inc(1)
+    }
+    pool.journalTx(from, tx)
+
+    log.Trace("Pooled new future transaction", "hash", hash, "from", from, "to", tx.To())
+    return replaced, nil
 }
 
 // enqueueTx inserts a new transaction into the non-executable transaction queue.
 //
 // Note, this method assumes the pool lock is held!
 func (pool *TxPool) enqueueTx(hash common.Hash, tx *types.Transaction, local bool, addAll bool) (bool, error) {
-	// Try to insert the transaction into the future queue
-	from, _ := types.Sender(pool.signer, tx) // already validated
-	if pool.queue[from] == nil {
-		pool.queue[from] = newTxList(false)
-	}
-	inserted, old := pool.queue[from].Add(tx, pool.config.PriceBump)
-	if !inserted {
-		// An older transaction was better, discard this
-		queuedDiscardMeter.Mark(1)
-		return false, ErrReplaceUnderpriced
-	}
-	// Discard any previous transaction and mark this
-	if old != nil {
-		pool.all.Remove(old.Hash())
-		pool.priced.Removed(1)
-		queuedReplaceMeter.Mark(1)
-	} else {
-		// Nothing was replaced, bump the queued counter
-		queuedGauge.Inc(1)
-	}
-	// If the transaction isn't in lookup set but it's expected to be there,
-	// show the error log.
-	if pool.all.Get(hash) == nil && !addAll {
-		log.Error("Missing transaction in lookup set, please report the issue", "hash", hash)
-	}
-	if addAll {
-		pool.all.Add(tx, local)
-		pool.priced.Put(tx, local)
-	}
-	// If we never record the heartbeat, do it right now.
-	if _, exist := pool.beats[from]; !exist {
-		pool.beats[from] = time.Now()
-	}
-	return old != nil, nil
+    // Try to insert the transaction into the future queue
+    from, _ := types.Sender(pool.signer, tx) // already validated
+    if pool.queue[from] == nil {
+        pool.queue[from] = newTxList(false)
+    }
+    inserted, old := pool.queue[from].Add(tx, pool.config.PriceBump)
+    if !inserted {
+        // An older transaction was better, discard this
+        queuedDiscardMeter.Mark(1)
+        return false, ErrReplaceUnderpriced
+    }
+    // Discard any previous transaction and mark this
+    if old != nil {
+        pool.all.Remove(old.Hash())
+        pool.priced.Removed(1)
+        queuedReplaceMeter.Mark(1)
+    } else {
+        // Nothing was replaced, bump the queued counter
+        queuedGauge.Inc(1)
+    }
+    // If the transaction isn't in lookup set but it's expected to be there,
+    // show the error log.
+    if pool.all.Get(hash) == nil && !addAll {
+        log.Error("Missing transaction in lookup set, please report the issue", "hash", hash)
+    }
+    if addAll {
+        pool.all.Add(tx, local)
+        pool.priced.Put(tx, local)
+    }
+    // If we never record the heartbeat, do it right now.
+    if _, exist := pool.beats[from]; !exist {
+        pool.beats[from] = time.Now()
+    }
+    return old != nil, nil
 }
 
 // journalTx adds the specified transaction to the local disk journal if it is
@@ -1046,9 +1027,9 @@
 			}
 			// Postpone any invalidated transactions
 			for _, tx := range invalids {
-				// Internal shuffle shouldn't touch the lookup set.
-				pool.enqueueTx(tx.Hash(), tx, false, false)
-			}
+                // Internal shuffle shouldn't touch the lookup set.
+                pool.enqueueTx(tx.Hash(), tx, false, false)
+            }
 			// Update the account nonce if needed
 			pool.pendingNonces.setIfLower(addr, tx.Nonce())
 			// Reduce the pending counter
@@ -1173,19 +1154,19 @@
 
 // runReorg runs reset and promoteExecutables on behalf of scheduleReorgLoop.
 func (pool *TxPool) runReorg(done chan struct{}, reset *txpoolResetRequest, dirtyAccounts *accountSet, events map[common.Address]*txSortedMap) {
-	defer func(t0 time.Time) {
-		reorgDurationTimer.Update(time.Since(t0))
-	}(time.Now())
-	defer close(done)
-
-	var promoteAddrs []common.Address
-	if dirtyAccounts != nil && reset == nil {
-		// Only dirty accounts need to be promoted, unless we're resetting.
-		// For resets, all addresses in the tx queue will be promoted and
-		// the flatten operation can be avoided.
-		promoteAddrs = dirtyAccounts.flatten()
-	}
-	pool.mu.Lock()
+    defer func(t0 time.Time) {
+        reorgDurationTimer.Update(time.Since(t0))
+    }(time.Now())
+    defer close(done)
+
+    var promoteAddrs []common.Address
+    if dirtyAccounts != nil && reset == nil {
+        // Only dirty accounts need to be promoted, unless we're resetting.
+        // For resets, all addresses in the tx queue will be promoted and
+        // the flatten operation can be avoided.
+        promoteAddrs = dirtyAccounts.flatten()
+    }
+    pool.mu.Lock()
 	if reset != nil {
 		// Reset from the old head to the new, rescheduling any reorged transactions
 		pool.reset(reset.oldHead, reset.newHead)
@@ -1210,35 +1191,35 @@
 	// remove any transaction that has been included in the block or was invalidated
 	// because of another transaction (e.g. higher gas price).
 	if reset != nil {
-		pool.demoteUnexecutables()
-		if reset.newHead != nil && pool.chainconfig.IsLondon(new(big.Int).Add(reset.newHead.Number, big.NewInt(1))) {
-			pendingBaseFee := misc.CalcBaseFee(pool.chainconfig, reset.newHead)
-			pool.priced.SetBaseFee(pendingBaseFee)
-		}
-		// Update all accounts to the latest known pending nonce
-		nonces := make(map[common.Address]uint64, len(pool.pending))
-		for addr, list := range pool.pending {
-			highestPending := list.LastElement()
-			nonces[addr] = highestPending.Nonce() + 1
-		}
-		pool.pendingNonces.setAll(nonces)
-	}
-	// Ensure pool.queue and pool.pending sizes stay within the configured limits.
-	pool.truncatePending()
-	pool.truncateQueue()
-
-	dropBetweenReorgHistogram.Update(int64(pool.changesSinceReorg))
-	pool.changesSinceReorg = 0 // Reset change counter
-	pool.mu.Unlock()
-
-	// Notify subsystems for newly added transactions
-	for _, tx := range promoted {
-		addr, _ := types.Sender(pool.signer, tx)
-		if _, ok := events[addr]; !ok {
-			events[addr] = newTxSortedMap()
-		}
-		events[addr].Put(tx)
-	}
+        pool.demoteUnexecutables()
+        if reset.newHead != nil && pool.chainconfig.IsLondon(new(big.Int).Add(reset.newHead.Number, big.NewInt(1))) {
+            pendingBaseFee := misc.CalcBaseFee(pool.chainconfig, reset.newHead)
+            pool.priced.SetBaseFee(pendingBaseFee)
+        }
+        // Update all accounts to the latest known pending nonce
+        nonces := make(map[common.Address]uint64, len(pool.pending))
+        for addr, list := range pool.pending {
+            highestPending := list.LastElement()
+            nonces[addr] = highestPending.Nonce() + 1
+        }
+        pool.pendingNonces.setAll(nonces)
+    }
+    // Ensure pool.queue and pool.pending sizes stay within the configured limits.
+    pool.truncatePending()
+    pool.truncateQueue()
+
+    dropBetweenReorgHistogram.Update(int64(pool.changesSinceReorg))
+    pool.changesSinceReorg = 0 // Reset change counter
+    pool.mu.Unlock()
+
+    // Notify subsystems for newly added transactions
+    for _, tx := range promoted {
+        addr, _ := types.Sender(pool.signer, tx)
+        if _, ok := events[addr]; !ok {
+            events[addr] = newTxSortedMap()
+        }
+        events[addr].Put(tx)
+    }
 	if len(events) > 0 {
 		var txs []*types.Transaction
 		for _, set := range events {
@@ -1268,50 +1249,50 @@
 				rem = pool.chain.GetBlock(oldHead.Hash(), oldHead.Number.Uint64())
 				add = pool.chain.GetBlock(newHead.Hash(), newHead.Number.Uint64())
 			)
-			if rem == nil {
-				// This can happen if a setHead is performed, where we simply discard the old
-				// head from the chain.
-				// If that is the case, we don't have the lost transactions any more, and
-				// there's nothing to add
-				if newNum >= oldNum {
-					// If we reorged to a same or higher number, then it's not a case of setHead
-					log.Warn("Transaction pool reset with missing oldhead",
-						"old", oldHead.Hash(), "oldnum", oldNum, "new", newHead.Hash(), "newnum", newNum)
-					return
-				}
-				// If the reorg ended up on a lower number, it's indicative of setHead being the cause
-				log.Debug("Skipping transaction reset caused by setHead",
-					"old", oldHead.Hash(), "oldnum", oldNum, "new", newHead.Hash(), "newnum", newNum)
-				// We still need to update the current state s.th. the lost transactions can be readded by the user
-			} else {
-				for rem.NumberU64() > add.NumberU64() {
-					discarded = append(discarded, rem.Transactions()...)
-					if rem = pool.chain.GetBlock(rem.ParentHash(), rem.NumberU64()-1); rem == nil {
-						log.Error("Unrooted old chain seen by tx pool", "block", oldHead.Number, "hash", oldHead.Hash())
-						return
-					}
-				}
-				for add.NumberU64() > rem.NumberU64() {
-					included = append(included, add.Transactions()...)
-					if add = pool.chain.GetBlock(add.ParentHash(), add.NumberU64()-1); add == nil {
-						log.Error("Unrooted new chain seen by tx pool", "block", newHead.Number, "hash", newHead.Hash())
-						return
-					}
-				}
-				for rem.Hash() != add.Hash() {
-					discarded = append(discarded, rem.Transactions()...)
-					if rem = pool.chain.GetBlock(rem.ParentHash(), rem.NumberU64()-1); rem == nil {
-						log.Error("Unrooted old chain seen by tx pool", "block", oldHead.Number, "hash", oldHead.Hash())
-						return
-					}
-					included = append(included, add.Transactions()...)
-					if add = pool.chain.GetBlock(add.ParentHash(), add.NumberU64()-1); add == nil {
-						log.Error("Unrooted new chain seen by tx pool", "block", newHead.Number, "hash", newHead.Hash())
-						return
-					}
-				}
-				reinject = types.TxDifference(discarded, included)
-			}
+            if rem == nil {
+                // This can happen if a setHead is performed, where we simply discard the old
+                // head from the chain.
+                // If that is the case, we don't have the lost transactions any more, and
+                // there's nothing to add
+                if newNum >= oldNum {
+                    // If we reorged to a same or higher number, then it's not a case of setHead
+                    log.Warn("Transaction pool reset with missing oldhead",
+                        "old", oldHead.Hash(), "oldnum", oldNum, "new", newHead.Hash(), "newnum", newNum)
+                    return
+                }
+                // If the reorg ended up on a lower number, it's indicative of setHead being the cause
+                log.Debug("Skipping transaction reset caused by setHead",
+                    "old", oldHead.Hash(), "oldnum", oldNum, "new", newHead.Hash(), "newnum", newNum)
+                // We still need to update the current state s.th. the lost transactions can be readded by the user
+            } else {
+                for rem.NumberU64() > add.NumberU64() {
+                    discarded = append(discarded, rem.Transactions()...)
+                    if rem = pool.chain.GetBlock(rem.ParentHash(), rem.NumberU64()-1); rem == nil {
+                        log.Error("Unrooted old chain seen by tx pool", "block", oldHead.Number, "hash", oldHead.Hash())
+                        return
+                    }
+                }
+                for add.NumberU64() > rem.NumberU64() {
+                    included = append(included, add.Transactions()...)
+                    if add = pool.chain.GetBlock(add.ParentHash(), add.NumberU64()-1); add == nil {
+                        log.Error("Unrooted new chain seen by tx pool", "block", newHead.Number, "hash", newHead.Hash())
+                        return
+                    }
+                }
+                for rem.Hash() != add.Hash() {
+                    discarded = append(discarded, rem.Transactions()...)
+                    if rem = pool.chain.GetBlock(rem.ParentHash(), rem.NumberU64()-1); rem == nil {
+                        log.Error("Unrooted old chain seen by tx pool", "block", oldHead.Number, "hash", oldHead.Hash())
+                        return
+                    }
+                    included = append(included, add.Transactions()...)
+                    if add = pool.chain.GetBlock(add.ParentHash(), add.NumberU64()-1); add == nil {
+                        log.Error("Unrooted new chain seen by tx pool", "block", newHead.Number, "hash", newHead.Hash())
+                        return
+                    }
+                }
+                reinject = types.TxDifference(discarded, included)
+            }
 		}
 	}
 	// Initialize the internal state to the current head
@@ -1325,18 +1306,18 @@
 	}
 	pool.currentState = statedb
 	pool.pendingNonces = newTxNoncer(statedb)
-	pool.currentMaxGas = newHead.GasLimit
-
-	// Inject any transactions discarded due to reorgs
-	log.Debug("Reinjecting stale transactions", "count", len(reinject))
-	pool.senderCacher.recover(pool.signer, reinject)
-	pool.addTxsLocked(reinject, false)
-
-	// Update all fork indicator by next pending block number.
-	next := new(big.Int).Add(newHead.Number, big.NewInt(1))
-	pool.istanbul = pool.chainconfig.IsIstanbul(next)
-	pool.eip2718 = pool.chainconfig.IsBerlin(next)
-	pool.eip1559 = pool.chainconfig.IsLondon(next)
+    pool.currentMaxGas = newHead.GasLimit
+
+    // Inject any transactions discarded due to reorgs
+    log.Debug("Reinjecting stale transactions", "count", len(reinject))
+    pool.senderCacher.recover(pool.signer, reinject)
+    pool.addTxsLocked(reinject, false)
+
+    // Update all fork indicator by next pending block number.
+    next := new(big.Int).Add(newHead.Number, big.NewInt(1))
+    pool.istanbul = pool.chainconfig.IsIstanbul(next)
+    pool.eip2718 = pool.chainconfig.IsBerlin(next)
+    pool.eip1559 = pool.chainconfig.IsLondon(next)
 }
 
 // promoteExecutables moves transactions that have become processable from the
@@ -1530,11 +1511,11 @@
 		// Otherwise drop only last few transactions
 		txs := list.Flatten()
 		for i := len(txs) - 1; i >= 0 && drop > 0; i-- {
-			pool.removeTx(txs[i].Hash(), true)
-			drop--
-			queuedRateLimitMeter.Mark(1)
-		}
-	}
+            pool.removeTx(txs[i].Hash(), true)
+            drop--
+            queuedRateLimitMeter.Mark(1)
+        }
+    }
 }
 
 // demoteUnexecutables removes invalid and processed transactions from the pools
@@ -1545,15 +1526,15 @@
 // is always explicitly triggered by SetBaseFee and it would be unnecessary and wasteful
 // to trigger a re-heap is this function
 func (pool *TxPool) demoteUnexecutables() {
-	// Iterate over all accounts and demote any non-executable transactions
-	for addr, list := range pool.pending {
-		nonce := pool.currentState.GetNonce(addr)
-
-		// Drop all transactions that are deemed too old (low nonce)
-		olds := list.Forward(nonce)
-		for _, tx := range olds {
-			hash := tx.Hash()
-			pool.all.Remove(hash)
+    // Iterate over all accounts and demote any non-executable transactions
+    for addr, list := range pool.pending {
+        nonce := pool.currentState.GetNonce(addr)
+
+        // Drop all transactions that are deemed too old (low nonce)
+        olds := list.Forward(nonce)
+        for _, tx := range olds {
+            hash := tx.Hash()
+            pool.all.Remove(hash)
 			log.Trace("Removed old pending transaction", "hash", hash)
 		}
 		// Drop all transactions that are too costly (low balance or out of gas), and queue any invalids back for later
@@ -1566,12 +1547,12 @@
 		pendingNofundsMeter.Mark(int64(len(drops)))
 
 		for _, tx := range invalids {
-			hash := tx.Hash()
-			log.Trace("Demoting pending transaction", "hash", hash)
-
-			// Internal shuffle shouldn't touch the lookup set.
-			pool.enqueueTx(hash, tx, false, false)
-		}
+            hash := tx.Hash()
+            log.Trace("Demoting pending transaction", "hash", hash)
+
+            // Internal shuffle shouldn't touch the lookup set.
+            pool.enqueueTx(hash, tx, false, false)
+        }
 		pendingGauge.Dec(int64(len(olds) + len(drops) + len(invalids)))
 		if pool.locals.contains(addr) {
 			localGauge.Dec(int64(len(olds) + len(drops) + len(invalids)))
@@ -1580,12 +1561,12 @@
 		if list.Len() > 0 && list.txs.Get(nonce) == nil {
 			gapped := list.Cap(0)
 			for _, tx := range gapped {
-				hash := tx.Hash()
-				log.Error("Demoting invalidated transaction", "hash", hash)
-
-				// Internal shuffle shouldn't touch the lookup set.
-				pool.enqueueTx(hash, tx, false, false)
-			}
+                hash := tx.Hash()
+                log.Error("Demoting invalidated transaction", "hash", hash)
+
+                // Internal shuffle shouldn't touch the lookup set.
+                pool.enqueueTx(hash, tx, false, false)
+            }
 			pendingGauge.Dec(int64(len(gapped)))
 			// This might happen in a reorg, so log it to the metering
 			blockReorgInvalidatedTx.Mark(int64(len(gapped)))
@@ -1677,10 +1658,10 @@
 
 // merge adds all addresses from the 'other' set into 'as'.
 func (as *accountSet) merge(other *accountSet) {
-	for addr := range other.accounts {
-		as.accounts[addr] = struct{}{}
-	}
-	as.cache = nil
+    for addr := range other.accounts {
+        as.accounts[addr] = struct{}{}
+    }
+    as.cache = nil
 }
 
 // txLookup is used internally by TxPool to track transactions while allowing
@@ -1696,167 +1677,167 @@
 // This lookup set combines the notion of "local transactions", which is useful
 // to build upper-level structure.
 type txLookup struct {
-	slots   int
-	lock    sync.RWMutex
-	locals  map[common.Hash]*types.Transaction
-	remotes map[common.Hash]*types.Transaction
+    slots   int
+    lock    sync.RWMutex
+    locals  map[common.Hash]*types.Transaction
+    remotes map[common.Hash]*types.Transaction
 }
 
 // newTxLookup returns a new txLookup structure.
 func newTxLookup() *txLookup {
-	return &txLookup{
-		locals:  make(map[common.Hash]*types.Transaction),
-		remotes: make(map[common.Hash]*types.Transaction),
-	}
+    return &txLookup{
+        locals:  make(map[common.Hash]*types.Transaction),
+        remotes: make(map[common.Hash]*types.Transaction),
+    }
 }
 
 // Range calls f on each key and value present in the map. The callback passed
 // should return the indicator whether the iteration needs to be continued.
 // Callers need to specify which set (or both) to be iterated.
 func (t *txLookup) Range(f func(hash common.Hash, tx *types.Transaction, local bool) bool, local bool, remote bool) {
-	t.lock.RLock()
-	defer t.lock.RUnlock()
-
-	if local {
-		for key, value := range t.locals {
-			if !f(key, value, true) {
-				return
-			}
-		}
-	}
-	if remote {
-		for key, value := range t.remotes {
-			if !f(key, value, false) {
-				return
-			}
-		}
-	}
+    t.lock.RLock()
+    defer t.lock.RUnlock()
+
+    if local {
+        for key, value := range t.locals {
+            if !f(key, value, true) {
+                return
+            }
+        }
+    }
+    if remote {
+        for key, value := range t.remotes {
+            if !f(key, value, false) {
+                return
+            }
+        }
+    }
 }
 
 // Get returns a transaction if it exists in the lookup, or nil if not found.
 func (t *txLookup) Get(hash common.Hash) *types.Transaction {
-	t.lock.RLock()
-	defer t.lock.RUnlock()
-
-	if tx := t.locals[hash]; tx != nil {
-		return tx
-	}
-	return t.remotes[hash]
+    t.lock.RLock()
+    defer t.lock.RUnlock()
+
+    if tx := t.locals[hash]; tx != nil {
+        return tx
+    }
+    return t.remotes[hash]
 }
 
 // GetLocal returns a transaction if it exists in the lookup, or nil if not found.
 func (t *txLookup) GetLocal(hash common.Hash) *types.Transaction {
-	t.lock.RLock()
-	defer t.lock.RUnlock()
-
-	return t.locals[hash]
+    t.lock.RLock()
+    defer t.lock.RUnlock()
+
+    return t.locals[hash]
 }
 
 // GetRemote returns a transaction if it exists in the lookup, or nil if not found.
 func (t *txLookup) GetRemote(hash common.Hash) *types.Transaction {
-	t.lock.RLock()
-	defer t.lock.RUnlock()
-
-	return t.remotes[hash]
+    t.lock.RLock()
+    defer t.lock.RUnlock()
+
+    return t.remotes[hash]
 }
 
 // Count returns the current number of transactions in the lookup.
 func (t *txLookup) Count() int {
-	t.lock.RLock()
-	defer t.lock.RUnlock()
-
-	return len(t.locals) + len(t.remotes)
+    t.lock.RLock()
+    defer t.lock.RUnlock()
+
+    return len(t.locals) + len(t.remotes)
 }
 
 // LocalCount returns the current number of local transactions in the lookup.
 func (t *txLookup) LocalCount() int {
-	t.lock.RLock()
-	defer t.lock.RUnlock()
-
-	return len(t.locals)
+    t.lock.RLock()
+    defer t.lock.RUnlock()
+
+    return len(t.locals)
 }
 
 // RemoteCount returns the current number of remote transactions in the lookup.
 func (t *txLookup) RemoteCount() int {
-	t.lock.RLock()
-	defer t.lock.RUnlock()
-
-	return len(t.remotes)
+    t.lock.RLock()
+    defer t.lock.RUnlock()
+
+    return len(t.remotes)
 }
 
 // Slots returns the current number of slots used in the lookup.
 func (t *txLookup) Slots() int {
-	t.lock.RLock()
-	defer t.lock.RUnlock()
-
-	return t.slots
+    t.lock.RLock()
+    defer t.lock.RUnlock()
+
+    return t.slots
 }
 
 // Add adds a transaction to the lookup.
 func (t *txLookup) Add(tx *types.Transaction, local bool) {
-	t.lock.Lock()
-	defer t.lock.Unlock()
-
-	t.slots += numSlots(tx)
-	slotsGauge.Update(int64(t.slots))
-
-	if local {
-		t.locals[tx.Hash()] = tx
-	} else {
-		t.remotes[tx.Hash()] = tx
-	}
+    t.lock.Lock()
+    defer t.lock.Unlock()
+
+    t.slots += numSlots(tx)
+    slotsGauge.Update(int64(t.slots))
+
+    if local {
+        t.locals[tx.Hash()] = tx
+    } else {
+        t.remotes[tx.Hash()] = tx
+    }
 }
 
 // Remove removes a transaction from the lookup.
 func (t *txLookup) Remove(hash common.Hash) {
-	t.lock.Lock()
-	defer t.lock.Unlock()
-
-	tx, ok := t.locals[hash]
-	if !ok {
-		tx, ok = t.remotes[hash]
-	}
-	if !ok {
-		log.Error("No transaction found to be deleted", "hash", hash)
-		return
-	}
-	t.slots -= numSlots(tx)
-	slotsGauge.Update(int64(t.slots))
-
-	delete(t.locals, hash)
-	delete(t.remotes, hash)
+    t.lock.Lock()
+    defer t.lock.Unlock()
+
+    tx, ok := t.locals[hash]
+    if !ok {
+        tx, ok = t.remotes[hash]
+    }
+    if !ok {
+        log.Error("No transaction found to be deleted", "hash", hash)
+        return
+    }
+    t.slots -= numSlots(tx)
+    slotsGauge.Update(int64(t.slots))
+
+    delete(t.locals, hash)
+    delete(t.remotes, hash)
 }
 
 // RemoteToLocals migrates the transactions belongs to the given locals to locals
 // set. The assumption is held the locals set is thread-safe to be used.
 func (t *txLookup) RemoteToLocals(locals *accountSet) int {
-	t.lock.Lock()
-	defer t.lock.Unlock()
-
-	var migrated int
-	for hash, tx := range t.remotes {
-		if locals.containsTx(tx) {
-			t.locals[hash] = tx
-			delete(t.remotes, hash)
-			migrated += 1
-		}
-	}
-	return migrated
+    t.lock.Lock()
+    defer t.lock.Unlock()
+
+    var migrated int
+    for hash, tx := range t.remotes {
+        if locals.containsTx(tx) {
+            t.locals[hash] = tx
+            delete(t.remotes, hash)
+            migrated += 1
+        }
+    }
+    return migrated
 }
 
 // RemotesBelowTip finds all remote transactions below the given tip threshold.
 func (t *txLookup) RemotesBelowTip(threshold *big.Int) types.Transactions {
-	found := make(types.Transactions, 0, 128)
-	t.Range(func(hash common.Hash, tx *types.Transaction, local bool) bool {
-		if tx.GasTipCapIntCmp(threshold) < 0 {
-			found = append(found, tx)
-		}
-		return true
-	}, false, true) // Only iterate remotes
-	return found
+    found := make(types.Transactions, 0, 128)
+    t.Range(func(hash common.Hash, tx *types.Transaction, local bool) bool {
+        if tx.GasTipCapIntCmp(threshold) < 0 {
+            found = append(found, tx)
+        }
+        return true
+    }, false, true) // Only iterate remotes
+    return found
 }
 
 // numSlots calculates the number of slots needed for a single transaction.
 func numSlots(tx *types.Transaction) int {
-	return int((tx.Size() + txSlotSize - 1) / txSlotSize)
+    return int((tx.Size() + txSlotSize - 1) / txSlotSize)
 }