--- conflicted
+++ resolved
@@ -17,20 +17,16 @@
 package rawdb
 
 import (
-	"bytes"
-	"fmt"
-	"math/rand"
-	"os"
-	"path/filepath"
-	"testing"
-	"time"
-
-<<<<<<< HEAD
-	"github.com/clearmatics/autonity/metrics"
-=======
-	"github.com/ethereum/go-ethereum/metrics"
-	"github.com/stretchr/testify/require"
->>>>>>> aaca58a7
+    "bytes"
+    "fmt"
+    "math/rand"
+    "os"
+    "path/filepath"
+    "testing"
+    "time"
+
+    "github.com/ethereum/go-ethereum/metrics"
+    "github.com/stretchr/testify/require"
 )
 
 func init() {
@@ -42,16 +38,16 @@
 func TestFreezerBasics(t *testing.T) {
 	t.Parallel()
 	// set cutoff at 50 bytes
-	f, err := newTable(os.TempDir(),
-		fmt.Sprintf("unittest-%d", rand.Uint64()),
-		metrics.NewMeter(), metrics.NewMeter(), metrics.NewGauge(), 50, true, false)
+    f, err := newTable(os.TempDir(),
+        fmt.Sprintf("unittest-%d", rand.Uint64()),
+        metrics.NewMeter(), metrics.NewMeter(), metrics.NewGauge(), 50, true, false)
 	if err != nil {
 		t.Fatal(err)
 	}
 	defer f.Close()
 
 	// Write 15 bytes 255 times, results in 85 files
-	writeChunks(t, f, 255, 15)
+    writeChunks(t, f, 255, 15)
 
 	//print(t, f, 0)
 	//print(t, f, 1)
@@ -65,7 +61,7 @@
 		exp := getChunk(15, y)
 		got, err := f.Retrieve(uint64(y))
 		if err != nil {
-			t.Fatalf("reading item %d: %v", y, err)
+            t.Fatalf("reading item %d: %v", y, err)
 		}
 		if !bytes.Equal(got, exp) {
 			t.Fatalf("test %d, got \n%x != \n%x", y, got, exp)
@@ -83,31 +79,31 @@
 func TestFreezerBasicsClosing(t *testing.T) {
 	t.Parallel()
 	// set cutoff at 50 bytes
-	var (
-		fname      = fmt.Sprintf("basics-close-%d", rand.Uint64())
-		rm, wm, sg = metrics.NewMeter(), metrics.NewMeter(), metrics.NewGauge()
-		f          *freezerTable
-		err        error
-	)
-	f, err = newTable(os.TempDir(), fname, rm, wm, sg, 50, true, false)
-	if err != nil {
-		t.Fatal(err)
-	}
-
-	// Write 15 bytes 255 times, results in 85 files.
-	// In-between writes, the table is closed and re-opened.
-	for x := 0; x < 255; x++ {
-		data := getChunk(15, x)
-		batch := f.newBatch()
-		require.NoError(t, batch.AppendRaw(uint64(x), data))
-		require.NoError(t, batch.commit())
-		f.Close()
-
-		f, err = newTable(os.TempDir(), fname, rm, wm, sg, 50, true, false)
-		if err != nil {
-			t.Fatal(err)
-		}
-	}
+    var (
+        fname      = fmt.Sprintf("basics-close-%d", rand.Uint64())
+        rm, wm, sg = metrics.NewMeter(), metrics.NewMeter(), metrics.NewGauge()
+        f          *freezerTable
+        err        error
+    )
+    f, err = newTable(os.TempDir(), fname, rm, wm, sg, 50, true, false)
+    if err != nil {
+        t.Fatal(err)
+    }
+
+    // Write 15 bytes 255 times, results in 85 files.
+    // In-between writes, the table is closed and re-opened.
+    for x := 0; x < 255; x++ {
+        data := getChunk(15, x)
+        batch := f.newBatch()
+        require.NoError(t, batch.AppendRaw(uint64(x), data))
+        require.NoError(t, batch.commit())
+        f.Close()
+
+        f, err = newTable(os.TempDir(), fname, rm, wm, sg, 50, true, false)
+        if err != nil {
+            t.Fatal(err)
+        }
+    }
 	defer f.Close()
 
 	for y := 0; y < 255; y++ {
@@ -120,7 +116,7 @@
 			t.Fatalf("test %d, got \n%x != \n%x", y, got, exp)
 		}
 		f.Close()
-		f, err = newTable(os.TempDir(), fname, rm, wm, sg, 50, true, false)
+        f, err = newTable(os.TempDir(), fname, rm, wm, sg, 50, true, false)
 		if err != nil {
 			t.Fatal(err)
 		}
@@ -129,25 +125,25 @@
 
 // TestFreezerRepairDanglingHead tests that we can recover if index entries are removed
 func TestFreezerRepairDanglingHead(t *testing.T) {
-	t.Parallel()
-	rm, wm, sg := metrics.NewMeter(), metrics.NewMeter(), metrics.NewGauge()
-	fname := fmt.Sprintf("dangling_headtest-%d", rand.Uint64())
-
-	// Fill table
-	{
-		f, err := newTable(os.TempDir(), fname, rm, wm, sg, 50, true, false)
-		if err != nil {
-			t.Fatal(err)
-		}
-		// Write 15 bytes 255 times
-		writeChunks(t, f, 255, 15)
-
-		// The last item should be there
-		if _, err = f.Retrieve(0xfe); err != nil {
-			t.Fatal(err)
-		}
-		f.Close()
-	}
+    t.Parallel()
+    rm, wm, sg := metrics.NewMeter(), metrics.NewMeter(), metrics.NewGauge()
+    fname := fmt.Sprintf("dangling_headtest-%d", rand.Uint64())
+
+    // Fill table
+    {
+        f, err := newTable(os.TempDir(), fname, rm, wm, sg, 50, true, false)
+        if err != nil {
+            t.Fatal(err)
+        }
+        // Write 15 bytes 255 times
+        writeChunks(t, f, 255, 15)
+
+        // The last item should be there
+        if _, err = f.Retrieve(0xfe); err != nil {
+            t.Fatal(err)
+        }
+        f.Close()
+    }
 
 	// open the index
 	idxFile, err := os.OpenFile(filepath.Join(os.TempDir(), fmt.Sprintf("%s.ridx", fname)), os.O_RDWR, 0644)
@@ -164,7 +160,7 @@
 
 	// Now open it again
 	{
-		f, err := newTable(os.TempDir(), fname, rm, wm, sg, 50, true, false)
+        f, err := newTable(os.TempDir(), fname, rm, wm, sg, 50, true, false)
 		if err != nil {
 			t.Fatal(err)
 		}
@@ -181,25 +177,25 @@
 
 // TestFreezerRepairDanglingHeadLarge tests that we can recover if very many index entries are removed
 func TestFreezerRepairDanglingHeadLarge(t *testing.T) {
-	t.Parallel()
-	rm, wm, sg := metrics.NewMeter(), metrics.NewMeter(), metrics.NewGauge()
-	fname := fmt.Sprintf("dangling_headtest-%d", rand.Uint64())
-
-	// Fill a table and close it
-	{
-		f, err := newTable(os.TempDir(), fname, rm, wm, sg, 50, true, false)
-		if err != nil {
-			t.Fatal(err)
-		}
-		// Write 15 bytes 255 times
-		writeChunks(t, f, 255, 15)
-
-		// The last item should be there
-		if _, err = f.Retrieve(f.items - 1); err != nil {
-			t.Fatal(err)
-		}
-		f.Close()
-	}
+    t.Parallel()
+    rm, wm, sg := metrics.NewMeter(), metrics.NewMeter(), metrics.NewGauge()
+    fname := fmt.Sprintf("dangling_headtest-%d", rand.Uint64())
+
+    // Fill a table and close it
+    {
+        f, err := newTable(os.TempDir(), fname, rm, wm, sg, 50, true, false)
+        if err != nil {
+            t.Fatal(err)
+        }
+        // Write 15 bytes 255 times
+        writeChunks(t, f, 255, 15)
+
+        // The last item should be there
+        if _, err = f.Retrieve(f.items - 1); err != nil {
+            t.Fatal(err)
+        }
+        f.Close()
+    }
 
 	// open the index
 	idxFile, err := os.OpenFile(filepath.Join(os.TempDir(), fmt.Sprintf("%s.ridx", fname)), os.O_RDWR, 0644)
@@ -213,7 +209,7 @@
 
 	// Now open it again
 	{
-		f, err := newTable(os.TempDir(), fname, rm, wm, sg, 50, true, false)
+        f, err := newTable(os.TempDir(), fname, rm, wm, sg, 50, true, false)
 		if err != nil {
 			t.Fatal(err)
 		}
@@ -226,17 +222,17 @@
 			t.Errorf("Expected error for missing index entry")
 		}
 		// We should now be able to store items again, from item = 1
-		batch := f.newBatch()
+        batch := f.newBatch()
 		for x := 1; x < 0xff; x++ {
-			require.NoError(t, batch.AppendRaw(uint64(x), getChunk(15, ^x)))
-		}
-		require.NoError(t, batch.commit())
-		f.Close()
+            require.NoError(t, batch.AppendRaw(uint64(x), getChunk(15, ^x)))
+		}
+        require.NoError(t, batch.commit())
+        f.Close()
 	}
 
 	// And if we open it, we should now be able to read all of them (new values)
 	{
-		f, _ := newTable(os.TempDir(), fname, rm, wm, sg, 50, true, false)
+        f, _ := newTable(os.TempDir(), fname, rm, wm, sg, 50, true, false)
 		for y := 1; y < 255; y++ {
 			exp := getChunk(15, ^y)
 			got, err := f.Retrieve(uint64(y))
@@ -258,18 +254,18 @@
 
 	// Open with snappy
 	{
-		f, err := newTable(os.TempDir(), fname, rm, wm, sg, 50, true, false)
+        f, err := newTable(os.TempDir(), fname, rm, wm, sg, 50, true, false)
 		if err != nil {
 			t.Fatal(err)
 		}
 		// Write 15 bytes 255 times
-		writeChunks(t, f, 255, 15)
-		f.Close()
+        writeChunks(t, f, 255, 15)
+        f.Close()
 	}
 
 	// Open without snappy
 	{
-		f, err := newTable(os.TempDir(), fname, rm, wm, sg, 50, false, false)
+        f, err := newTable(os.TempDir(), fname, rm, wm, sg, 50, false, false)
 		if err != nil {
 			t.Fatal(err)
 		}
@@ -281,7 +277,7 @@
 
 	// Open with snappy
 	{
-		f, err := newTable(os.TempDir(), fname, rm, wm, sg, 50, true, false)
+        f, err := newTable(os.TempDir(), fname, rm, wm, sg, 50, true, false)
 		if err != nil {
 			t.Fatal(err)
 		}
@@ -307,27 +303,27 @@
 // TestFreezerRepairDanglingIndex checks that if the index has more entries than there are data,
 // the index is repaired
 func TestFreezerRepairDanglingIndex(t *testing.T) {
-	t.Parallel()
-	rm, wm, sg := metrics.NewMeter(), metrics.NewMeter(), metrics.NewGauge()
-	fname := fmt.Sprintf("dangling_indextest-%d", rand.Uint64())
-
-	// Fill a table and close it
-	{
-		f, err := newTable(os.TempDir(), fname, rm, wm, sg, 50, true, false)
-		if err != nil {
-			t.Fatal(err)
-		}
-		// Write 15 bytes 9 times : 150 bytes
-		writeChunks(t, f, 9, 15)
-
-		// The last item should be there
-		if _, err = f.Retrieve(f.items - 1); err != nil {
-			f.Close()
-			t.Fatal(err)
-		}
-		f.Close()
-		// File sizes should be 45, 45, 45 : items[3, 3, 3)
-	}
+    t.Parallel()
+    rm, wm, sg := metrics.NewMeter(), metrics.NewMeter(), metrics.NewGauge()
+    fname := fmt.Sprintf("dangling_indextest-%d", rand.Uint64())
+
+    // Fill a table and close it
+    {
+        f, err := newTable(os.TempDir(), fname, rm, wm, sg, 50, true, false)
+        if err != nil {
+            t.Fatal(err)
+        }
+        // Write 15 bytes 9 times : 150 bytes
+        writeChunks(t, f, 9, 15)
+
+        // The last item should be there
+        if _, err = f.Retrieve(f.items - 1); err != nil {
+            f.Close()
+            t.Fatal(err)
+        }
+        f.Close()
+        // File sizes should be 45, 45, 45 : items[3, 3, 3)
+    }
 
 	// Crop third file
 	fileToCrop := filepath.Join(os.TempDir(), fmt.Sprintf("%s.0002.rdat", fname))
@@ -349,11 +345,11 @@
 	// 45, 45, 15
 	// with 3+3+1 items
 	{
-		f, err := newTable(os.TempDir(), fname, rm, wm, sg, 50, true, false)
-		if err != nil {
-			t.Fatal(err)
-		}
-		defer f.Close()
+        f, err := newTable(os.TempDir(), fname, rm, wm, sg, 50, true, false)
+		if err != nil {
+			t.Fatal(err)
+		}
+        defer f.Close()
 		if f.items != 7 {
 			t.Fatalf("expected %d items, got %d", 7, f.items)
 		}
@@ -364,29 +360,29 @@
 }
 
 func TestFreezerTruncate(t *testing.T) {
-	t.Parallel()
-	rm, wm, sg := metrics.NewMeter(), metrics.NewMeter(), metrics.NewGauge()
-	fname := fmt.Sprintf("truncation-%d", rand.Uint64())
-
-	// Fill table
-	{
-		f, err := newTable(os.TempDir(), fname, rm, wm, sg, 50, true, false)
-		if err != nil {
-			t.Fatal(err)
-		}
-		// Write 15 bytes 30 times
-		writeChunks(t, f, 30, 15)
-
-		// The last item should be there
-		if _, err = f.Retrieve(f.items - 1); err != nil {
-			t.Fatal(err)
-		}
-		f.Close()
-	}
-
-	// Reopen, truncate
-	{
-		f, err := newTable(os.TempDir(), fname, rm, wm, sg, 50, true, false)
+    t.Parallel()
+    rm, wm, sg := metrics.NewMeter(), metrics.NewMeter(), metrics.NewGauge()
+    fname := fmt.Sprintf("truncation-%d", rand.Uint64())
+
+    // Fill table
+    {
+        f, err := newTable(os.TempDir(), fname, rm, wm, sg, 50, true, false)
+        if err != nil {
+            t.Fatal(err)
+        }
+        // Write 15 bytes 30 times
+        writeChunks(t, f, 30, 15)
+
+        // The last item should be there
+        if _, err = f.Retrieve(f.items - 1); err != nil {
+            t.Fatal(err)
+        }
+        f.Close()
+    }
+
+    // Reopen, truncate
+	{
+        f, err := newTable(os.TempDir(), fname, rm, wm, sg, 50, true, false)
 		if err != nil {
 			t.Fatal(err)
 		}
@@ -405,30 +401,30 @@
 // TestFreezerRepairFirstFile tests a head file with the very first item only half-written.
 // That will rewind the index, and _should_ truncate the head file
 func TestFreezerRepairFirstFile(t *testing.T) {
-	t.Parallel()
-	rm, wm, sg := metrics.NewMeter(), metrics.NewMeter(), metrics.NewGauge()
-	fname := fmt.Sprintf("truncationfirst-%d", rand.Uint64())
-
-	// Fill table
-	{
-		f, err := newTable(os.TempDir(), fname, rm, wm, sg, 50, true, false)
-		if err != nil {
-			t.Fatal(err)
-		}
-		// Write 80 bytes, splitting out into two files
-		batch := f.newBatch()
-		require.NoError(t, batch.AppendRaw(0, getChunk(40, 0xFF)))
-		require.NoError(t, batch.AppendRaw(1, getChunk(40, 0xEE)))
-		require.NoError(t, batch.commit())
-
-		// The last item should be there
-		if _, err = f.Retrieve(1); err != nil {
-			t.Fatal(err)
-		}
-		f.Close()
-	}
-
-	// Truncate the file in half
+    t.Parallel()
+    rm, wm, sg := metrics.NewMeter(), metrics.NewMeter(), metrics.NewGauge()
+    fname := fmt.Sprintf("truncationfirst-%d", rand.Uint64())
+
+    // Fill table
+    {
+        f, err := newTable(os.TempDir(), fname, rm, wm, sg, 50, true, false)
+        if err != nil {
+            t.Fatal(err)
+        }
+        // Write 80 bytes, splitting out into two files
+        batch := f.newBatch()
+        require.NoError(t, batch.AppendRaw(0, getChunk(40, 0xFF)))
+        require.NoError(t, batch.AppendRaw(1, getChunk(40, 0xEE)))
+        require.NoError(t, batch.commit())
+
+        // The last item should be there
+        if _, err = f.Retrieve(1); err != nil {
+            t.Fatal(err)
+        }
+        f.Close()
+    }
+
+    // Truncate the file in half
 	fileToCrop := filepath.Join(os.TempDir(), fmt.Sprintf("%s.0001.rdat", fname))
 	{
 		if err := assertFileSize(fileToCrop, 40); err != nil {
@@ -442,29 +438,29 @@
 		file.Close()
 	}
 
-	// Reopen
-	{
-		f, err := newTable(os.TempDir(), fname, rm, wm, sg, 50, true, false)
-		if err != nil {
-			t.Fatal(err)
-		}
-		if f.items != 1 {
-			f.Close()
-			t.Fatalf("expected %d items, got %d", 0, f.items)
-		}
-
-		// Write 40 bytes
-		batch := f.newBatch()
-		require.NoError(t, batch.AppendRaw(1, getChunk(40, 0xDD)))
-		require.NoError(t, batch.commit())
-
-		f.Close()
-
-		// Should have been truncated down to zero and then 40 written
-		if err := assertFileSize(fileToCrop, 40); err != nil {
-			t.Fatal(err)
-		}
-	}
+    // Reopen
+	{
+        f, err := newTable(os.TempDir(), fname, rm, wm, sg, 50, true, false)
+        if err != nil {
+            t.Fatal(err)
+        }
+        if f.items != 1 {
+            f.Close()
+            t.Fatalf("expected %d items, got %d", 0, f.items)
+        }
+
+        // Write 40 bytes
+        batch := f.newBatch()
+        require.NoError(t, batch.AppendRaw(1, getChunk(40, 0xDD)))
+        require.NoError(t, batch.commit())
+
+        f.Close()
+
+        // Should have been truncated down to zero and then 40 written
+        if err := assertFileSize(fileToCrop, 40); err != nil {
+            t.Fatal(err)
+        }
+    }
 }
 
 // TestFreezerReadAndTruncate tests:
@@ -473,29 +469,29 @@
 // - truncate so those files are 'removed'
 // - check that we did not keep the rdonly file descriptors
 func TestFreezerReadAndTruncate(t *testing.T) {
-	t.Parallel()
-	rm, wm, sg := metrics.NewMeter(), metrics.NewMeter(), metrics.NewGauge()
-	fname := fmt.Sprintf("read_truncate-%d", rand.Uint64())
-
-	// Fill table
-	{
-		f, err := newTable(os.TempDir(), fname, rm, wm, sg, 50, true, false)
-		if err != nil {
-			t.Fatal(err)
-		}
-		// Write 15 bytes 30 times
-		writeChunks(t, f, 30, 15)
-
-		// The last item should be there
-		if _, err = f.Retrieve(f.items - 1); err != nil {
-			t.Fatal(err)
-		}
-		f.Close()
-	}
-
-	// Reopen and read all files
-	{
-		f, err := newTable(os.TempDir(), fname, rm, wm, sg, 50, true, false)
+    t.Parallel()
+    rm, wm, sg := metrics.NewMeter(), metrics.NewMeter(), metrics.NewGauge()
+    fname := fmt.Sprintf("read_truncate-%d", rand.Uint64())
+
+    // Fill table
+    {
+        f, err := newTable(os.TempDir(), fname, rm, wm, sg, 50, true, false)
+        if err != nil {
+            t.Fatal(err)
+        }
+        // Write 15 bytes 30 times
+        writeChunks(t, f, 30, 15)
+
+        // The last item should be there
+        if _, err = f.Retrieve(f.items - 1); err != nil {
+            t.Fatal(err)
+        }
+        f.Close()
+    }
+
+    // Reopen and read all files
+	{
+        f, err := newTable(os.TempDir(), fname, rm, wm, sg, 50, true, false)
 		if err != nil {
 			t.Fatal(err)
 		}
@@ -503,52 +499,52 @@
 			f.Close()
 			t.Fatalf("expected %d items, got %d", 0, f.items)
 		}
-		for y := byte(0); y < 30; y++ {
-			f.Retrieve(uint64(y))
-		}
-
-		// Now, truncate back to zero
-		f.truncate(0)
-
-		// Write the data again
-		batch := f.newBatch()
-		for x := 0; x < 30; x++ {
-			require.NoError(t, batch.AppendRaw(uint64(x), getChunk(15, ^x)))
-		}
-		require.NoError(t, batch.commit())
-		f.Close()
-	}
+        for y := byte(0); y < 30; y++ {
+            f.Retrieve(uint64(y))
+        }
+
+        // Now, truncate back to zero
+        f.truncate(0)
+
+        // Write the data again
+        batch := f.newBatch()
+        for x := 0; x < 30; x++ {
+            require.NoError(t, batch.AppendRaw(uint64(x), getChunk(15, ^x)))
+        }
+        require.NoError(t, batch.commit())
+        f.Close()
+    }
 }
 
 func TestFreezerOffset(t *testing.T) {
-	t.Parallel()
-	rm, wm, sg := metrics.NewMeter(), metrics.NewMeter(), metrics.NewGauge()
-	fname := fmt.Sprintf("offset-%d", rand.Uint64())
-
-	// Fill table
-	{
-		f, err := newTable(os.TempDir(), fname, rm, wm, sg, 40, true, false)
-		if err != nil {
-			t.Fatal(err)
-		}
-
-		// Write 6 x 20 bytes, splitting out into three files
-		batch := f.newBatch()
-		require.NoError(t, batch.AppendRaw(0, getChunk(20, 0xFF)))
-		require.NoError(t, batch.AppendRaw(1, getChunk(20, 0xEE)))
-
-		require.NoError(t, batch.AppendRaw(2, getChunk(20, 0xdd)))
-		require.NoError(t, batch.AppendRaw(3, getChunk(20, 0xcc)))
-
-		require.NoError(t, batch.AppendRaw(4, getChunk(20, 0xbb)))
-		require.NoError(t, batch.AppendRaw(5, getChunk(20, 0xaa)))
-		require.NoError(t, batch.commit())
-
-		t.Log(f.dumpIndexString(0, 100))
-		f.Close()
-	}
-
-	// Now crop it.
+    t.Parallel()
+    rm, wm, sg := metrics.NewMeter(), metrics.NewMeter(), metrics.NewGauge()
+    fname := fmt.Sprintf("offset-%d", rand.Uint64())
+
+    // Fill table
+    {
+        f, err := newTable(os.TempDir(), fname, rm, wm, sg, 40, true, false)
+        if err != nil {
+            t.Fatal(err)
+        }
+
+        // Write 6 x 20 bytes, splitting out into three files
+        batch := f.newBatch()
+        require.NoError(t, batch.AppendRaw(0, getChunk(20, 0xFF)))
+        require.NoError(t, batch.AppendRaw(1, getChunk(20, 0xEE)))
+
+        require.NoError(t, batch.AppendRaw(2, getChunk(20, 0xdd)))
+        require.NoError(t, batch.AppendRaw(3, getChunk(20, 0xcc)))
+
+        require.NoError(t, batch.AppendRaw(4, getChunk(20, 0xbb)))
+        require.NoError(t, batch.AppendRaw(5, getChunk(20, 0xaa)))
+        require.NoError(t, batch.commit())
+
+        t.Log(f.dumpIndexString(0, 100))
+        f.Close()
+    }
+
+    // Now crop it.
 	{
 		// delete files 0 and 1
 		for i := 0; i < 2; i++ {
@@ -571,133 +567,133 @@
 
 		tailId := uint32(2)     // First file is 2
 		itemOffset := uint32(4) // We have removed four items
-		zeroIndex := indexEntry{
-			filenum: tailId,
-			offset:  itemOffset,
-		}
-		buf := zeroIndex.append(nil)
+        zeroIndex := indexEntry{
+            filenum: tailId,
+            offset:  itemOffset,
+        }
+        buf := zeroIndex.append(nil)
 		// Overwrite index zero
-		copy(indexBuf, buf)
-		// Remove the four next indices by overwriting
-		copy(indexBuf[indexEntrySize:], indexBuf[indexEntrySize*5:])
-		indexFile.WriteAt(indexBuf, 0)
-		// Need to truncate the moved index items
-		indexFile.Truncate(indexEntrySize * (1 + 2))
-		indexFile.Close()
-	}
-
-	// Now open again
-	{
-		f, err := newTable(os.TempDir(), fname, rm, wm, sg, 40, true, false)
-		if err != nil {
-			t.Fatal(err)
-		}
-		defer f.Close()
-		t.Log(f.dumpIndexString(0, 100))
-
-		// It should allow writing item 6.
-		batch := f.newBatch()
-		require.NoError(t, batch.AppendRaw(6, getChunk(20, 0x99)))
-		require.NoError(t, batch.commit())
-
-		checkRetrieveError(t, f, map[uint64]error{
-			0: errOutOfBounds,
-			1: errOutOfBounds,
-			2: errOutOfBounds,
-			3: errOutOfBounds,
-		})
-		checkRetrieve(t, f, map[uint64][]byte{
-			4: getChunk(20, 0xbb),
-			5: getChunk(20, 0xaa),
-			6: getChunk(20, 0x99),
-		})
-	}
-
-	// Edit the index again, with a much larger initial offset of 1M.
-	{
-		// Read the index file
-		p := filepath.Join(os.TempDir(), fmt.Sprintf("%v.ridx", fname))
-		indexFile, err := os.OpenFile(p, os.O_RDWR, 0644)
-		if err != nil {
-			t.Fatal(err)
-		}
-		indexBuf := make([]byte, 3*indexEntrySize)
-		indexFile.Read(indexBuf)
+        copy(indexBuf, buf)
+        // Remove the four next indices by overwriting
+        copy(indexBuf[indexEntrySize:], indexBuf[indexEntrySize*5:])
+        indexFile.WriteAt(indexBuf, 0)
+        // Need to truncate the moved index items
+        indexFile.Truncate(indexEntrySize * (1 + 2))
+        indexFile.Close()
+    }
+
+    // Now open again
+    {
+        f, err := newTable(os.TempDir(), fname, rm, wm, sg, 40, true, false)
+        if err != nil {
+            t.Fatal(err)
+        }
+        defer f.Close()
+        t.Log(f.dumpIndexString(0, 100))
+
+        // It should allow writing item 6.
+        batch := f.newBatch()
+        require.NoError(t, batch.AppendRaw(6, getChunk(20, 0x99)))
+        require.NoError(t, batch.commit())
+
+        checkRetrieveError(t, f, map[uint64]error{
+            0: errOutOfBounds,
+            1: errOutOfBounds,
+            2: errOutOfBounds,
+            3: errOutOfBounds,
+        })
+        checkRetrieve(t, f, map[uint64][]byte{
+            4: getChunk(20, 0xbb),
+            5: getChunk(20, 0xaa),
+            6: getChunk(20, 0x99),
+        })
+    }
+
+    // Edit the index again, with a much larger initial offset of 1M.
+    {
+        // Read the index file
+        p := filepath.Join(os.TempDir(), fmt.Sprintf("%v.ridx", fname))
+        indexFile, err := os.OpenFile(p, os.O_RDWR, 0644)
+        if err != nil {
+            t.Fatal(err)
+        }
+        indexBuf := make([]byte, 3*indexEntrySize)
+        indexFile.Read(indexBuf)
 
 		// Update the index file, so that we store
 		// [ file = 2, offset = 1M ] at index zero
 
 		tailId := uint32(2)           // First file is 2
 		itemOffset := uint32(1000000) // We have removed 1M items
-		zeroIndex := indexEntry{
-			offset:  itemOffset,
-			filenum: tailId,
-		}
-		buf := zeroIndex.append(nil)
-		// Overwrite index zero
-		copy(indexBuf, buf)
-		indexFile.WriteAt(indexBuf, 0)
-		indexFile.Close()
-	}
-
-	// Check that existing items have been moved to index 1M.
-	{
-		f, err := newTable(os.TempDir(), fname, rm, wm, sg, 40, true, false)
-		if err != nil {
-			t.Fatal(err)
-		}
-		defer f.Close()
-		t.Log(f.dumpIndexString(0, 100))
-
-		checkRetrieveError(t, f, map[uint64]error{
-			0:      errOutOfBounds,
-			1:      errOutOfBounds,
-			2:      errOutOfBounds,
-			3:      errOutOfBounds,
-			999999: errOutOfBounds,
-		})
-		checkRetrieve(t, f, map[uint64][]byte{
-			1000000: getChunk(20, 0xbb),
-			1000001: getChunk(20, 0xaa),
-		})
-	}
+        zeroIndex := indexEntry{
+            offset:  itemOffset,
+            filenum: tailId,
+        }
+        buf := zeroIndex.append(nil)
+        // Overwrite index zero
+        copy(indexBuf, buf)
+        indexFile.WriteAt(indexBuf, 0)
+        indexFile.Close()
+    }
+
+    // Check that existing items have been moved to index 1M.
+    {
+        f, err := newTable(os.TempDir(), fname, rm, wm, sg, 40, true, false)
+        if err != nil {
+            t.Fatal(err)
+        }
+        defer f.Close()
+        t.Log(f.dumpIndexString(0, 100))
+
+        checkRetrieveError(t, f, map[uint64]error{
+            0:      errOutOfBounds,
+            1:      errOutOfBounds,
+            2:      errOutOfBounds,
+            3:      errOutOfBounds,
+            999999: errOutOfBounds,
+        })
+        checkRetrieve(t, f, map[uint64][]byte{
+            1000000: getChunk(20, 0xbb),
+            1000001: getChunk(20, 0xaa),
+        })
+    }
 }
 
 func checkRetrieve(t *testing.T, f *freezerTable, items map[uint64][]byte) {
-	t.Helper()
-
-	for item, wantBytes := range items {
-		value, err := f.Retrieve(item)
-		if err != nil {
-			t.Fatalf("can't get expected item %d: %v", item, err)
-		}
-		if !bytes.Equal(value, wantBytes) {
-			t.Fatalf("item %d has wrong value %x (want %x)", item, value, wantBytes)
-		}
-	}
+    t.Helper()
+
+    for item, wantBytes := range items {
+        value, err := f.Retrieve(item)
+        if err != nil {
+            t.Fatalf("can't get expected item %d: %v", item, err)
+        }
+        if !bytes.Equal(value, wantBytes) {
+            t.Fatalf("item %d has wrong value %x (want %x)", item, value, wantBytes)
+        }
+    }
 }
 
 func checkRetrieveError(t *testing.T, f *freezerTable, items map[uint64]error) {
-	t.Helper()
-
-	for item, wantError := range items {
-		value, err := f.Retrieve(item)
-		if err == nil {
-			t.Fatalf("unexpected value %x for item %d, want error %v", item, value, wantError)
-		}
-		if err != wantError {
-			t.Fatalf("wrong error for item %d: %v", item, err)
-		}
-	}
+    t.Helper()
+
+    for item, wantError := range items {
+        value, err := f.Retrieve(item)
+        if err == nil {
+            t.Fatalf("unexpected value %x for item %d, want error %v", item, value, wantError)
+        }
+        if err != wantError {
+            t.Fatalf("wrong error for item %d: %v", item, err)
+        }
+    }
 }
 
 // Gets a chunk of data, filled with 'b'
 func getChunk(size int, b int) []byte {
-	data := make([]byte, size)
-	for i := range data {
-		data[i] = byte(b)
-	}
-	return data
+    data := make([]byte, size)
+    for i := range data {
+        data[i] = byte(b)
+    }
+    return data
 }
 
 // TODO (?)
@@ -712,74 +708,74 @@
 // external process/user deletes files from the filesystem.
 
 func writeChunks(t *testing.T, ft *freezerTable, n int, length int) {
-	t.Helper()
-
-	batch := ft.newBatch()
-	for i := 0; i < n; i++ {
-		if err := batch.AppendRaw(uint64(i), getChunk(length, i)); err != nil {
-			t.Fatalf("AppendRaw(%d, ...) returned error: %v", i, err)
-		}
-	}
-	if err := batch.commit(); err != nil {
-		t.Fatalf("Commit returned error: %v", err)
-	}
+    t.Helper()
+
+    batch := ft.newBatch()
+    for i := 0; i < n; i++ {
+        if err := batch.AppendRaw(uint64(i), getChunk(length, i)); err != nil {
+            t.Fatalf("AppendRaw(%d, ...) returned error: %v", i, err)
+        }
+    }
+    if err := batch.commit(); err != nil {
+        t.Fatalf("Commit returned error: %v", err)
+    }
 }
 
 // TestSequentialRead does some basic tests on the RetrieveItems.
 func TestSequentialRead(t *testing.T) {
-	rm, wm, sg := metrics.NewMeter(), metrics.NewMeter(), metrics.NewGauge()
-	fname := fmt.Sprintf("batchread-%d", rand.Uint64())
-	{ // Fill table
-		f, err := newTable(os.TempDir(), fname, rm, wm, sg, 50, true, false)
-		if err != nil {
-			t.Fatal(err)
-		}
-		// Write 15 bytes 30 times
-		writeChunks(t, f, 30, 15)
-		f.DumpIndex(0, 30)
-		f.Close()
-	}
-	{ // Open it, iterate, verify iteration
-		f, err := newTable(os.TempDir(), fname, rm, wm, sg, 50, true, false)
-		if err != nil {
-			t.Fatal(err)
-		}
-		items, err := f.RetrieveItems(0, 10000, 100000)
-		if err != nil {
-			t.Fatal(err)
-		}
-		if have, want := len(items), 30; have != want {
-			t.Fatalf("want %d items, have %d ", want, have)
-		}
-		for i, have := range items {
-			want := getChunk(15, i)
-			if !bytes.Equal(want, have) {
-				t.Fatalf("data corruption: have\n%x\n, want \n%x\n", have, want)
-			}
-		}
-		f.Close()
-	}
-	{ // Open it, iterate, verify byte limit. The byte limit is less than item
-		// size, so each lookup should only return one item
-		f, err := newTable(os.TempDir(), fname, rm, wm, sg, 40, true, false)
-		if err != nil {
-			t.Fatal(err)
-		}
-		items, err := f.RetrieveItems(0, 10000, 10)
-		if err != nil {
-			t.Fatal(err)
-		}
-		if have, want := len(items), 1; have != want {
-			t.Fatalf("want %d items, have %d ", want, have)
-		}
-		for i, have := range items {
-			want := getChunk(15, i)
-			if !bytes.Equal(want, have) {
-				t.Fatalf("data corruption: have\n%x\n, want \n%x\n", have, want)
-			}
-		}
-		f.Close()
-	}
+    rm, wm, sg := metrics.NewMeter(), metrics.NewMeter(), metrics.NewGauge()
+    fname := fmt.Sprintf("batchread-%d", rand.Uint64())
+    { // Fill table
+        f, err := newTable(os.TempDir(), fname, rm, wm, sg, 50, true, false)
+        if err != nil {
+            t.Fatal(err)
+        }
+        // Write 15 bytes 30 times
+        writeChunks(t, f, 30, 15)
+        f.DumpIndex(0, 30)
+        f.Close()
+    }
+    { // Open it, iterate, verify iteration
+        f, err := newTable(os.TempDir(), fname, rm, wm, sg, 50, true, false)
+        if err != nil {
+            t.Fatal(err)
+        }
+        items, err := f.RetrieveItems(0, 10000, 100000)
+        if err != nil {
+            t.Fatal(err)
+        }
+        if have, want := len(items), 30; have != want {
+            t.Fatalf("want %d items, have %d ", want, have)
+        }
+        for i, have := range items {
+            want := getChunk(15, i)
+            if !bytes.Equal(want, have) {
+                t.Fatalf("data corruption: have\n%x\n, want \n%x\n", have, want)
+            }
+        }
+        f.Close()
+    }
+    { // Open it, iterate, verify byte limit. The byte limit is less than item
+        // size, so each lookup should only return one item
+        f, err := newTable(os.TempDir(), fname, rm, wm, sg, 40, true, false)
+        if err != nil {
+            t.Fatal(err)
+        }
+        items, err := f.RetrieveItems(0, 10000, 10)
+        if err != nil {
+            t.Fatal(err)
+        }
+        if have, want := len(items), 1; have != want {
+            t.Fatalf("want %d items, have %d ", want, have)
+        }
+        for i, have := range items {
+            want := getChunk(15, i)
+            if !bytes.Equal(want, have) {
+                t.Fatalf("data corruption: have\n%x\n, want \n%x\n", have, want)
+            }
+        }
+        f.Close()
+    }
 }
 
 // TestSequentialReadByteLimit does some more advanced tests on batch reads.
@@ -787,135 +783,135 @@
 // but also properly do all the deferred reads for the previous data, regardless
 // of whether the data crosses a file boundary or not.
 func TestSequentialReadByteLimit(t *testing.T) {
-	rm, wm, sg := metrics.NewMeter(), metrics.NewMeter(), metrics.NewGauge()
-	fname := fmt.Sprintf("batchread-2-%d", rand.Uint64())
-	{ // Fill table
-		f, err := newTable(os.TempDir(), fname, rm, wm, sg, 100, true, false)
-		if err != nil {
-			t.Fatal(err)
-		}
-		// Write 10 bytes 30 times,
-		// Splitting it at every 100 bytes (10 items)
-		writeChunks(t, f, 30, 10)
-		f.Close()
-	}
-	for i, tc := range []struct {
-		items uint64
-		limit uint64
-		want  int
-	}{
-		{9, 89, 8},
-		{10, 99, 9},
-		{11, 109, 10},
-		{100, 89, 8},
-		{100, 99, 9},
-		{100, 109, 10},
-	} {
-		{
-			f, err := newTable(os.TempDir(), fname, rm, wm, sg, 100, true, false)
-			if err != nil {
-				t.Fatal(err)
-			}
-			items, err := f.RetrieveItems(0, tc.items, tc.limit)
-			if err != nil {
-				t.Fatal(err)
-			}
-			if have, want := len(items), tc.want; have != want {
-				t.Fatalf("test %d: want %d items, have %d ", i, want, have)
-			}
-			for ii, have := range items {
-				want := getChunk(10, ii)
-				if !bytes.Equal(want, have) {
-					t.Fatalf("test %d: data corruption item %d: have\n%x\n, want \n%x\n", i, ii, have, want)
-				}
-			}
-			f.Close()
-		}
-	}
+    rm, wm, sg := metrics.NewMeter(), metrics.NewMeter(), metrics.NewGauge()
+    fname := fmt.Sprintf("batchread-2-%d", rand.Uint64())
+    { // Fill table
+        f, err := newTable(os.TempDir(), fname, rm, wm, sg, 100, true, false)
+        if err != nil {
+            t.Fatal(err)
+        }
+        // Write 10 bytes 30 times,
+        // Splitting it at every 100 bytes (10 items)
+        writeChunks(t, f, 30, 10)
+        f.Close()
+    }
+    for i, tc := range []struct {
+        items uint64
+        limit uint64
+        want  int
+    }{
+        {9, 89, 8},
+        {10, 99, 9},
+        {11, 109, 10},
+        {100, 89, 8},
+        {100, 99, 9},
+        {100, 109, 10},
+    } {
+        {
+            f, err := newTable(os.TempDir(), fname, rm, wm, sg, 100, true, false)
+            if err != nil {
+                t.Fatal(err)
+            }
+            items, err := f.RetrieveItems(0, tc.items, tc.limit)
+            if err != nil {
+                t.Fatal(err)
+            }
+            if have, want := len(items), tc.want; have != want {
+                t.Fatalf("test %d: want %d items, have %d ", i, want, have)
+            }
+            for ii, have := range items {
+                want := getChunk(10, ii)
+                if !bytes.Equal(want, have) {
+                    t.Fatalf("test %d: data corruption item %d: have\n%x\n, want \n%x\n", i, ii, have, want)
+                }
+            }
+            f.Close()
+        }
+    }
 }
 
 func TestFreezerReadonly(t *testing.T) {
-	tmpdir := os.TempDir()
-	// Case 1: Check it fails on non-existent file.
-	_, err := newTable(tmpdir,
-		fmt.Sprintf("readonlytest-%d", rand.Uint64()),
-		metrics.NewMeter(), metrics.NewMeter(), metrics.NewGauge(), 50, true, true)
-	if err == nil {
-		t.Fatal("readonly table instantiation should fail for non-existent table")
-	}
-
-	// Case 2: Check that it fails on invalid index length.
-	fname := fmt.Sprintf("readonlytest-%d", rand.Uint64())
-	idxFile, err := openFreezerFileForAppend(filepath.Join(tmpdir, fmt.Sprintf("%s.ridx", fname)))
-	if err != nil {
-		t.Errorf("Failed to open index file: %v\n", err)
-	}
-	// size should not be a multiple of indexEntrySize.
-	idxFile.Write(make([]byte, 17))
-	idxFile.Close()
-	_, err = newTable(tmpdir, fname,
-		metrics.NewMeter(), metrics.NewMeter(), metrics.NewGauge(), 50, true, true)
-	if err == nil {
-		t.Errorf("readonly table instantiation should fail for invalid index size")
-	}
-
-	// Case 3: Open table non-readonly table to write some data.
-	// Then corrupt the head file and make sure opening the table
-	// again in readonly triggers an error.
-	fname = fmt.Sprintf("readonlytest-%d", rand.Uint64())
-	f, err := newTable(tmpdir, fname,
-		metrics.NewMeter(), metrics.NewMeter(), metrics.NewGauge(), 50, true, false)
-	if err != nil {
-		t.Fatalf("failed to instantiate table: %v", err)
-	}
-	writeChunks(t, f, 8, 32)
-	// Corrupt table file
-	if _, err := f.head.Write([]byte{1, 1}); err != nil {
-		t.Fatal(err)
-	}
-	if err := f.Close(); err != nil {
-		t.Fatal(err)
-	}
-	_, err = newTable(tmpdir, fname,
-		metrics.NewMeter(), metrics.NewMeter(), metrics.NewGauge(), 50, true, true)
-	if err == nil {
-		t.Errorf("readonly table instantiation should fail for corrupt table file")
-	}
-
-	// Case 4: Write some data to a table and later re-open it as readonly.
-	// Should be successful.
-	fname = fmt.Sprintf("readonlytest-%d", rand.Uint64())
-	f, err = newTable(tmpdir, fname,
-		metrics.NewMeter(), metrics.NewMeter(), metrics.NewGauge(), 50, true, false)
-	if err != nil {
-		t.Fatalf("failed to instantiate table: %v\n", err)
-	}
-	writeChunks(t, f, 32, 128)
-	if err := f.Close(); err != nil {
-		t.Fatal(err)
-	}
-	f, err = newTable(tmpdir, fname,
-		metrics.NewMeter(), metrics.NewMeter(), metrics.NewGauge(), 50, true, true)
-	if err != nil {
-		t.Fatal(err)
-	}
-	v, err := f.Retrieve(10)
-	if err != nil {
-		t.Fatal(err)
-	}
-	exp := getChunk(128, 10)
-	if !bytes.Equal(v, exp) {
-		t.Errorf("retrieved value is incorrect")
-	}
-
-	// Case 5: Now write some data via a batch.
-	// This should fail either during AppendRaw or Commit
-	batch := f.newBatch()
-	writeErr := batch.AppendRaw(32, make([]byte, 1))
-	if writeErr == nil {
-		writeErr = batch.commit()
-	}
-	if writeErr == nil {
-		t.Fatalf("Writing to readonly table should fail")
-	}
+    tmpdir := os.TempDir()
+    // Case 1: Check it fails on non-existent file.
+    _, err := newTable(tmpdir,
+        fmt.Sprintf("readonlytest-%d", rand.Uint64()),
+        metrics.NewMeter(), metrics.NewMeter(), metrics.NewGauge(), 50, true, true)
+    if err == nil {
+        t.Fatal("readonly table instantiation should fail for non-existent table")
+    }
+
+    // Case 2: Check that it fails on invalid index length.
+    fname := fmt.Sprintf("readonlytest-%d", rand.Uint64())
+    idxFile, err := openFreezerFileForAppend(filepath.Join(tmpdir, fmt.Sprintf("%s.ridx", fname)))
+    if err != nil {
+        t.Errorf("Failed to open index file: %v\n", err)
+    }
+    // size should not be a multiple of indexEntrySize.
+    idxFile.Write(make([]byte, 17))
+    idxFile.Close()
+    _, err = newTable(tmpdir, fname,
+        metrics.NewMeter(), metrics.NewMeter(), metrics.NewGauge(), 50, true, true)
+    if err == nil {
+        t.Errorf("readonly table instantiation should fail for invalid index size")
+    }
+
+    // Case 3: Open table non-readonly table to write some data.
+    // Then corrupt the head file and make sure opening the table
+    // again in readonly triggers an error.
+    fname = fmt.Sprintf("readonlytest-%d", rand.Uint64())
+    f, err := newTable(tmpdir, fname,
+        metrics.NewMeter(), metrics.NewMeter(), metrics.NewGauge(), 50, true, false)
+    if err != nil {
+        t.Fatalf("failed to instantiate table: %v", err)
+    }
+    writeChunks(t, f, 8, 32)
+    // Corrupt table file
+    if _, err := f.head.Write([]byte{1, 1}); err != nil {
+        t.Fatal(err)
+    }
+    if err := f.Close(); err != nil {
+        t.Fatal(err)
+    }
+    _, err = newTable(tmpdir, fname,
+        metrics.NewMeter(), metrics.NewMeter(), metrics.NewGauge(), 50, true, true)
+    if err == nil {
+        t.Errorf("readonly table instantiation should fail for corrupt table file")
+    }
+
+    // Case 4: Write some data to a table and later re-open it as readonly.
+    // Should be successful.
+    fname = fmt.Sprintf("readonlytest-%d", rand.Uint64())
+    f, err = newTable(tmpdir, fname,
+        metrics.NewMeter(), metrics.NewMeter(), metrics.NewGauge(), 50, true, false)
+    if err != nil {
+        t.Fatalf("failed to instantiate table: %v\n", err)
+    }
+    writeChunks(t, f, 32, 128)
+    if err := f.Close(); err != nil {
+        t.Fatal(err)
+    }
+    f, err = newTable(tmpdir, fname,
+        metrics.NewMeter(), metrics.NewMeter(), metrics.NewGauge(), 50, true, true)
+    if err != nil {
+        t.Fatal(err)
+    }
+    v, err := f.Retrieve(10)
+    if err != nil {
+        t.Fatal(err)
+    }
+    exp := getChunk(128, 10)
+    if !bytes.Equal(v, exp) {
+        t.Errorf("retrieved value is incorrect")
+    }
+
+    // Case 5: Now write some data via a batch.
+    // This should fail either during AppendRaw or Commit
+    batch := f.newBatch()
+    writeErr := batch.AppendRaw(32, make([]byte, 1))
+    if writeErr == nil {
+        writeErr = batch.commit()
+    }
+    if writeErr == nil {
+        t.Fatalf("Writing to readonly table should fail")
+    }
 }