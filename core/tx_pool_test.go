// Copyright 2015 The go-ethereum Authors
// This file is part of the go-ethereum library.
//
// The go-ethereum library is free software: you can redistribute it and/or modify
// it under the terms of the GNU Lesser General Public License as published by
// the Free Software Foundation, either version 3 of the License, or
// (at your option) any later version.
//
// The go-ethereum library is distributed in the hope that it will be useful,
// but WITHOUT ANY WARRANTY; without even the implied warranty of
// MERCHANTABILITY or FITNESS FOR A PARTICULAR PURPOSE. See the
// GNU Lesser General Public License for more details.
//
// You should have received a copy of the GNU Lesser General Public License
// along with the go-ethereum library. If not, see <http://www.gnu.org/licenses/>.

package core

import (
	"crypto/ecdsa"
    "errors"
    "fmt"
    "io/ioutil"
    "math/big"
    "math/rand"
    "os"
    "sync/atomic"
    "testing"
    "time"

    "github.com/ethereum/go-ethereum/common"
    "github.com/ethereum/go-ethereum/core/rawdb"
    "github.com/ethereum/go-ethereum/core/state"
    "github.com/ethereum/go-ethereum/core/types"
    "github.com/ethereum/go-ethereum/crypto"
    "github.com/ethereum/go-ethereum/event"
    "github.com/ethereum/go-ethereum/params"
    "github.com/ethereum/go-ethereum/trie"
)

var (
    // testTxPoolConfig is a transaction pool configuration without stateful disk
    // sideeffects used during testing.
    testTxPoolConfig TxPoolConfig

    // eip1559Config is a chain config with EIP-1559 enabled at block 0.
    eip1559Config *params.ChainConfig
)

func init() {
    testTxPoolConfig = DefaultTxPoolConfig
    testTxPoolConfig.Journal = ""

    cpy := *params.TestChainConfig
    eip1559Config = &cpy
    eip1559Config.BerlinBlock = common.Big0
    eip1559Config.LondonBlock = common.Big0
}

type testBlockChain struct {
    gasLimit      uint64 // must be first field for 64 bit alignment (atomic access)
    statedb       *state.StateDB
    chainHeadFeed *event.Feed
}

func (bc *testBlockChain) CurrentBlock() *types.Block {
	return types.NewBlock(&types.Header{
        GasLimit: atomic.LoadUint64(&bc.gasLimit),
    }, nil, nil, nil, trie.NewStackTrie(nil))
}

func (bc *testBlockChain) GetBlock(hash common.Hash, number uint64) *types.Block {
	return bc.CurrentBlock()
}

func (bc *testBlockChain) StateAt(common.Hash) (*state.StateDB, error) {
	return bc.statedb, nil
}

func (bc *testBlockChain) SubscribeChainHeadEvent(ch chan<- ChainHeadEvent) event.Subscription {
	return bc.chainHeadFeed.Subscribe(ch)
}

func (bc *testBlockChain) Config() *params.ChainConfig {
	return params.TestChainConfig
}

func (bc *testBlockChain) GetAutonityContract() *autonity.Contract {
	return nil
}

func transaction(nonce uint64, gaslimit uint64, key *ecdsa.PrivateKey) *types.Transaction {
	return pricedTransaction(nonce, gaslimit, big.NewInt(1), key)
}

func pricedTransaction(nonce uint64, gaslimit uint64, gasprice *big.Int, key *ecdsa.PrivateKey) *types.Transaction {
	tx, _ := types.SignTx(types.NewTransaction(nonce, common.Address{}, big.NewInt(100), gaslimit, gasprice, nil), types.HomesteadSigner{}, key)
	return tx
}

func pricedDataTransaction(nonce uint64, gaslimit uint64, gasprice *big.Int, key *ecdsa.PrivateKey, bytes uint64) *types.Transaction {
    data := make([]byte, bytes)
    rand.Read(data)

    tx, _ := types.SignTx(types.NewTransaction(nonce, common.Address{}, big.NewInt(0), gaslimit, gasprice, data), types.HomesteadSigner{}, key)
    return tx
}

func dynamicFeeTx(nonce uint64, gaslimit uint64, gasFee *big.Int, tip *big.Int, key *ecdsa.PrivateKey) *types.Transaction {
    tx, _ := types.SignNewTx(key, types.LatestSignerForChainID(params.TestChainConfig.ChainID), &types.DynamicFeeTx{
        ChainID:    params.TestChainConfig.ChainID,
        Nonce:      nonce,
        GasTipCap:  tip,
        GasFeeCap:  gasFee,
        Gas:        gaslimit,
        To:         &common.Address{},
        Value:      big.NewInt(100),
        Data:       nil,
        AccessList: nil,
    })
    return tx
}

func setupTxPool() (*TxPool, *ecdsa.PrivateKey) {
    return setupTxPoolWithConfig(params.TestChainConfig)
}

<<<<<<< HEAD
func setupTxPoolWithConfig(config *params.ChainConfig) (*TxPool, *ecdsa.PrivateKey) {
    statedb, _ := state.New(common.Hash{}, state.NewDatabase(rawdb.NewMemoryDatabase()), nil)
    blockchain := &testBlockChain{10000000, statedb, new(event.Feed)}
=======
	key, _ := crypto.GenerateKey()
	pool := NewTxPool(testTxPoolConfig, params.AutonityTestChainConfig, blockchain, NewTxSenderCacher())
>>>>>>> cb9776a4

    key, _ := crypto.GenerateKey()
    pool := NewTxPool(testTxPoolConfig, config, blockchain)

    // wait for the pool to initialize
    <-pool.initDoneCh
    return pool, key
}

// validateTxPoolInternals checks various consistency invariants within the pool.
func validateTxPoolInternals(pool *TxPool) error {
    pool.mu.RLock()
    defer pool.mu.RUnlock()

    // Ensure the total transaction set is consistent with pending + queued
    pending, queued := pool.stats()
    if total := pool.all.Count(); total != pending+queued {
        return fmt.Errorf("total transaction count %d != %d pending + %d queued", total, pending, queued)
    }
    pool.priced.Reheap()
    priced, remote := pool.priced.urgent.Len()+pool.priced.floating.Len(), pool.all.RemoteCount()
    if priced != remote {
        return fmt.Errorf("total priced transaction count %d != %d", priced, remote)
    }
    // Ensure the next nonce to assign is the correct one
    for addr, txs := range pool.pending {
        // Find the last transaction
        var last uint64
        for nonce := range txs.txs.items {
            if last < nonce {
                last = nonce
            }
        }
		if nonce := pool.pendingNonces.get(addr); nonce != last+1 {
			return fmt.Errorf("pending nonce mismatch: have %v, want %v", nonce, last+1)
		}
	}
	return nil
}

// validateEvents checks that the correct number of transaction addition events
// were fired on the pool's event feed.
func validateEvents(events chan NewTxsEvent, count int) error {
	var received []*types.Transaction

	for len(received) < count {
		select {
		case ev := <-events:
			received = append(received, ev.Txs...)
		case <-time.After(time.Second):
			return fmt.Errorf("event #%d not fired", len(received))
		}
	}
	if len(received) > count {
		return fmt.Errorf("more than %d events fired: %v", count, received[count:])
	}
	select {
	case ev := <-events:
		return fmt.Errorf("more than %d events fired: %v", count, ev.Txs)

	case <-time.After(50 * time.Millisecond):
		// This branch should be "default", but it's a data race between goroutines,
		// reading the event channel and pushing into it, so better wait a bit ensuring
		// really nothing gets injected.
	}
	return nil
}

func deriveSender(tx *types.Transaction) (common.Address, error) {
	return types.Sender(types.HomesteadSigner{}, tx)
}

type testChain struct {
	*testBlockChain
	address common.Address
	trigger *bool
}

// testChain.State() is used multiple times to reset the pending state.
// when simulate is true it will create a state that indicates
// that tx0 and tx1 are included in the chain.
func (c *testChain) State() (*state.StateDB, error) {
	// delay "state change" by one. The tx pool fetches the
	// state multiple times and by delaying it a bit we simulate
	// a state change between those fetches.
	stdb := c.statedb
	if *c.trigger {
		c.statedb, _ = state.New(common.Hash{}, state.NewDatabase(rawdb.NewMemoryDatabase()), nil)
		// simulate that the new head block included tx0 and tx1
		c.statedb.SetNonce(c.address, 2)
		c.statedb.SetBalance(c.address, new(big.Int).SetUint64(params.Ether))
		*c.trigger = false
	}
	return stdb, nil
}

// This test simulates a scenario where a new block is imported during a
// state reset and tests whether the pending state is in sync with the
// block head event that initiated the resetState().
func TestStateChangeDuringTransactionPoolReset(t *testing.T) {
	t.Parallel()

	var (
		key, _     = crypto.GenerateKey()
		address    = crypto.PubkeyToAddress(key.PublicKey)
		statedb, _ = state.New(common.Hash{}, state.NewDatabase(rawdb.NewMemoryDatabase()), nil)
		trigger    = false
	)

	// setup pool with 2 transaction in it
    statedb.SetBalance(address, new(big.Int).SetUint64(params.Ether))
    blockchain := &testChain{&testBlockChain{1000000000, statedb, new(event.Feed)}, address, &trigger}

	tx0 := transaction(0, 100000, key)
	tx1 := transaction(1, 100000, key)

<<<<<<< HEAD
    pool := NewTxPool(testTxPoolConfig, params.TestChainConfig, blockchain)
=======
	pool := NewTxPool(testTxPoolConfig, params.AutonityTestChainConfig, blockchain, NewTxSenderCacher())
>>>>>>> cb9776a4
	defer pool.Stop()

	nonce := pool.Nonce(address)
	if nonce != 0 {
		t.Fatalf("Invalid nonce, want 0, got %d", nonce)
	}

	pool.AddRemotesSync([]*types.Transaction{tx0, tx1})

	nonce = pool.Nonce(address)
	if nonce != 2 {
		t.Fatalf("Invalid nonce, want 2, got %d", nonce)
	}

    // trigger state change in the background
    trigger = true
    <-pool.requestReset(nil, nil)

    nonce = pool.Nonce(address)
    if nonce != 2 {
        t.Fatalf("Invalid nonce, want 2, got %d", nonce)
    }
}

func testAddBalance(pool *TxPool, addr common.Address, amount *big.Int) {
    pool.mu.Lock()
    pool.currentState.AddBalance(addr, amount)
    pool.mu.Unlock()
}

func testSetNonce(pool *TxPool, addr common.Address, nonce uint64) {
    pool.mu.Lock()
    pool.currentState.SetNonce(addr, nonce)
    pool.mu.Unlock()
}

func TestInvalidTransactions(t *testing.T) {
    t.Parallel()

    pool, key := setupTxPool()
    defer pool.Stop()

    tx := transaction(0, 100, key)
    from, _ := deriveSender(tx)

    testAddBalance(pool, from, big.NewInt(1))
    if err := pool.AddRemote(tx); !errors.Is(err, ErrInsufficientFunds) {
        t.Error("expected", ErrInsufficientFunds)
    }

    balance := new(big.Int).Add(tx.Value(), new(big.Int).Mul(new(big.Int).SetUint64(tx.Gas()), tx.GasPrice()))
    testAddBalance(pool, from, balance)
    if err := pool.AddRemote(tx); !errors.Is(err, ErrIntrinsicGas) {
        t.Error("expected", ErrIntrinsicGas, "got", err)
    }

    testSetNonce(pool, from, 1)
    testAddBalance(pool, from, big.NewInt(0xffffffffffffff))
    tx = transaction(0, 100000, key)
    if err := pool.AddRemote(tx); !errors.Is(err, ErrNonceTooLow) {
        t.Error("expected", ErrNonceTooLow)
    }

    tx = transaction(1, 100000, key)
    pool.gasPrice = big.NewInt(1000)
    if err := pool.AddRemote(tx); err != ErrUnderpriced {
        t.Error("expected", ErrUnderpriced, "got", err)
    }
	if err := pool.AddLocal(tx); err != nil {
		t.Error("expected", nil, "got", err)
	}
}

func TestTransactionQueue(t *testing.T) {
	t.Parallel()

	pool, key := setupTxPool()
	defer pool.Stop()

	tx := transaction(0, 100, key)
    from, _ := deriveSender(tx)
    testAddBalance(pool, from, big.NewInt(1000))
    <-pool.requestReset(nil, nil)

    pool.enqueueTx(tx.Hash(), tx, false, true)
    <-pool.requestPromoteExecutables(newAccountSet(pool.signer, from))
    if len(pool.pending) != 1 {
        t.Error("expected valid txs to be 1 is", len(pool.pending))
    }

    tx = transaction(1, 100, key)
    from, _ = deriveSender(tx)
    testSetNonce(pool, from, 2)
    pool.enqueueTx(tx.Hash(), tx, false, true)

    <-pool.requestPromoteExecutables(newAccountSet(pool.signer, from))
    if _, ok := pool.pending[from].txs.items[tx.Nonce()]; ok {
        t.Error("expected transaction to be in tx pool")
    }
    if len(pool.queue) > 0 {
        t.Error("expected transaction queue to be empty. is", len(pool.queue))
    }
}

func TestTransactionQueue2(t *testing.T) {
	t.Parallel()

    pool, key := setupTxPool()
    defer pool.Stop()

    tx1 := transaction(0, 100, key)
    tx2 := transaction(10, 100, key)
    tx3 := transaction(11, 100, key)
    from, _ := deriveSender(tx1)
    testAddBalance(pool, from, big.NewInt(1000))
    pool.reset(nil, nil)

    pool.enqueueTx(tx1.Hash(), tx1, false, true)
    pool.enqueueTx(tx2.Hash(), tx2, false, true)
    pool.enqueueTx(tx3.Hash(), tx3, false, true)

    pool.promoteExecutables([]common.Address{from})
    if len(pool.pending) != 1 {
        t.Error("expected pending length to be 1, got", len(pool.pending))
    }
    if pool.queue[from].Len() != 2 {
        t.Error("expected len(queue) == 2, got", pool.queue[from].Len())
    }
}

func TestTransactionNegativeValue(t *testing.T) {
	t.Parallel()

	pool, key := setupTxPool()
    defer pool.Stop()

    tx, _ := types.SignTx(types.NewTransaction(0, common.Address{}, big.NewInt(-1), 100, big.NewInt(1), nil), types.HomesteadSigner{}, key)
    from, _ := deriveSender(tx)
    testAddBalance(pool, from, big.NewInt(1))
    if err := pool.AddRemote(tx); err != ErrNegativeValue {
        t.Error("expected", ErrNegativeValue, "got", err)
    }
}

func TestTransactionTipAboveFeeCap(t *testing.T) {
    t.Parallel()

    pool, key := setupTxPoolWithConfig(eip1559Config)
    defer pool.Stop()

    tx := dynamicFeeTx(0, 100, big.NewInt(1), big.NewInt(2), key)

    if err := pool.AddRemote(tx); err != ErrTipAboveFeeCap {
        t.Error("expected", ErrTipAboveFeeCap, "got", err)
    }
}

func TestTransactionVeryHighValues(t *testing.T) {
    t.Parallel()

    pool, key := setupTxPoolWithConfig(eip1559Config)
    defer pool.Stop()

    veryBigNumber := big.NewInt(1)
    veryBigNumber.Lsh(veryBigNumber, 300)

    tx := dynamicFeeTx(0, 100, big.NewInt(1), veryBigNumber, key)
    if err := pool.AddRemote(tx); err != ErrTipVeryHigh {
        t.Error("expected", ErrTipVeryHigh, "got", err)
    }

    tx2 := dynamicFeeTx(0, 100, veryBigNumber, big.NewInt(1), key)
    if err := pool.AddRemote(tx2); err != ErrFeeCapVeryHigh {
        t.Error("expected", ErrFeeCapVeryHigh, "got", err)
    }
}

func TestTransactionChainFork(t *testing.T) {
    t.Parallel()

    pool, key := setupTxPool()
    defer pool.Stop()

    addr := crypto.PubkeyToAddress(key.PublicKey)
    resetState := func() {
        statedb, _ := state.New(common.Hash{}, state.NewDatabase(rawdb.NewMemoryDatabase()), nil)
		statedb.AddBalance(addr, big.NewInt(100000000000000))

        pool.chain = &testBlockChain{1000000, statedb, new(event.Feed)}
		<-pool.requestReset(nil, nil)
	}
	resetState()

	tx := transaction(0, 100000, key)
	if _, err := pool.add(tx, false); err != nil {
		t.Error("didn't expect error", err)
	}
	pool.removeTx(tx.Hash(), true)

	// reset the pool's internal state
	resetState()
	if _, err := pool.add(tx, false); err != nil {
		t.Error("didn't expect error", err)
	}
}

func TestTransactionDoubleNonce(t *testing.T) {
	t.Parallel()

	pool, key := setupTxPool()
	defer pool.Stop()

	addr := crypto.PubkeyToAddress(key.PublicKey)
	resetState := func() {
		statedb, _ := state.New(common.Hash{}, state.NewDatabase(rawdb.NewMemoryDatabase()), nil)
		statedb.AddBalance(addr, big.NewInt(100000000000000))

        pool.chain = &testBlockChain{1000000, statedb, new(event.Feed)}
		<-pool.requestReset(nil, nil)
	}
	resetState()

	signer := types.HomesteadSigner{}
	tx1, _ := types.SignTx(types.NewTransaction(0, common.Address{}, big.NewInt(100), 100000, big.NewInt(1), nil), signer, key)
	tx2, _ := types.SignTx(types.NewTransaction(0, common.Address{}, big.NewInt(100), 1000000, big.NewInt(2), nil), signer, key)
	tx3, _ := types.SignTx(types.NewTransaction(0, common.Address{}, big.NewInt(100), 1000000, big.NewInt(1), nil), signer, key)

	// Add the first two transaction, ensure higher priced stays only
	if replace, err := pool.add(tx1, false); err != nil || replace {
		t.Errorf("first transaction insert failed (%v) or reported replacement (%v)", err, replace)
	}
	if replace, err := pool.add(tx2, false); err != nil || !replace {
		t.Errorf("second transaction insert failed (%v) or not reported replacement (%v)", err, replace)
	}
	<-pool.requestPromoteExecutables(newAccountSet(signer, addr))
	if pool.pending[addr].Len() != 1 {
		t.Error("expected 1 pending transactions, got", pool.pending[addr].Len())
	}
	if tx := pool.pending[addr].txs.items[0]; tx.Hash() != tx2.Hash() {
		t.Errorf("transaction mismatch: have %x, want %x", tx.Hash(), tx2.Hash())
	}

	// Add the third transaction and ensure it's not saved (smaller price)
	pool.add(tx3, false)
	<-pool.requestPromoteExecutables(newAccountSet(signer, addr))
	if pool.pending[addr].Len() != 1 {
		t.Error("expected 1 pending transactions, got", pool.pending[addr].Len())
	}
	if tx := pool.pending[addr].txs.items[0]; tx.Hash() != tx2.Hash() {
		t.Errorf("transaction mismatch: have %x, want %x", tx.Hash(), tx2.Hash())
	}
	// Ensure the total transaction count is correct
	if pool.all.Count() != 1 {
		t.Error("expected 1 total transactions, got", pool.all.Count())
	}
}

func TestTransactionMissingNonce(t *testing.T) {
	t.Parallel()

	pool, key := setupTxPool()
	defer pool.Stop()

    addr := crypto.PubkeyToAddress(key.PublicKey)
    testAddBalance(pool, addr, big.NewInt(100000000000000))
    tx := transaction(1, 100000, key)
	if _, err := pool.add(tx, false); err != nil {
		t.Error("didn't expect error", err)
	}
	if len(pool.pending) != 0 {
		t.Error("expected 0 pending transactions, got", len(pool.pending))
	}
	if pool.queue[addr].Len() != 1 {
		t.Error("expected 1 queued transaction, got", pool.queue[addr].Len())
	}
	if pool.all.Count() != 1 {
		t.Error("expected 1 total transactions, got", pool.all.Count())
	}
}

func TestTransactionNonceRecovery(t *testing.T) {
    t.Parallel()

    const n = 10
    pool, key := setupTxPool()
    defer pool.Stop()

    addr := crypto.PubkeyToAddress(key.PublicKey)
    testSetNonce(pool, addr, n)
    testAddBalance(pool, addr, big.NewInt(100000000000000))
    <-pool.requestReset(nil, nil)

    tx := transaction(n, 100000, key)
    if err := pool.AddRemote(tx); err != nil {
        t.Error(err)
    }
    // simulate some weird re-order of transactions and missing nonce(s)
    testSetNonce(pool, addr, n-1)
    <-pool.requestReset(nil, nil)
    if fn := pool.Nonce(addr); fn != n-1 {
		t.Errorf("expected nonce to be %d, got %d", n-1, fn)
	}
}

// Tests that if an account runs out of funds, any pending and queued transactions
// are dropped.
func TestTransactionDropping(t *testing.T) {
	t.Parallel()

	// Create a test account and fund it
	pool, key := setupTxPool()
	defer pool.Stop()

    account := crypto.PubkeyToAddress(key.PublicKey)
    testAddBalance(pool, account, big.NewInt(1000))

    // Add some pending and some queued transactions
    var (
        tx0  = transaction(0, 100, key)
        tx1  = transaction(1, 200, key)
        tx2  = transaction(2, 300, key)
        tx10 = transaction(10, 100, key)
        tx11 = transaction(11, 200, key)
        tx12 = transaction(12, 300, key)
    )
    pool.all.Add(tx0, false)
    pool.priced.Put(tx0, false)
    pool.promoteTx(account, tx0.Hash(), tx0)

    pool.all.Add(tx1, false)
    pool.priced.Put(tx1, false)
    pool.promoteTx(account, tx1.Hash(), tx1)

    pool.all.Add(tx2, false)
    pool.priced.Put(tx2, false)
    pool.promoteTx(account, tx2.Hash(), tx2)

    pool.enqueueTx(tx10.Hash(), tx10, false, true)
    pool.enqueueTx(tx11.Hash(), tx11, false, true)
    pool.enqueueTx(tx12.Hash(), tx12, false, true)

    // Check that pre and post validations leave the pool as is
    if pool.pending[account].Len() != 3 {
        t.Errorf("pending transaction mismatch: have %d, want %d", pool.pending[account].Len(), 3)
    }
    if pool.queue[account].Len() != 3 {
        t.Errorf("queued transaction mismatch: have %d, want %d", pool.queue[account].Len(), 3)
    }
    if pool.all.Count() != 6 {
        t.Errorf("total transaction mismatch: have %d, want %d", pool.all.Count(), 6)
	}
	<-pool.requestReset(nil, nil)
	if pool.pending[account].Len() != 3 {
		t.Errorf("pending transaction mismatch: have %d, want %d", pool.pending[account].Len(), 3)
	}
	if pool.queue[account].Len() != 3 {
		t.Errorf("queued transaction mismatch: have %d, want %d", pool.queue[account].Len(), 3)
	}
	if pool.all.Count() != 6 {
		t.Errorf("total transaction mismatch: have %d, want %d", pool.all.Count(), 6)
	}
	// Reduce the balance of the account, and check that invalidated transactions are dropped
    testAddBalance(pool, account, big.NewInt(-650))
    <-pool.requestReset(nil, nil)

	if _, ok := pool.pending[account].txs.items[tx0.Nonce()]; !ok {
		t.Errorf("funded pending transaction missing: %v", tx0)
	}
	if _, ok := pool.pending[account].txs.items[tx1.Nonce()]; !ok {
		t.Errorf("funded pending transaction missing: %v", tx0)
	}
	if _, ok := pool.pending[account].txs.items[tx2.Nonce()]; ok {
		t.Errorf("out-of-fund pending transaction present: %v", tx1)
	}
	if _, ok := pool.queue[account].txs.items[tx10.Nonce()]; !ok {
		t.Errorf("funded queued transaction missing: %v", tx10)
	}
	if _, ok := pool.queue[account].txs.items[tx11.Nonce()]; !ok {
		t.Errorf("funded queued transaction missing: %v", tx10)
	}
	if _, ok := pool.queue[account].txs.items[tx12.Nonce()]; ok {
		t.Errorf("out-of-fund queued transaction present: %v", tx11)
	}
	if pool.all.Count() != 4 {
		t.Errorf("total transaction mismatch: have %d, want %d", pool.all.Count(), 4)
	}
	// Reduce the block gas limit, check that invalidated transactions are dropped
    atomic.StoreUint64(&pool.chain.(*testBlockChain).gasLimit, 100)
    <-pool.requestReset(nil, nil)

	if _, ok := pool.pending[account].txs.items[tx0.Nonce()]; !ok {
		t.Errorf("funded pending transaction missing: %v", tx0)
	}
	if _, ok := pool.pending[account].txs.items[tx1.Nonce()]; ok {
		t.Errorf("over-gased pending transaction present: %v", tx1)
	}
	if _, ok := pool.queue[account].txs.items[tx10.Nonce()]; !ok {
		t.Errorf("funded queued transaction missing: %v", tx10)
	}
	if _, ok := pool.queue[account].txs.items[tx11.Nonce()]; ok {
		t.Errorf("over-gased queued transaction present: %v", tx11)
	}
	if pool.all.Count() != 2 {
		t.Errorf("total transaction mismatch: have %d, want %d", pool.all.Count(), 2)
	}
}

// Tests that if a transaction is dropped from the current pending pool (e.g. out
// of fund), all consecutive (still valid, but not executable) transactions are
// postponed back into the future queue to prevent broadcasting them.
func TestTransactionPostponing(t *testing.T) {
	t.Parallel()

	// Create the pool to test the postponing with
    statedb, _ := state.New(common.Hash{}, state.NewDatabase(rawdb.NewMemoryDatabase()), nil)
    blockchain := &testBlockChain{1000000, statedb, new(event.Feed)}

<<<<<<< HEAD
    pool := NewTxPool(testTxPoolConfig, params.TestChainConfig, blockchain)
=======
	pool := NewTxPool(testTxPoolConfig, params.AutonityTestChainConfig, blockchain, NewTxSenderCacher())
>>>>>>> cb9776a4
	defer pool.Stop()

	// Create two test accounts to produce different gap profiles with
	keys := make([]*ecdsa.PrivateKey, 2)
	accs := make([]common.Address, len(keys))

	for i := 0; i < len(keys); i++ {
		keys[i], _ = crypto.GenerateKey()
		accs[i] = crypto.PubkeyToAddress(keys[i].PublicKey)

        testAddBalance(pool, crypto.PubkeyToAddress(keys[i].PublicKey), big.NewInt(50100))
	}
	// Add a batch consecutive pending transactions for validation
	txs := []*types.Transaction{}
	for i, key := range keys {

		for j := 0; j < 100; j++ {
			var tx *types.Transaction
			if (i+j)%2 == 0 {
				tx = transaction(uint64(j), 25000, key)
			} else {
				tx = transaction(uint64(j), 50000, key)
			}
			txs = append(txs, tx)
		}
	}
	for i, err := range pool.AddRemotesSync(txs) {
		if err != nil {
			t.Fatalf("tx %d: failed to add transactions: %v", i, err)
		}
	}
	// Check that pre and post validations leave the pool as is
	if pending := pool.pending[accs[0]].Len() + pool.pending[accs[1]].Len(); pending != len(txs) {
		t.Errorf("pending transaction mismatch: have %d, want %d", pending, len(txs))
	}
	if len(pool.queue) != 0 {
		t.Errorf("queued accounts mismatch: have %d, want %d", len(pool.queue), 0)
	}
	if pool.all.Count() != len(txs) {
		t.Errorf("total transaction mismatch: have %d, want %d", pool.all.Count(), len(txs))
	}
	<-pool.requestReset(nil, nil)
	if pending := pool.pending[accs[0]].Len() + pool.pending[accs[1]].Len(); pending != len(txs) {
		t.Errorf("pending transaction mismatch: have %d, want %d", pending, len(txs))
	}
	if len(pool.queue) != 0 {
		t.Errorf("queued accounts mismatch: have %d, want %d", len(pool.queue), 0)
	}
	if pool.all.Count() != len(txs) {
		t.Errorf("total transaction mismatch: have %d, want %d", pool.all.Count(), len(txs))
	}
	// Reduce the balance of the account, and check that transactions are reorganised
	for _, addr := range accs {
        testAddBalance(pool, addr, big.NewInt(-1))
	}
	<-pool.requestReset(nil, nil)

	// The first account's first transaction remains valid, check that subsequent
	// ones are either filtered out, or queued up for later.
	if _, ok := pool.pending[accs[0]].txs.items[txs[0].Nonce()]; !ok {
		t.Errorf("tx %d: valid and funded transaction missing from pending pool: %v", 0, txs[0])
	}
	if _, ok := pool.queue[accs[0]].txs.items[txs[0].Nonce()]; ok {
		t.Errorf("tx %d: valid and funded transaction present in future queue: %v", 0, txs[0])
	}
	for i, tx := range txs[1:100] {
		if i%2 == 1 {
			if _, ok := pool.pending[accs[0]].txs.items[tx.Nonce()]; ok {
				t.Errorf("tx %d: valid but future transaction present in pending pool: %v", i+1, tx)
			}
			if _, ok := pool.queue[accs[0]].txs.items[tx.Nonce()]; !ok {
				t.Errorf("tx %d: valid but future transaction missing from future queue: %v", i+1, tx)
			}
		} else {
			if _, ok := pool.pending[accs[0]].txs.items[tx.Nonce()]; ok {
				t.Errorf("tx %d: out-of-fund transaction present in pending pool: %v", i+1, tx)
			}
			if _, ok := pool.queue[accs[0]].txs.items[tx.Nonce()]; ok {
				t.Errorf("tx %d: out-of-fund transaction present in future queue: %v", i+1, tx)
			}
		}
	}
	// The second account's first transaction got invalid, check that all transactions
	// are either filtered out, or queued up for later.
	if pool.pending[accs[1]] != nil {
		t.Errorf("invalidated account still has pending transactions")
	}
	for i, tx := range txs[100:] {
		if i%2 == 1 {
			if _, ok := pool.queue[accs[1]].txs.items[tx.Nonce()]; !ok {
				t.Errorf("tx %d: valid but future transaction missing from future queue: %v", 100+i, tx)
			}
		} else {
			if _, ok := pool.queue[accs[1]].txs.items[tx.Nonce()]; ok {
				t.Errorf("tx %d: out-of-fund transaction present in future queue: %v", 100+i, tx)
			}
		}
	}
	if pool.all.Count() != len(txs)/2 {
		t.Errorf("total transaction mismatch: have %d, want %d", pool.all.Count(), len(txs)/2)
	}
}

// Tests that if the transaction pool has both executable and non-executable
// transactions from an origin account, filling the nonce gap moves all queued
// ones into the pending pool.
func TestTransactionGapFilling(t *testing.T) {
	t.Parallel()

	// Create a test account and fund it
	pool, key := setupTxPool()
	defer pool.Stop()

    account := crypto.PubkeyToAddress(key.PublicKey)
    testAddBalance(pool, account, big.NewInt(1000000))

	// Keep track of transaction events to ensure all executables get announced
	events := make(chan NewTxsEvent, testTxPoolConfig.AccountQueue+5)
	sub := pool.txFeed.Subscribe(events)
	defer sub.Unsubscribe()

	// Create a pending and a queued transaction with a nonce-gap in between
	pool.AddRemotesSync([]*types.Transaction{
		transaction(0, 100000, key),
		transaction(2, 100000, key),
	})
	pending, queued := pool.Stats()
	if pending != 1 {
		t.Fatalf("pending transactions mismatched: have %d, want %d", pending, 1)
	}
	if queued != 1 {
		t.Fatalf("queued transactions mismatched: have %d, want %d", queued, 1)
	}
	if err := validateEvents(events, 1); err != nil {
		t.Fatalf("original event firing failed: %v", err)
	}
	if err := validateTxPoolInternals(pool); err != nil {
		t.Fatalf("pool internal state corrupted: %v", err)
	}
	// Fill the nonce gap and ensure all transactions become pending
	if err := pool.addRemoteSync(transaction(1, 100000, key)); err != nil {
		t.Fatalf("failed to add gapped transaction: %v", err)
	}
	pending, queued = pool.Stats()
	if pending != 3 {
		t.Fatalf("pending transactions mismatched: have %d, want %d", pending, 3)
	}
	if queued != 0 {
		t.Fatalf("queued transactions mismatched: have %d, want %d", queued, 0)
	}
	if err := validateEvents(events, 2); err != nil {
		t.Fatalf("gap-filling event firing failed: %v", err)
	}
	if err := validateTxPoolInternals(pool); err != nil {
		t.Fatalf("pool internal state corrupted: %v", err)
	}
}

// Tests that if the transaction count belonging to a single account goes above
// some threshold, the higher transactions are dropped to prevent DOS attacks.
func TestTransactionQueueAccountLimiting(t *testing.T) {
	t.Parallel()

	// Create a test account and fund it
	pool, key := setupTxPool()
	defer pool.Stop()

    account := crypto.PubkeyToAddress(key.PublicKey)
    testAddBalance(pool, account, big.NewInt(1000000))

	// Keep queuing up transactions and make sure all above a limit are dropped
	for i := uint64(1); i <= testTxPoolConfig.AccountQueue+5; i++ {
		if err := pool.addRemoteSync(transaction(i, 100000, key)); err != nil {
			t.Fatalf("tx %d: failed to add transaction: %v", i, err)
		}
		if len(pool.pending) != 0 {
			t.Errorf("tx %d: pending pool size mismatch: have %d, want %d", i, len(pool.pending), 0)
		}
		if i <= testTxPoolConfig.AccountQueue {
			if pool.queue[account].Len() != int(i) {
				t.Errorf("tx %d: queue size mismatch: have %d, want %d", i, pool.queue[account].Len(), i)
			}
		} else {
			if pool.queue[account].Len() != int(testTxPoolConfig.AccountQueue) {
				t.Errorf("tx %d: queue limit mismatch: have %d, want %d", i, pool.queue[account].Len(), testTxPoolConfig.AccountQueue)
			}
		}
	}
	if pool.all.Count() != int(testTxPoolConfig.AccountQueue) {
		t.Errorf("total transaction mismatch: have %d, want %d", pool.all.Count(), testTxPoolConfig.AccountQueue)
	}
}

// Tests that if the transaction count belonging to multiple accounts go above
// some threshold, the higher transactions are dropped to prevent DOS attacks.
//
// This logic should not hold for local transactions, unless the local tracking
// mechanism is disabled.
func TestTransactionQueueGlobalLimiting(t *testing.T) {
	testTransactionQueueGlobalLimiting(t, false)
}
func TestTransactionQueueGlobalLimitingNoLocals(t *testing.T) {
	testTransactionQueueGlobalLimiting(t, true)
}

func testTransactionQueueGlobalLimiting(t *testing.T, nolocals bool) {
	t.Parallel()

	// Create the pool to test the limit enforcement with
    statedb, _ := state.New(common.Hash{}, state.NewDatabase(rawdb.NewMemoryDatabase()), nil)
    blockchain := &testBlockChain{1000000, statedb, new(event.Feed)}

	config := testTxPoolConfig
	config.NoLocals = nolocals
	config.GlobalQueue = config.AccountQueue*3 - 1 // reduce the queue limits to shorten test time (-1 to make it non divisible)

<<<<<<< HEAD
    pool := NewTxPool(config, params.TestChainConfig, blockchain)
=======
	pool := NewTxPool(config, params.AutonityTestChainConfig, blockchain, NewTxSenderCacher())
>>>>>>> cb9776a4
	defer pool.Stop()

	// Create a number of test accounts and fund them (last one will be the local)
	keys := make([]*ecdsa.PrivateKey, 5)
	for i := 0; i < len(keys); i++ {
		keys[i], _ = crypto.GenerateKey()
        testAddBalance(pool, crypto.PubkeyToAddress(keys[i].PublicKey), big.NewInt(1000000))
	}
	local := keys[len(keys)-1]

	// Generate and queue a batch of transactions
	nonces := make(map[common.Address]uint64)

	txs := make(types.Transactions, 0, 3*config.GlobalQueue)
	for len(txs) < cap(txs) {
		key := keys[rand.Intn(len(keys)-1)] // skip adding transactions with the local account
		addr := crypto.PubkeyToAddress(key.PublicKey)

		txs = append(txs, transaction(nonces[addr]+1, 100000, key))
		nonces[addr]++
	}
	// Import the batch and verify that limits have been enforced
	pool.AddRemotesSync(txs)

	queued := 0
	for addr, list := range pool.queue {
		if list.Len() > int(config.AccountQueue) {
			t.Errorf("addr %x: queued accounts overflown allowance: %d > %d", addr, list.Len(), config.AccountQueue)
		}
		queued += list.Len()
	}
	if queued > int(config.GlobalQueue) {
		t.Fatalf("total transactions overflow allowance: %d > %d", queued, config.GlobalQueue)
	}
	// Generate a batch of transactions from the local account and import them
	txs = txs[:0]
	for i := uint64(0); i < 3*config.GlobalQueue; i++ {
		txs = append(txs, transaction(i+1, 100000, local))
	}
	pool.AddLocals(txs)

	// If locals are disabled, the previous eviction algorithm should apply here too
	if nolocals {
		queued := 0
		for addr, list := range pool.queue {
			if list.Len() > int(config.AccountQueue) {
				t.Errorf("addr %x: queued accounts overflown allowance: %d > %d", addr, list.Len(), config.AccountQueue)
			}
			queued += list.Len()
		}
		if queued > int(config.GlobalQueue) {
			t.Fatalf("total transactions overflow allowance: %d > %d", queued, config.GlobalQueue)
		}
	} else {
		// Local exemptions are enabled, make sure the local account owned the queue
		if len(pool.queue) != 1 {
			t.Errorf("multiple accounts in queue: have %v, want %v", len(pool.queue), 1)
		}
		// Also ensure no local transactions are ever dropped, even if above global limits
		if queued := pool.queue[crypto.PubkeyToAddress(local.PublicKey)].Len(); uint64(queued) != 3*config.GlobalQueue {
			t.Fatalf("local account queued transaction count mismatch: have %v, want %v", queued, 3*config.GlobalQueue)
		}
	}
}

// Tests that if an account remains idle for a prolonged amount of time, any
// non-executable transactions queued up are dropped to prevent wasting resources
// on shuffling them around.
//
// This logic should not hold for local transactions, unless the local tracking
// mechanism is disabled.
func TestTransactionQueueTimeLimiting(t *testing.T) {
	testTransactionQueueTimeLimiting(t, false)
}
func TestTransactionQueueTimeLimitingNoLocals(t *testing.T) {
	testTransactionQueueTimeLimiting(t, true)
}

func testTransactionQueueTimeLimiting(t *testing.T, nolocals bool) {
	// Reduce the eviction interval to a testable amount
	defer func(old time.Duration) { evictionInterval = old }(evictionInterval)
	evictionInterval = time.Millisecond * 100

	// Create the pool to test the non-expiration enforcement
    statedb, _ := state.New(common.Hash{}, state.NewDatabase(rawdb.NewMemoryDatabase()), nil)
    blockchain := &testBlockChain{1000000, statedb, new(event.Feed)}

	config := testTxPoolConfig
<<<<<<< HEAD
    config.Lifetime = time.Second
    config.NoLocals = nolocals

    pool := NewTxPool(config, params.TestChainConfig, blockchain, NewTxSenderCacher())
    defer pool.Stop()

    // Create two test accounts to ensure remotes expire but locals do not
    local, _ := crypto.GenerateKey()
    remote, _ := crypto.GenerateKey()

    testAddBalance(pool, crypto.PubkeyToAddress(local.PublicKey), big.NewInt(1000000000))
    testAddBalance(pool, crypto.PubkeyToAddress(remote.PublicKey), big.NewInt(1000000000))

    // Add the two transactions and ensure they both are queued up
    if err := pool.AddLocal(pricedTransaction(1, 100000, big.NewInt(1), local)); err != nil {
        t.Fatalf("failed to add local transaction: %v", err)
    }
    if err := pool.AddRemote(pricedTransaction(1, 100000, big.NewInt(1), remote)); err != nil {
        t.Fatalf("failed to add remote transaction: %v", err)
    }
    pending, queued := pool.Stats()
    if pending != 0 {
=======
	config.Lifetime = time.Second
	config.NoLocals = nolocals

	pool := NewTxPool(config, params.AutonityTestChainConfig, blockchain, NewTxSenderCacher())
	defer pool.Stop()

	// Create two test accounts to ensure remotes expire but locals do not
	local, _ := crypto.GenerateKey()
	remote, _ := crypto.GenerateKey()

	pool.currentState.AddBalance(crypto.PubkeyToAddress(local.PublicKey), big.NewInt(1000000000))
	pool.currentState.AddBalance(crypto.PubkeyToAddress(remote.PublicKey), big.NewInt(1000000000))

	// Add the two transactions and ensure they both are queued up
	if err := pool.AddLocal(pricedTransaction(1, 100000, big.NewInt(1), local)); err != nil {
		t.Fatalf("failed to add local transaction: %v", err)
	}
	if err := pool.AddRemote(pricedTransaction(1, 100000, big.NewInt(1), remote)); err != nil {
		t.Fatalf("failed to add remote transaction: %v", err)
	}
	pending, queued := pool.Stats()
	if pending != 0 {
>>>>>>> cb9776a4
		t.Fatalf("pending transactions mismatched: have %d, want %d", pending, 0)
	}
	if queued != 2 {
		t.Fatalf("queued transactions mismatched: have %d, want %d", queued, 2)
	}
	if err := validateTxPoolInternals(pool); err != nil {
		t.Fatalf("pool internal state corrupted: %v", err)
	}

	// Allow the eviction interval to run
	time.Sleep(2 * evictionInterval)

	// Transactions should not be evicted from the queue yet since lifetime duration has not passed
	pending, queued = pool.Stats()
	if pending != 0 {
		t.Fatalf("pending transactions mismatched: have %d, want %d", pending, 0)
	}
	if queued != 2 {
		t.Fatalf("queued transactions mismatched: have %d, want %d", queued, 2)
	}
	if err := validateTxPoolInternals(pool); err != nil {
		t.Fatalf("pool internal state corrupted: %v", err)
	}

	// Wait a bit for eviction to run and clean up any leftovers, and ensure only the local remains
	time.Sleep(2 * config.Lifetime)

	pending, queued = pool.Stats()
	if pending != 0 {
		t.Fatalf("pending transactions mismatched: have %d, want %d", pending, 0)
	}
	if nolocals {
		if queued != 0 {
			t.Fatalf("queued transactions mismatched: have %d, want %d", queued, 0)
		}
	} else {
		if queued != 1 {
			t.Fatalf("queued transactions mismatched: have %d, want %d", queued, 1)
		}
	}
	if err := validateTxPoolInternals(pool); err != nil {
		t.Fatalf("pool internal state corrupted: %v", err)
	}

	// remove current transactions and increase nonce to prepare for a reset and cleanup
	statedb.SetNonce(crypto.PubkeyToAddress(remote.PublicKey), 2)
	statedb.SetNonce(crypto.PubkeyToAddress(local.PublicKey), 2)
	<-pool.requestReset(nil, nil)

	// make sure queue, pending are cleared
	pending, queued = pool.Stats()
	if pending != 0 {
		t.Fatalf("pending transactions mismatched: have %d, want %d", pending, 0)
	}
	if queued != 0 {
		t.Fatalf("queued transactions mismatched: have %d, want %d", queued, 0)
	}
	if err := validateTxPoolInternals(pool); err != nil {
		t.Fatalf("pool internal state corrupted: %v", err)
	}

	// Queue gapped transactions
	if err := pool.AddLocal(pricedTransaction(4, 100000, big.NewInt(1), local)); err != nil {
		t.Fatalf("failed to add remote transaction: %v", err)
	}
	if err := pool.addRemoteSync(pricedTransaction(4, 100000, big.NewInt(1), remote)); err != nil {
		t.Fatalf("failed to add remote transaction: %v", err)
	}
	time.Sleep(5 * evictionInterval) // A half lifetime pass

	// Queue executable transactions, the life cycle should be restarted.
	if err := pool.AddLocal(pricedTransaction(2, 100000, big.NewInt(1), local)); err != nil {
		t.Fatalf("failed to add remote transaction: %v", err)
	}
	if err := pool.addRemoteSync(pricedTransaction(2, 100000, big.NewInt(1), remote)); err != nil {
		t.Fatalf("failed to add remote transaction: %v", err)
	}
	time.Sleep(6 * evictionInterval)

	// All gapped transactions shouldn't be kicked out
	pending, queued = pool.Stats()
	if pending != 2 {
		t.Fatalf("pending transactions mismatched: have %d, want %d", pending, 2)
	}
	if queued != 2 {
		t.Fatalf("queued transactions mismatched: have %d, want %d", queued, 3)
	}
	if err := validateTxPoolInternals(pool); err != nil {
		t.Fatalf("pool internal state corrupted: %v", err)
	}

	// The whole life time pass after last promotion, kick out stale transactions
	time.Sleep(2 * config.Lifetime)
	pending, queued = pool.Stats()
	if pending != 2 {
		t.Fatalf("pending transactions mismatched: have %d, want %d", pending, 2)
	}
	if nolocals {
		if queued != 0 {
			t.Fatalf("queued transactions mismatched: have %d, want %d", queued, 0)
		}
	} else {
		if queued != 1 {
			t.Fatalf("queued transactions mismatched: have %d, want %d", queued, 1)
		}
	}
	if err := validateTxPoolInternals(pool); err != nil {
		t.Fatalf("pool internal state corrupted: %v", err)
	}
}

// Tests that even if the transaction count belonging to a single account goes
// above some threshold, as long as the transactions are executable, they are
// accepted.
func TestTransactionPendingLimiting(t *testing.T) {
	t.Parallel()

	// Create a test account and fund it
	pool, key := setupTxPool()
	defer pool.Stop()

    account := crypto.PubkeyToAddress(key.PublicKey)
    testAddBalance(pool, account, big.NewInt(1000000))

	// Keep track of transaction events to ensure all executables get announced
	events := make(chan NewTxsEvent, testTxPoolConfig.AccountQueue+5)
	sub := pool.txFeed.Subscribe(events)
	defer sub.Unsubscribe()

	// Keep queuing up transactions and make sure all above a limit are dropped
	for i := uint64(0); i < testTxPoolConfig.AccountQueue+5; i++ {
		if err := pool.addRemoteSync(transaction(i, 100000, key)); err != nil {
			t.Fatalf("tx %d: failed to add transaction: %v", i, err)
		}
		if pool.pending[account].Len() != int(i)+1 {
			t.Errorf("tx %d: pending pool size mismatch: have %d, want %d", i, pool.pending[account].Len(), i+1)
		}
		if len(pool.queue) != 0 {
			t.Errorf("tx %d: queue size mismatch: have %d, want %d", i, pool.queue[account].Len(), 0)
		}
	}
	if pool.all.Count() != int(testTxPoolConfig.AccountQueue+5) {
		t.Errorf("total transaction mismatch: have %d, want %d", pool.all.Count(), testTxPoolConfig.AccountQueue+5)
	}
	if err := validateEvents(events, int(testTxPoolConfig.AccountQueue+5)); err != nil {
		t.Fatalf("event firing failed: %v", err)
	}
	if err := validateTxPoolInternals(pool); err != nil {
		t.Fatalf("pool internal state corrupted: %v", err)
	}
}

// Tests that if the transaction count belonging to multiple accounts go above
// some hard threshold, the higher transactions are dropped to prevent DOS
// attacks.
func TestTransactionPendingGlobalLimiting(t *testing.T) {
	t.Parallel()

	// Create the pool to test the limit enforcement with
    statedb, _ := state.New(common.Hash{}, state.NewDatabase(rawdb.NewMemoryDatabase()), nil)
    blockchain := &testBlockChain{1000000, statedb, new(event.Feed)}

	config := testTxPoolConfig
	config.GlobalSlots = config.AccountSlots * 10

	pool := NewTxPool(config, params.AutonityTestChainConfig, blockchain, NewTxSenderCacher())
	defer pool.Stop()

	// Create a number of test accounts and fund them
	keys := make([]*ecdsa.PrivateKey, 5)
	for i := 0; i < len(keys); i++ {
		keys[i], _ = crypto.GenerateKey()
        testAddBalance(pool, crypto.PubkeyToAddress(keys[i].PublicKey), big.NewInt(1000000))
	}
	// Generate and queue a batch of transactions
	nonces := make(map[common.Address]uint64)

	txs := types.Transactions{}
	for _, key := range keys {
		addr := crypto.PubkeyToAddress(key.PublicKey)
		for j := 0; j < int(config.GlobalSlots)/len(keys)*2; j++ {
			txs = append(txs, transaction(nonces[addr], 100000, key))
			nonces[addr]++
		}
	}
	// Import the batch and verify that limits have been enforced
	pool.AddRemotesSync(txs)

	pending := 0
	for _, list := range pool.pending {
		pending += list.Len()
	}
	if pending > int(config.GlobalSlots) {
		t.Fatalf("total pending transactions overflow allowance: %d > %d", pending, config.GlobalSlots)
	}
	if err := validateTxPoolInternals(pool); err != nil {
		t.Fatalf("pool internal state corrupted: %v", err)
	}
}

// Test the limit on transaction size is enforced correctly.
// This test verifies every transaction having allowed size
// is added to the pool, and longer transactions are rejected.
func TestTransactionAllowedTxSize(t *testing.T) {
	t.Parallel()

	// Create a test account and fund it
	pool, key := setupTxPool()
	defer pool.Stop()

    account := crypto.PubkeyToAddress(key.PublicKey)
    testAddBalance(pool, account, big.NewInt(1000000000))

	// Compute maximal data size for transactions (lower bound).
	//
	// It is assumed the fields in the transaction (except of the data) are:
	//   - nonce     <= 32 bytes
	//   - gasPrice  <= 32 bytes
	//   - gasLimit  <= 32 bytes
	//   - recipient == 20 bytes
	//   - value     <= 32 bytes
	//   - signature == 65 bytes
	// All those fields are summed up to at most 213 bytes.
	baseSize := uint64(213)
	dataSize := txMaxSize - baseSize

	// Try adding a transaction with maximal allowed size
	tx := pricedDataTransaction(0, pool.currentMaxGas, big.NewInt(1), key, dataSize)
	if err := pool.addRemoteSync(tx); err != nil {
		t.Fatalf("failed to add transaction of size %d, close to maximal: %v", int(tx.Size()), err)
	}
	// Try adding a transaction with random allowed size
	if err := pool.addRemoteSync(pricedDataTransaction(1, pool.currentMaxGas, big.NewInt(1), key, uint64(rand.Intn(int(dataSize))))); err != nil {
		t.Fatalf("failed to add transaction of random allowed size: %v", err)
	}
	// Try adding a transaction of minimal not allowed size
	if err := pool.addRemoteSync(pricedDataTransaction(2, pool.currentMaxGas, big.NewInt(1), key, txMaxSize)); err == nil {
		t.Fatalf("expected rejection on slightly oversize transaction")
	}
	// Try adding a transaction of random not allowed size
    if err := pool.addRemoteSync(pricedDataTransaction(2, pool.currentMaxGas, big.NewInt(1), key, dataSize+1+uint64(rand.Intn(10*txMaxSize)))); err == nil {
        t.Fatalf("expected rejection on oversize transaction")
    }
	// Run some sanity checks on the pool internals
	pending, queued := pool.Stats()
	if pending != 2 {
		t.Fatalf("pending transactions mismatched: have %d, want %d", pending, 2)
	}
	if queued != 0 {
		t.Fatalf("queued transactions mismatched: have %d, want %d", queued, 0)
	}
	if err := validateTxPoolInternals(pool); err != nil {
		t.Fatalf("pool internal state corrupted: %v", err)
	}
}

// Tests that if transactions start being capped, transactions are also removed from 'all'
func TestTransactionCapClearsFromAll(t *testing.T) {
	t.Parallel()

	// Create the pool to test the limit enforcement with
    statedb, _ := state.New(common.Hash{}, state.NewDatabase(rawdb.NewMemoryDatabase()), nil)
    blockchain := &testBlockChain{1000000, statedb, new(event.Feed)}

	config := testTxPoolConfig
	config.AccountSlots = 2
	config.AccountQueue = 2
	config.GlobalSlots = 8

	pool := NewTxPool(config, params.AutonityTestChainConfig, blockchain, NewTxSenderCacher())
	defer pool.Stop()

	// Create a number of test accounts and fund them
	key, _ := crypto.GenerateKey()
    addr := crypto.PubkeyToAddress(key.PublicKey)
    testAddBalance(pool, addr, big.NewInt(1000000))

	txs := types.Transactions{}
	for j := 0; j < int(config.GlobalSlots)*2; j++ {
		txs = append(txs, transaction(uint64(j), 100000, key))
	}
	// Import the batch and verify that limits have been enforced
	pool.AddRemotes(txs)
	if err := validateTxPoolInternals(pool); err != nil {
		t.Fatalf("pool internal state corrupted: %v", err)
	}
}

// Tests that if the transaction count belonging to multiple accounts go above
// some hard threshold, if they are under the minimum guaranteed slot count then
// the transactions are still kept.
func TestTransactionPendingMinimumAllowance(t *testing.T) {
	t.Parallel()

	// Create the pool to test the limit enforcement with
    statedb, _ := state.New(common.Hash{}, state.NewDatabase(rawdb.NewMemoryDatabase()), nil)
    blockchain := &testBlockChain{1000000, statedb, new(event.Feed)}

	config := testTxPoolConfig
	config.GlobalSlots = 1

	pool := NewTxPool(config, params.AutonityTestChainConfig, blockchain, NewTxSenderCacher())
	defer pool.Stop()

	// Create a number of test accounts and fund them
	keys := make([]*ecdsa.PrivateKey, 5)
	for i := 0; i < len(keys); i++ {
		keys[i], _ = crypto.GenerateKey()
        testAddBalance(pool, crypto.PubkeyToAddress(keys[i].PublicKey), big.NewInt(1000000))
	}
	// Generate and queue a batch of transactions
	nonces := make(map[common.Address]uint64)

	txs := types.Transactions{}
	for _, key := range keys {
		addr := crypto.PubkeyToAddress(key.PublicKey)
		for j := 0; j < int(config.AccountSlots)*2; j++ {
			txs = append(txs, transaction(nonces[addr], 100000, key))
			nonces[addr]++
		}
	}
	// Import the batch and verify that limits have been enforced
	pool.AddRemotesSync(txs)

	for addr, list := range pool.pending {
		if list.Len() != int(config.AccountSlots) {
			t.Errorf("addr %x: total pending transactions mismatch: have %d, want %d", addr, list.Len(), config.AccountSlots)
		}
	}
	if err := validateTxPoolInternals(pool); err != nil {
		t.Fatalf("pool internal state corrupted: %v", err)
	}
}

// Tests that setting the transaction pool gas price to a higher value correctly
// discards everything cheaper than that and moves any gapped transactions back
// from the pending pool to the queue.
//
// Note, local transactions are never allowed to be dropped.
func TestTransactionPoolRepricing(t *testing.T) {
	t.Parallel()

	// Create the pool to test the pricing enforcement with
    statedb, _ := state.New(common.Hash{}, state.NewDatabase(rawdb.NewMemoryDatabase()), nil)
    blockchain := &testBlockChain{1000000, statedb, new(event.Feed)}

	pool := NewTxPool(testTxPoolConfig, params.AutonityTestChainConfig, blockchain, NewTxSenderCacher())
	defer pool.Stop()

	// Keep track of transaction events to ensure all executables get announced
	events := make(chan NewTxsEvent, 32)
	sub := pool.txFeed.Subscribe(events)
	defer sub.Unsubscribe()

	// Create a number of test accounts and fund them
	keys := make([]*ecdsa.PrivateKey, 4)
	for i := 0; i < len(keys); i++ {
		keys[i], _ = crypto.GenerateKey()
        testAddBalance(pool, crypto.PubkeyToAddress(keys[i].PublicKey), big.NewInt(1000000))
	}
	// Generate and queue a batch of transactions, both pending and queued
	txs := types.Transactions{}

	txs = append(txs, pricedTransaction(0, 100000, big.NewInt(2), keys[0]))
	txs = append(txs, pricedTransaction(1, 100000, big.NewInt(1), keys[0]))
	txs = append(txs, pricedTransaction(2, 100000, big.NewInt(2), keys[0]))

	txs = append(txs, pricedTransaction(0, 100000, big.NewInt(1), keys[1]))
	txs = append(txs, pricedTransaction(1, 100000, big.NewInt(2), keys[1]))
	txs = append(txs, pricedTransaction(2, 100000, big.NewInt(2), keys[1]))

	txs = append(txs, pricedTransaction(1, 100000, big.NewInt(2), keys[2]))
	txs = append(txs, pricedTransaction(2, 100000, big.NewInt(1), keys[2]))
	txs = append(txs, pricedTransaction(3, 100000, big.NewInt(2), keys[2]))

	ltx := pricedTransaction(0, 100000, big.NewInt(1), keys[3])

	// Import the batch and that both pending and queued transactions match up
	pool.AddRemotesSync(txs)
	pool.AddLocal(ltx)

	pending, queued := pool.Stats()
	if pending != 7 {
		t.Fatalf("pending transactions mismatched: have %d, want %d", pending, 7)
	}
	if queued != 3 {
		t.Fatalf("queued transactions mismatched: have %d, want %d", queued, 3)
	}
	if err := validateEvents(events, 7); err != nil {
		t.Fatalf("original event firing failed: %v", err)
	}
	if err := validateTxPoolInternals(pool); err != nil {
		t.Fatalf("pool internal state corrupted: %v", err)
	}
	// Reprice the pool and check that underpriced transactions get dropped
	pool.SetGasPrice(big.NewInt(2))

	pending, queued = pool.Stats()
	if pending != 2 {
		t.Fatalf("pending transactions mismatched: have %d, want %d", pending, 2)
	}
	if queued != 5 {
		t.Fatalf("queued transactions mismatched: have %d, want %d", queued, 5)
	}
	if err := validateEvents(events, 0); err != nil {
		t.Fatalf("reprice event firing failed: %v", err)
	}
	if err := validateTxPoolInternals(pool); err != nil {
		t.Fatalf("pool internal state corrupted: %v", err)
	}
	// Check that we can't add the old transactions back
	if err := pool.AddRemote(pricedTransaction(1, 100000, big.NewInt(1), keys[0])); err != ErrUnderpriced {
		t.Fatalf("adding underpriced pending transaction error mismatch: have %v, want %v", err, ErrUnderpriced)
	}
	if err := pool.AddRemote(pricedTransaction(0, 100000, big.NewInt(1), keys[1])); err != ErrUnderpriced {
		t.Fatalf("adding underpriced pending transaction error mismatch: have %v, want %v", err, ErrUnderpriced)
	}
	if err := pool.AddRemote(pricedTransaction(2, 100000, big.NewInt(1), keys[2])); err != ErrUnderpriced {
		t.Fatalf("adding underpriced queued transaction error mismatch: have %v, want %v", err, ErrUnderpriced)
	}
	if err := validateEvents(events, 0); err != nil {
		t.Fatalf("post-reprice event firing failed: %v", err)
	}
	if err := validateTxPoolInternals(pool); err != nil {
		t.Fatalf("pool internal state corrupted: %v", err)
	}
	// However we can add local underpriced transactions
	tx := pricedTransaction(1, 100000, big.NewInt(1), keys[3])
	if err := pool.AddLocal(tx); err != nil {
		t.Fatalf("failed to add underpriced local transaction: %v", err)
	}
	if pending, _ = pool.Stats(); pending != 3 {
		t.Fatalf("pending transactions mismatched: have %d, want %d", pending, 3)
	}
	if err := validateEvents(events, 1); err != nil {
		t.Fatalf("post-reprice local event firing failed: %v", err)
	}
	if err := validateTxPoolInternals(pool); err != nil {
		t.Fatalf("pool internal state corrupted: %v", err)
	}
	// And we can fill gaps with properly priced transactions
	if err := pool.AddRemote(pricedTransaction(1, 100000, big.NewInt(2), keys[0])); err != nil {
		t.Fatalf("failed to add pending transaction: %v", err)
	}
	if err := pool.AddRemote(pricedTransaction(0, 100000, big.NewInt(2), keys[1])); err != nil {
		t.Fatalf("failed to add pending transaction: %v", err)
	}
	if err := pool.AddRemote(pricedTransaction(2, 100000, big.NewInt(2), keys[2])); err != nil {
        t.Fatalf("failed to add queued transaction: %v", err)
    }
    if err := validateEvents(events, 5); err != nil {
        t.Fatalf("post-reprice event firing failed: %v", err)
    }
    if err := validateTxPoolInternals(pool); err != nil {
        t.Fatalf("pool internal state corrupted: %v", err)
    }
}

// Tests that setting the transaction pool gas price to a higher value correctly
// discards everything cheaper (legacy & dynamic fee) than that and moves any
// gapped transactions back from the pending pool to the queue.
//
// Note, local transactions are never allowed to be dropped.
func TestTransactionPoolRepricingDynamicFee(t *testing.T) {
    t.Parallel()

    // Create the pool to test the pricing enforcement with
    pool, _ := setupTxPoolWithConfig(eip1559Config)
    defer pool.Stop()

    // Keep track of transaction events to ensure all executables get announced
    events := make(chan NewTxsEvent, 32)
    sub := pool.txFeed.Subscribe(events)
    defer sub.Unsubscribe()

    // Create a number of test accounts and fund them
    keys := make([]*ecdsa.PrivateKey, 4)
    for i := 0; i < len(keys); i++ {
        keys[i], _ = crypto.GenerateKey()
        testAddBalance(pool, crypto.PubkeyToAddress(keys[i].PublicKey), big.NewInt(1000000))
    }
    // Generate and queue a batch of transactions, both pending and queued
    txs := types.Transactions{}

    txs = append(txs, pricedTransaction(0, 100000, big.NewInt(2), keys[0]))
    txs = append(txs, pricedTransaction(1, 100000, big.NewInt(1), keys[0]))
    txs = append(txs, pricedTransaction(2, 100000, big.NewInt(2), keys[0]))

    txs = append(txs, dynamicFeeTx(0, 100000, big.NewInt(2), big.NewInt(1), keys[1]))
    txs = append(txs, dynamicFeeTx(1, 100000, big.NewInt(3), big.NewInt(2), keys[1]))
    txs = append(txs, dynamicFeeTx(2, 100000, big.NewInt(3), big.NewInt(2), keys[1]))

    txs = append(txs, dynamicFeeTx(1, 100000, big.NewInt(2), big.NewInt(2), keys[2]))
    txs = append(txs, dynamicFeeTx(2, 100000, big.NewInt(1), big.NewInt(1), keys[2]))
    txs = append(txs, dynamicFeeTx(3, 100000, big.NewInt(2), big.NewInt(2), keys[2]))

    ltx := dynamicFeeTx(0, 100000, big.NewInt(2), big.NewInt(1), keys[3])

    // Import the batch and that both pending and queued transactions match up
    pool.AddRemotesSync(txs)
    pool.AddLocal(ltx)

    pending, queued := pool.Stats()
    if pending != 7 {
        t.Fatalf("pending transactions mismatched: have %d, want %d", pending, 7)
    }
    if queued != 3 {
        t.Fatalf("queued transactions mismatched: have %d, want %d", queued, 3)
    }
    if err := validateEvents(events, 7); err != nil {
        t.Fatalf("original event firing failed: %v", err)
    }
    if err := validateTxPoolInternals(pool); err != nil {
        t.Fatalf("pool internal state corrupted: %v", err)
    }
    // Reprice the pool and check that underpriced transactions get dropped
    pool.SetGasPrice(big.NewInt(2))

    pending, queued = pool.Stats()
    if pending != 2 {
        t.Fatalf("pending transactions mismatched: have %d, want %d", pending, 2)
    }
    if queued != 5 {
        t.Fatalf("queued transactions mismatched: have %d, want %d", queued, 5)
    }
    if err := validateEvents(events, 0); err != nil {
        t.Fatalf("reprice event firing failed: %v", err)
    }
    if err := validateTxPoolInternals(pool); err != nil {
        t.Fatalf("pool internal state corrupted: %v", err)
    }
    // Check that we can't add the old transactions back
    tx := pricedTransaction(1, 100000, big.NewInt(1), keys[0])
    if err := pool.AddRemote(tx); err != ErrUnderpriced {
        t.Fatalf("adding underpriced pending transaction error mismatch: have %v, want %v", err, ErrUnderpriced)
    }
    tx = dynamicFeeTx(0, 100000, big.NewInt(2), big.NewInt(1), keys[1])
    if err := pool.AddRemote(tx); err != ErrUnderpriced {
        t.Fatalf("adding underpriced pending transaction error mismatch: have %v, want %v", err, ErrUnderpriced)
    }
    tx = dynamicFeeTx(2, 100000, big.NewInt(1), big.NewInt(1), keys[2])
    if err := pool.AddRemote(tx); err != ErrUnderpriced {
        t.Fatalf("adding underpriced queued transaction error mismatch: have %v, want %v", err, ErrUnderpriced)
    }
    if err := validateEvents(events, 0); err != nil {
        t.Fatalf("post-reprice event firing failed: %v", err)
    }
    if err := validateTxPoolInternals(pool); err != nil {
        t.Fatalf("pool internal state corrupted: %v", err)
    }
    // However we can add local underpriced transactions
    tx = dynamicFeeTx(1, 100000, big.NewInt(1), big.NewInt(1), keys[3])
    if err := pool.AddLocal(tx); err != nil {
        t.Fatalf("failed to add underpriced local transaction: %v", err)
    }
    if pending, _ = pool.Stats(); pending != 3 {
        t.Fatalf("pending transactions mismatched: have %d, want %d", pending, 3)
    }
    if err := validateEvents(events, 1); err != nil {
        t.Fatalf("post-reprice local event firing failed: %v", err)
    }
    if err := validateTxPoolInternals(pool); err != nil {
        t.Fatalf("pool internal state corrupted: %v", err)
    }
    // And we can fill gaps with properly priced transactions
    tx = pricedTransaction(1, 100000, big.NewInt(2), keys[0])
    if err := pool.AddRemote(tx); err != nil {
        t.Fatalf("failed to add pending transaction: %v", err)
    }
    tx = dynamicFeeTx(0, 100000, big.NewInt(3), big.NewInt(2), keys[1])
    if err := pool.AddRemote(tx); err != nil {
        t.Fatalf("failed to add pending transaction: %v", err)
    }
    tx = dynamicFeeTx(2, 100000, big.NewInt(2), big.NewInt(2), keys[2])
    if err := pool.AddRemote(tx); err != nil {
        t.Fatalf("failed to add queued transaction: %v", err)
    }
    if err := validateEvents(events, 5); err != nil {
        t.Fatalf("post-reprice event firing failed: %v", err)
    }
    if err := validateTxPoolInternals(pool); err != nil {
        t.Fatalf("pool internal state corrupted: %v", err)
    }
}

// Tests that setting the transaction pool gas price to a higher value does not
// remove local transactions (legacy & dynamic fee).
func TestTransactionPoolRepricingKeepsLocals(t *testing.T) {
    t.Parallel()

    // Create the pool to test the pricing enforcement with
    statedb, _ := state.New(common.Hash{}, state.NewDatabase(rawdb.NewMemoryDatabase()), nil)
    blockchain := &testBlockChain{1000000, statedb, new(event.Feed)}

	pool := NewTxPool(testTxPoolConfig, params.AutonityTestChainConfig, blockchain, NewTxSenderCacher())
	defer pool.Stop()

	// Create a number of test accounts and fund them
	keys := make([]*ecdsa.PrivateKey, 3)
	for i := 0; i < len(keys); i++ {
		keys[i], _ = crypto.GenerateKey()
        testAddBalance(pool, crypto.PubkeyToAddress(keys[i].PublicKey), big.NewInt(1000*1000000))
	}
	// Create transaction (both pending and queued) with a linearly growing gasprice
	for i := uint64(0); i < 500; i++ {
        // Add pending transaction.
        pendingTx := pricedTransaction(i, 100000, big.NewInt(int64(i)), keys[2])
        if err := pool.AddLocal(pendingTx); err != nil {
            t.Fatal(err)
        }
        // Add queued transaction.
        queuedTx := pricedTransaction(i+501, 100000, big.NewInt(int64(i)), keys[2])
        if err := pool.AddLocal(queuedTx); err != nil {
            t.Fatal(err)
        }

        // Add pending dynamic fee transaction.
        pendingTx = dynamicFeeTx(i, 100000, big.NewInt(int64(i)+1), big.NewInt(int64(i)), keys[1])
        if err := pool.AddLocal(pendingTx); err != nil {
            t.Fatal(err)
        }
        // Add queued dynamic fee transaction.
        queuedTx = dynamicFeeTx(i+501, 100000, big.NewInt(int64(i)+1), big.NewInt(int64(i)), keys[1])
        if err := pool.AddLocal(queuedTx); err != nil {
            t.Fatal(err)
        }
    }
    pending, queued := pool.Stats()
    expPending, expQueued := 1000, 1000
    validate := func() {
        pending, queued = pool.Stats()
        if pending != expPending {
            t.Fatalf("pending transactions mismatched: have %d, want %d", pending, expPending)
        }
        if queued != expQueued {
            t.Fatalf("queued transactions mismatched: have %d, want %d", queued, expQueued)
        }

        if err := validateTxPoolInternals(pool); err != nil {
			t.Fatalf("pool internal state corrupted: %v", err)
		}
	}
	validate()

	// Reprice the pool and check that nothing is dropped
	pool.SetGasPrice(big.NewInt(2))
	validate()

	pool.SetGasPrice(big.NewInt(2))
	pool.SetGasPrice(big.NewInt(4))
	pool.SetGasPrice(big.NewInt(8))
	pool.SetGasPrice(big.NewInt(100))
	validate()
}

// Tests that when the pool reaches its global transaction limit, underpriced
// transactions are gradually shifted out for more expensive ones and any gapped
// pending transactions are moved into the queue.
//
// Note, local transactions are never allowed to be dropped.
func TestTransactionPoolUnderpricing(t *testing.T) {
    t.Parallel()

	// Create the pool to test the pricing enforcement with
    statedb, _ := state.New(common.Hash{}, state.NewDatabase(rawdb.NewMemoryDatabase()), nil)
    blockchain := &testBlockChain{1000000, statedb, new(event.Feed)}

	config := testTxPoolConfig
	config.GlobalSlots = 2
	config.GlobalQueue = 2

	pool := NewTxPool(config, params.AutonityTestChainConfig, blockchain, NewTxSenderCacher())
	defer pool.Stop()

	// Keep track of transaction events to ensure all executables get announced
	events := make(chan NewTxsEvent, 32)
	sub := pool.txFeed.Subscribe(events)
	defer sub.Unsubscribe()

	// Create a number of test accounts and fund them
	keys := make([]*ecdsa.PrivateKey, 4)
	for i := 0; i < len(keys); i++ {
		keys[i], _ = crypto.GenerateKey()
        testAddBalance(pool, crypto.PubkeyToAddress(keys[i].PublicKey), big.NewInt(1000000))
	}
	// Generate and queue a batch of transactions, both pending and queued
	txs := types.Transactions{}

	txs = append(txs, pricedTransaction(0, 100000, big.NewInt(1), keys[0]))
	txs = append(txs, pricedTransaction(1, 100000, big.NewInt(2), keys[0]))

	txs = append(txs, pricedTransaction(1, 100000, big.NewInt(1), keys[1]))

	ltx := pricedTransaction(0, 100000, big.NewInt(1), keys[2])

	// Import the batch and that both pending and queued transactions match up
	pool.AddRemotes(txs)
	pool.AddLocal(ltx)

	pending, queued := pool.Stats()
	if pending != 3 {
		t.Fatalf("pending transactions mismatched: have %d, want %d", pending, 3)
	}
	if queued != 1 {
		t.Fatalf("queued transactions mismatched: have %d, want %d", queued, 1)
	}
	if err := validateEvents(events, 3); err != nil {
		t.Fatalf("original event firing failed: %v", err)
	}
	if err := validateTxPoolInternals(pool); err != nil {
		t.Fatalf("pool internal state corrupted: %v", err)
	}
	// Ensure that adding an underpriced transaction on block limit fails
	if err := pool.AddRemote(pricedTransaction(0, 100000, big.NewInt(1), keys[1])); err != ErrUnderpriced {
		t.Fatalf("adding underpriced pending transaction error mismatch: have %v, want %v", err, ErrUnderpriced)
	}
	// Ensure that adding high priced transactions drops cheap ones, but not own
	if err := pool.AddRemote(pricedTransaction(0, 100000, big.NewInt(3), keys[1])); err != nil { // +K1:0 => -K1:1 => Pend K0:0, K0:1, K1:0, K2:0; Que -
		t.Fatalf("failed to add well priced transaction: %v", err)
	}
	if err := pool.AddRemote(pricedTransaction(2, 100000, big.NewInt(4), keys[1])); err != nil { // +K1:2 => -K0:0 => Pend K1:0, K2:0; Que K0:1 K1:2
		t.Fatalf("failed to add well priced transaction: %v", err)
	}
	if err := pool.AddRemote(pricedTransaction(3, 100000, big.NewInt(5), keys[1])); err != nil { // +K1:3 => -K0:1 => Pend K1:0, K2:0; Que K1:2 K1:3
		t.Fatalf("failed to add well priced transaction: %v", err)
	}
	pending, queued = pool.Stats()
	if pending != 2 {
		t.Fatalf("pending transactions mismatched: have %d, want %d", pending, 2)
	}
	if queued != 2 {
		t.Fatalf("queued transactions mismatched: have %d, want %d", queued, 2)
	}
	if err := validateEvents(events, 1); err != nil {
		t.Fatalf("additional event firing failed: %v", err)
	}
	if err := validateTxPoolInternals(pool); err != nil {
		t.Fatalf("pool internal state corrupted: %v", err)
	}
	// Ensure that adding local transactions can push out even higher priced ones
	ltx = pricedTransaction(1, 100000, big.NewInt(0), keys[2])
	if err := pool.AddLocal(ltx); err != nil {
		t.Fatalf("failed to append underpriced local transaction: %v", err)
	}
	ltx = pricedTransaction(0, 100000, big.NewInt(0), keys[3])
	if err := pool.AddLocal(ltx); err != nil {
		t.Fatalf("failed to add new underpriced local transaction: %v", err)
	}
	pending, queued = pool.Stats()
	if pending != 3 {
		t.Fatalf("pending transactions mismatched: have %d, want %d", pending, 3)
	}
	if queued != 1 {
		t.Fatalf("queued transactions mismatched: have %d, want %d", queued, 1)
	}
	if err := validateEvents(events, 2); err != nil {
		t.Fatalf("local event firing failed: %v", err)
	}
	if err := validateTxPoolInternals(pool); err != nil {
		t.Fatalf("pool internal state corrupted: %v", err)
	}
}

// Tests that more expensive transactions push out cheap ones from the pool, but
// without producing instability by creating gaps that start jumping transactions
// back and forth between queued/pending.
func TestTransactionPoolStableUnderpricing(t *testing.T) {
	t.Parallel()

	// Create the pool to test the pricing enforcement with
    statedb, _ := state.New(common.Hash{}, state.NewDatabase(rawdb.NewMemoryDatabase()), nil)
    blockchain := &testBlockChain{1000000, statedb, new(event.Feed)}

	config := testTxPoolConfig
	config.GlobalSlots = 128
	config.GlobalQueue = 0

	pool := NewTxPool(config, params.AutonityTestChainConfig, blockchain, NewTxSenderCacher())
	defer pool.Stop()

	// Keep track of transaction events to ensure all executables get announced
	events := make(chan NewTxsEvent, 32)
	sub := pool.txFeed.Subscribe(events)
	defer sub.Unsubscribe()

	// Create a number of test accounts and fund them
	keys := make([]*ecdsa.PrivateKey, 2)
	for i := 0; i < len(keys); i++ {
		keys[i], _ = crypto.GenerateKey()
        testAddBalance(pool, crypto.PubkeyToAddress(keys[i].PublicKey), big.NewInt(1000000))
	}
	// Fill up the entire queue with the same transaction price points
	txs := types.Transactions{}
	for i := uint64(0); i < config.GlobalSlots; i++ {
		txs = append(txs, pricedTransaction(i, 100000, big.NewInt(1), keys[0]))
	}
	pool.AddRemotesSync(txs)

	pending, queued := pool.Stats()
	if pending != int(config.GlobalSlots) {
		t.Fatalf("pending transactions mismatched: have %d, want %d", pending, config.GlobalSlots)
	}
	if queued != 0 {
		t.Fatalf("queued transactions mismatched: have %d, want %d", queued, 0)
	}
	if err := validateEvents(events, int(config.GlobalSlots)); err != nil {
		t.Fatalf("original event firing failed: %v", err)
	}
	if err := validateTxPoolInternals(pool); err != nil {
		t.Fatalf("pool internal state corrupted: %v", err)
	}
	// Ensure that adding high priced transactions drops a cheap, but doesn't produce a gap
	if err := pool.addRemoteSync(pricedTransaction(0, 100000, big.NewInt(3), keys[1])); err != nil {
		t.Fatalf("failed to add well priced transaction: %v", err)
	}
	pending, queued = pool.Stats()
	if pending != int(config.GlobalSlots) {
		t.Fatalf("pending transactions mismatched: have %d, want %d", pending, config.GlobalSlots)
	}
	if queued != 0 {
        t.Fatalf("queued transactions mismatched: have %d, want %d", queued, 0)
    }
    if err := validateEvents(events, 1); err != nil {
        t.Fatalf("additional event firing failed: %v", err)
    }
    if err := validateTxPoolInternals(pool); err != nil {
        t.Fatalf("pool internal state corrupted: %v", err)
    }
}

// Tests that when the pool reaches its global transaction limit, underpriced
// transactions (legacy & dynamic fee) are gradually shifted out for more
// expensive ones and any gapped pending transactions are moved into the queue.
//
// Note, local transactions are never allowed to be dropped.
func TestTransactionPoolUnderpricingDynamicFee(t *testing.T) {
    t.Parallel()

    pool, _ := setupTxPoolWithConfig(eip1559Config)
    defer pool.Stop()

    pool.config.GlobalSlots = 2
    pool.config.GlobalQueue = 2

    // Keep track of transaction events to ensure all executables get announced
    events := make(chan NewTxsEvent, 32)
    sub := pool.txFeed.Subscribe(events)
    defer sub.Unsubscribe()

    // Create a number of test accounts and fund them
    keys := make([]*ecdsa.PrivateKey, 4)
    for i := 0; i < len(keys); i++ {
        keys[i], _ = crypto.GenerateKey()
        testAddBalance(pool, crypto.PubkeyToAddress(keys[i].PublicKey), big.NewInt(1000000))
    }

    // Generate and queue a batch of transactions, both pending and queued
    txs := types.Transactions{}

    txs = append(txs, dynamicFeeTx(0, 100000, big.NewInt(3), big.NewInt(2), keys[0]))
    txs = append(txs, pricedTransaction(1, 100000, big.NewInt(2), keys[0]))
    txs = append(txs, dynamicFeeTx(1, 100000, big.NewInt(2), big.NewInt(1), keys[1]))

    ltx := dynamicFeeTx(0, 100000, big.NewInt(2), big.NewInt(1), keys[2])

    // Import the batch and that both pending and queued transactions match up
    pool.AddRemotes(txs) // Pend K0:0, K0:1; Que K1:1
    pool.AddLocal(ltx)   // +K2:0 => Pend K0:0, K0:1, K2:0; Que K1:1

    pending, queued := pool.Stats()
    if pending != 3 {
        t.Fatalf("pending transactions mismatched: have %d, want %d", pending, 3)
    }
    if queued != 1 {
        t.Fatalf("queued transactions mismatched: have %d, want %d", queued, 1)
    }
    if err := validateEvents(events, 3); err != nil {
        t.Fatalf("original event firing failed: %v", err)
    }
    if err := validateTxPoolInternals(pool); err != nil {
        t.Fatalf("pool internal state corrupted: %v", err)
    }

    // Ensure that adding an underpriced transaction fails
    tx := dynamicFeeTx(0, 100000, big.NewInt(2), big.NewInt(1), keys[1])
    if err := pool.AddRemote(tx); err != ErrUnderpriced { // Pend K0:0, K0:1, K2:0; Que K1:1
        t.Fatalf("adding underpriced pending transaction error mismatch: have %v, want %v", err, ErrUnderpriced)
    }

    // Ensure that adding high priced transactions drops cheap ones, but not own
    tx = pricedTransaction(0, 100000, big.NewInt(2), keys[1])
    if err := pool.AddRemote(tx); err != nil { // +K1:0, -K1:1 => Pend K0:0, K0:1, K1:0, K2:0; Que -
        t.Fatalf("failed to add well priced transaction: %v", err)
    }

    tx = pricedTransaction(2, 100000, big.NewInt(3), keys[1])
    if err := pool.AddRemote(tx); err != nil { // +K1:2, -K0:1 => Pend K0:0 K1:0, K2:0; Que K1:2
        t.Fatalf("failed to add well priced transaction: %v", err)
    }
    tx = dynamicFeeTx(3, 100000, big.NewInt(4), big.NewInt(1), keys[1])
    if err := pool.AddRemote(tx); err != nil { // +K1:3, -K1:0 => Pend K0:0 K2:0; Que K1:2 K1:3
        t.Fatalf("failed to add well priced transaction: %v", err)
    }
    pending, queued = pool.Stats()
    if pending != 2 {
        t.Fatalf("pending transactions mismatched: have %d, want %d", pending, 2)
    }
    if queued != 2 {
        t.Fatalf("queued transactions mismatched: have %d, want %d", queued, 2)
    }
    if err := validateEvents(events, 1); err != nil {
        t.Fatalf("additional event firing failed: %v", err)
    }
    if err := validateTxPoolInternals(pool); err != nil {
        t.Fatalf("pool internal state corrupted: %v", err)
    }
    // Ensure that adding local transactions can push out even higher priced ones
    ltx = dynamicFeeTx(1, 100000, big.NewInt(0), big.NewInt(0), keys[2])
    if err := pool.AddLocal(ltx); err != nil {
        t.Fatalf("failed to append underpriced local transaction: %v", err)
    }
    ltx = dynamicFeeTx(0, 100000, big.NewInt(0), big.NewInt(0), keys[3])
    if err := pool.AddLocal(ltx); err != nil {
        t.Fatalf("failed to add new underpriced local transaction: %v", err)
    }
    pending, queued = pool.Stats()
    if pending != 3 {
        t.Fatalf("pending transactions mismatched: have %d, want %d", pending, 3)
    }
    if queued != 1 {
        t.Fatalf("queued transactions mismatched: have %d, want %d", queued, 1)
    }
    if err := validateEvents(events, 2); err != nil {
        t.Fatalf("local event firing failed: %v", err)
    }
    if err := validateTxPoolInternals(pool); err != nil {
        t.Fatalf("pool internal state corrupted: %v", err)
    }
}

// Tests whether highest fee cap transaction is retained after a batch of high effective
// tip transactions are added and vice versa
func TestDualHeapEviction(t *testing.T) {
    t.Parallel()

    pool, _ := setupTxPoolWithConfig(eip1559Config)
    defer pool.Stop()

    pool.config.GlobalSlots = 10
    pool.config.GlobalQueue = 10

    var (
        highTip, highCap *types.Transaction
        baseFee          int
    )

    check := func(tx *types.Transaction, name string) {
        if pool.all.GetRemote(tx.Hash()) == nil {
            t.Fatalf("highest %s transaction evicted from the pool", name)
        }
    }

    add := func(urgent bool) {
        for i := 0; i < 20; i++ {
            var tx *types.Transaction
            // Create a test accounts and fund it
            key, _ := crypto.GenerateKey()
            testAddBalance(pool, crypto.PubkeyToAddress(key.PublicKey), big.NewInt(1000000000000))
            if urgent {
                tx = dynamicFeeTx(0, 100000, big.NewInt(int64(baseFee+1+i)), big.NewInt(int64(1+i)), key)
                highTip = tx
            } else {
                tx = dynamicFeeTx(0, 100000, big.NewInt(int64(baseFee+200+i)), big.NewInt(1), key)
                highCap = tx
            }
            pool.AddRemotesSync([]*types.Transaction{tx})
        }
        pending, queued := pool.Stats()
        if pending+queued != 20 {
            t.Fatalf("transaction count mismatch: have %d, want %d", pending+queued, 10)
        }
    }

    add(false)
    for baseFee = 0; baseFee <= 1000; baseFee += 100 {
        pool.priced.SetBaseFee(big.NewInt(int64(baseFee)))
        add(true)
        check(highCap, "fee cap")
        add(false)
        check(highTip, "effective tip")
    }

    if err := validateTxPoolInternals(pool); err != nil {
        t.Fatalf("pool internal state corrupted: %v", err)
    }
}

// Tests that the pool rejects duplicate transactions.
func TestTransactionDeduplication(t *testing.T) {
    t.Parallel()

    // Create the pool to test the pricing enforcement with
    statedb, _ := state.New(common.Hash{}, state.NewDatabase(rawdb.NewMemoryDatabase()), nil)
    blockchain := &testBlockChain{1000000, statedb, new(event.Feed)}

<<<<<<< HEAD
    pool := NewTxPool(testTxPoolConfig, params.TestChainConfig, blockchain, NewTxSenderCacher())
=======
	pool := NewTxPool(testTxPoolConfig, params.AutonityTestChainConfig, blockchain, NewTxSenderCacher())
>>>>>>> cb9776a4
	defer pool.Stop()

	// Create a test account to add transactions with
    key, _ := crypto.GenerateKey()
    testAddBalance(pool, crypto.PubkeyToAddress(key.PublicKey), big.NewInt(1000000000))

	// Create a batch of transactions and add a few of them
	txs := make([]*types.Transaction, 16)
	for i := 0; i < len(txs); i++ {
		txs[i] = pricedTransaction(uint64(i), 100000, big.NewInt(1), key)
	}
	var firsts []*types.Transaction
	for i := 0; i < len(txs); i += 2 {
		firsts = append(firsts, txs[i])
	}
	errs := pool.AddRemotesSync(firsts)
	if len(errs) != len(firsts) {
		t.Fatalf("first add mismatching result count: have %d, want %d", len(errs), len(firsts))
	}
	for i, err := range errs {
		if err != nil {
			t.Errorf("add %d failed: %v", i, err)
		}
	}
	pending, queued := pool.Stats()
	if pending != 1 {
		t.Fatalf("pending transactions mismatched: have %d, want %d", pending, 1)
	}
	if queued != len(txs)/2-1 {
		t.Fatalf("queued transactions mismatched: have %d, want %d", queued, len(txs)/2-1)
	}
	// Try to add all of them now and ensure previous ones error out as knowns
	errs = pool.AddRemotesSync(txs)
	if len(errs) != len(txs) {
		t.Fatalf("all add mismatching result count: have %d, want %d", len(errs), len(txs))
	}
	for i, err := range errs {
		if i%2 == 0 && err == nil {
			t.Errorf("add %d succeeded, should have failed as known", i)
		}
		if i%2 == 1 && err != nil {
			t.Errorf("add %d failed: %v", i, err)
		}
	}
	pending, queued = pool.Stats()
	if pending != len(txs) {
		t.Fatalf("pending transactions mismatched: have %d, want %d", pending, len(txs))
	}
	if queued != 0 {
		t.Fatalf("queued transactions mismatched: have %d, want %d", queued, 0)
	}
	if err := validateTxPoolInternals(pool); err != nil {
		t.Fatalf("pool internal state corrupted: %v", err)
	}
}

// Tests that the pool rejects replacement transactions that don't meet the minimum
// price bump required.
func TestTransactionReplacement(t *testing.T) {
	t.Parallel()

	// Create the pool to test the pricing enforcement with
    statedb, _ := state.New(common.Hash{}, state.NewDatabase(rawdb.NewMemoryDatabase()), nil)
    blockchain := &testBlockChain{1000000, statedb, new(event.Feed)}

	pool := NewTxPool(testTxPoolConfig, params.AutonityTestChainConfig, blockchain, NewTxSenderCacher())
	defer pool.Stop()

	// Keep track of transaction events to ensure all executables get announced
	events := make(chan NewTxsEvent, 32)
	sub := pool.txFeed.Subscribe(events)
	defer sub.Unsubscribe()

	// Create a test account to add transactions with
    key, _ := crypto.GenerateKey()
    testAddBalance(pool, crypto.PubkeyToAddress(key.PublicKey), big.NewInt(1000000000))

	// Add pending transactions, ensuring the minimum price bump is enforced for replacement (for ultra low prices too)
	price := int64(100)
	threshold := (price * (100 + int64(testTxPoolConfig.PriceBump))) / 100

	if err := pool.addRemoteSync(pricedTransaction(0, 100000, big.NewInt(1), key)); err != nil {
		t.Fatalf("failed to add original cheap pending transaction: %v", err)
	}
	if err := pool.AddRemote(pricedTransaction(0, 100001, big.NewInt(1), key)); err != ErrReplaceUnderpriced {
		t.Fatalf("original cheap pending transaction replacement error mismatch: have %v, want %v", err, ErrReplaceUnderpriced)
	}
	if err := pool.AddRemote(pricedTransaction(0, 100000, big.NewInt(2), key)); err != nil {
		t.Fatalf("failed to replace original cheap pending transaction: %v", err)
	}
	if err := validateEvents(events, 2); err != nil {
		t.Fatalf("cheap replacement event firing failed: %v", err)
	}

	if err := pool.addRemoteSync(pricedTransaction(0, 100000, big.NewInt(price), key)); err != nil {
		t.Fatalf("failed to add original proper pending transaction: %v", err)
	}
	if err := pool.AddRemote(pricedTransaction(0, 100001, big.NewInt(threshold-1), key)); err != ErrReplaceUnderpriced {
		t.Fatalf("original proper pending transaction replacement error mismatch: have %v, want %v", err, ErrReplaceUnderpriced)
	}
	if err := pool.AddRemote(pricedTransaction(0, 100000, big.NewInt(threshold), key)); err != nil {
		t.Fatalf("failed to replace original proper pending transaction: %v", err)
	}
	if err := validateEvents(events, 2); err != nil {
		t.Fatalf("proper replacement event firing failed: %v", err)
	}

	// Add queued transactions, ensuring the minimum price bump is enforced for replacement (for ultra low prices too)
	if err := pool.AddRemote(pricedTransaction(2, 100000, big.NewInt(1), key)); err != nil {
		t.Fatalf("failed to add original cheap queued transaction: %v", err)
	}
	if err := pool.AddRemote(pricedTransaction(2, 100001, big.NewInt(1), key)); err != ErrReplaceUnderpriced {
		t.Fatalf("original cheap queued transaction replacement error mismatch: have %v, want %v", err, ErrReplaceUnderpriced)
	}
	if err := pool.AddRemote(pricedTransaction(2, 100000, big.NewInt(2), key)); err != nil {
		t.Fatalf("failed to replace original cheap queued transaction: %v", err)
	}

	if err := pool.AddRemote(pricedTransaction(2, 100000, big.NewInt(price), key)); err != nil {
		t.Fatalf("failed to add original proper queued transaction: %v", err)
	}
	if err := pool.AddRemote(pricedTransaction(2, 100001, big.NewInt(threshold-1), key)); err != ErrReplaceUnderpriced {
		t.Fatalf("original proper queued transaction replacement error mismatch: have %v, want %v", err, ErrReplaceUnderpriced)
	}
	if err := pool.AddRemote(pricedTransaction(2, 100000, big.NewInt(threshold), key)); err != nil {
        t.Fatalf("failed to replace original proper queued transaction: %v", err)
    }

    if err := validateEvents(events, 0); err != nil {
        t.Fatalf("queued replacement event firing failed: %v", err)
    }
    if err := validateTxPoolInternals(pool); err != nil {
        t.Fatalf("pool internal state corrupted: %v", err)
    }
}

// Tests that the pool rejects replacement dynamic fee transactions that don't
// meet the minimum price bump required.
func TestTransactionReplacementDynamicFee(t *testing.T) {
    t.Parallel()

    // Create the pool to test the pricing enforcement with
    pool, key := setupTxPoolWithConfig(eip1559Config)
    defer pool.Stop()
    testAddBalance(pool, crypto.PubkeyToAddress(key.PublicKey), big.NewInt(1000000000))

    // Keep track of transaction events to ensure all executables get announced
    events := make(chan NewTxsEvent, 32)
    sub := pool.txFeed.Subscribe(events)
    defer sub.Unsubscribe()

    // Add pending transactions, ensuring the minimum price bump is enforced for replacement (for ultra low prices too)
    gasFeeCap := int64(100)
    feeCapThreshold := (gasFeeCap * (100 + int64(testTxPoolConfig.PriceBump))) / 100
    gasTipCap := int64(60)
    tipThreshold := (gasTipCap * (100 + int64(testTxPoolConfig.PriceBump))) / 100

    // Run the following identical checks for both the pending and queue pools:
    //	1.  Send initial tx => accept
    //	2.  Don't bump tip or fee cap => discard
    //	3.  Bump both more than min => accept
    //	4.  Check events match expected (2 new executable txs during pending, 0 during queue)
    //	5.  Send new tx with larger tip and gasFeeCap => accept
    //	6.  Bump tip max allowed so it's still underpriced => discard
    //	7.  Bump fee cap max allowed so it's still underpriced => discard
    //	8.  Bump tip min for acceptance => discard
    //	9.  Bump feecap min for acceptance => discard
    //	10. Bump feecap and tip min for acceptance => accept
    //	11. Check events match expected (2 new executable txs during pending, 0 during queue)
    stages := []string{"pending", "queued"}
    for _, stage := range stages {
        // Since state is empty, 0 nonce txs are "executable" and can go
        // into pending immediately. 2 nonce txs are "happed
        nonce := uint64(0)
        if stage == "queued" {
            nonce = 2
        }

        // 1.  Send initial tx => accept
        tx := dynamicFeeTx(nonce, 100000, big.NewInt(2), big.NewInt(1), key)
        if err := pool.addRemoteSync(tx); err != nil {
            t.Fatalf("failed to add original cheap %s transaction: %v", stage, err)
        }
        // 2.  Don't bump tip or feecap => discard
        tx = dynamicFeeTx(nonce, 100001, big.NewInt(2), big.NewInt(1), key)
        if err := pool.AddRemote(tx); err != ErrReplaceUnderpriced {
            t.Fatalf("original cheap %s transaction replacement error mismatch: have %v, want %v", stage, err, ErrReplaceUnderpriced)
        }
        // 3.  Bump both more than min => accept
        tx = dynamicFeeTx(nonce, 100000, big.NewInt(3), big.NewInt(2), key)
        if err := pool.AddRemote(tx); err != nil {
            t.Fatalf("failed to replace original cheap %s transaction: %v", stage, err)
        }
        // 4.  Check events match expected (2 new executable txs during pending, 0 during queue)
        count := 2
        if stage == "queued" {
            count = 0
        }
        if err := validateEvents(events, count); err != nil {
            t.Fatalf("cheap %s replacement event firing failed: %v", stage, err)
        }
        // 5.  Send new tx with larger tip and feeCap => accept
        tx = dynamicFeeTx(nonce, 100000, big.NewInt(gasFeeCap), big.NewInt(gasTipCap), key)
        if err := pool.addRemoteSync(tx); err != nil {
            t.Fatalf("failed to add original proper %s transaction: %v", stage, err)
        }
        // 6.  Bump tip max allowed so it's still underpriced => discard
        tx = dynamicFeeTx(nonce, 100000, big.NewInt(gasFeeCap), big.NewInt(tipThreshold-1), key)
        if err := pool.AddRemote(tx); err != ErrReplaceUnderpriced {
            t.Fatalf("original proper %s transaction replacement error mismatch: have %v, want %v", stage, err, ErrReplaceUnderpriced)
        }
        // 7.  Bump fee cap max allowed so it's still underpriced => discard
        tx = dynamicFeeTx(nonce, 100000, big.NewInt(feeCapThreshold-1), big.NewInt(gasTipCap), key)
        if err := pool.AddRemote(tx); err != ErrReplaceUnderpriced {
            t.Fatalf("original proper %s transaction replacement error mismatch: have %v, want %v", stage, err, ErrReplaceUnderpriced)
        }
        // 8.  Bump tip min for acceptance => accept
        tx = dynamicFeeTx(nonce, 100000, big.NewInt(gasFeeCap), big.NewInt(tipThreshold), key)
        if err := pool.AddRemote(tx); err != ErrReplaceUnderpriced {
            t.Fatalf("original proper %s transaction replacement error mismatch: have %v, want %v", stage, err, ErrReplaceUnderpriced)
        }
        // 9.  Bump fee cap min for acceptance => accept
        tx = dynamicFeeTx(nonce, 100000, big.NewInt(feeCapThreshold), big.NewInt(gasTipCap), key)
        if err := pool.AddRemote(tx); err != ErrReplaceUnderpriced {
            t.Fatalf("original proper %s transaction replacement error mismatch: have %v, want %v", stage, err, ErrReplaceUnderpriced)
        }
        // 10. Check events match expected (3 new executable txs during pending, 0 during queue)
        tx = dynamicFeeTx(nonce, 100000, big.NewInt(feeCapThreshold), big.NewInt(tipThreshold), key)
        if err := pool.AddRemote(tx); err != nil {
            t.Fatalf("failed to replace original cheap %s transaction: %v", stage, err)
        }
        // 11. Check events match expected (3 new executable txs during pending, 0 during queue)
        count = 2
        if stage == "queued" {
            count = 0
        }
        if err := validateEvents(events, count); err != nil {
            t.Fatalf("replacement %s event firing failed: %v", stage, err)
        }
    }

    if err := validateTxPoolInternals(pool); err != nil {
        t.Fatalf("pool internal state corrupted: %v", err)
    }
}

// Tests that local transactions are journaled to disk, but remote transactions
// get discarded between restarts.
func TestTransactionJournaling(t *testing.T)         { testTransactionJournaling(t, false) }
func TestTransactionJournalingNoLocals(t *testing.T) { testTransactionJournaling(t, true) }

func testTransactionJournaling(t *testing.T, nolocals bool) {
    t.Parallel()

    // Create a temporary file for the journal
	file, err := ioutil.TempFile("", "")
	if err != nil {
		t.Fatalf("failed to create temporary journal: %v", err)
	}
	journal := file.Name()
	defer os.Remove(journal)

	// Clean up the temporary file, we only need the path for now
	file.Close()
	os.Remove(journal)

	// Create the original pool to inject transaction into the journal
    statedb, _ := state.New(common.Hash{}, state.NewDatabase(rawdb.NewMemoryDatabase()), nil)
    blockchain := &testBlockChain{1000000, statedb, new(event.Feed)}

	config := testTxPoolConfig
    config.NoLocals = nolocals
    config.Journal = journal
    config.Rejournal = time.Second

<<<<<<< HEAD
    pool := NewTxPool(config, params.TestChainConfig, blockchain, NewTxSenderCacher())
=======
	pool := NewTxPool(config, params.AutonityTestChainConfig, blockchain, NewTxSenderCacher())
>>>>>>> cb9776a4

    // Create two test accounts to ensure remotes expire but locals do not
    local, _ := crypto.GenerateKey()
    remote, _ := crypto.GenerateKey()

    testAddBalance(pool, crypto.PubkeyToAddress(local.PublicKey), big.NewInt(1000000000))
    testAddBalance(pool, crypto.PubkeyToAddress(remote.PublicKey), big.NewInt(1000000000))

    // Add three local and a remote transactions and ensure they are queued up
    if err := pool.AddLocal(pricedTransaction(0, 100000, big.NewInt(1), local)); err != nil {
        t.Fatalf("failed to add local transaction: %v", err)
    }
    if err := pool.AddLocal(pricedTransaction(1, 100000, big.NewInt(1), local)); err != nil {
        t.Fatalf("failed to add local transaction: %v", err)
    }
    if err := pool.AddLocal(pricedTransaction(2, 100000, big.NewInt(1), local)); err != nil {
        t.Fatalf("failed to add local transaction: %v", err)
	}
	if err := pool.addRemoteSync(pricedTransaction(0, 100000, big.NewInt(1), remote)); err != nil {
		t.Fatalf("failed to add remote transaction: %v", err)
	}
	pending, queued := pool.Stats()
	if pending != 4 {
		t.Fatalf("pending transactions mismatched: have %d, want %d", pending, 4)
	}
	if queued != 0 {
		t.Fatalf("queued transactions mismatched: have %d, want %d", queued, 0)
	}
	if err := validateTxPoolInternals(pool); err != nil {
		t.Fatalf("pool internal state corrupted: %v", err)
	}
	// Terminate the old pool, bump the local nonce, create a new pool and ensure relevant transaction survive
	pool.Stop()
	statedb.SetNonce(crypto.PubkeyToAddress(local.PublicKey), 1)
    blockchain = &testBlockChain{1000000, statedb, new(event.Feed)}

	pool = NewTxPool(config, params.AutonityTestChainConfig, blockchain, NewTxSenderCacher())

	pending, queued = pool.Stats()
	if queued != 0 {
		t.Fatalf("queued transactions mismatched: have %d, want %d", queued, 0)
	}
	if nolocals {
		if pending != 0 {
			t.Fatalf("pending transactions mismatched: have %d, want %d", pending, 0)
		}
	} else {
		if pending != 2 {
			t.Fatalf("pending transactions mismatched: have %d, want %d", pending, 2)
		}
	}
	if err := validateTxPoolInternals(pool); err != nil {
		t.Fatalf("pool internal state corrupted: %v", err)
	}
	// Bump the nonce temporarily and ensure the newly invalidated transaction is removed
	statedb.SetNonce(crypto.PubkeyToAddress(local.PublicKey), 2)
	<-pool.requestReset(nil, nil)
	time.Sleep(2 * config.Rejournal)
	pool.Stop()

	statedb.SetNonce(crypto.PubkeyToAddress(local.PublicKey), 1)
	blockchain = &testBlockChain{statedb, 1000000, new(event.Feed)}
	pool = NewTxPool(config, params.AutonityTestChainConfig, blockchain, NewTxSenderCacher())

	pending, queued = pool.Stats()
	if pending != 0 {
		t.Fatalf("pending transactions mismatched: have %d, want %d", pending, 0)
	}
	if nolocals {
		if queued != 0 {
			t.Fatalf("queued transactions mismatched: have %d, want %d", queued, 0)
		}
	} else {
		if queued != 1 {
			t.Fatalf("queued transactions mismatched: have %d, want %d", queued, 1)
		}
	}
	if err := validateTxPoolInternals(pool); err != nil {
		t.Fatalf("pool internal state corrupted: %v", err)
	}
	pool.Stop()
}

// TestTransactionStatusCheck tests that the pool can correctly retrieve the
// pending status of individual transactions.
func TestTransactionStatusCheck(t *testing.T) {
	t.Parallel()

	// Create the pool to test the status retrievals with
    statedb, _ := state.New(common.Hash{}, state.NewDatabase(rawdb.NewMemoryDatabase()), nil)
    blockchain := &testBlockChain{1000000, statedb, new(event.Feed)}

	pool := NewTxPool(testTxPoolConfig, params.AutonityTestChainConfig, blockchain, NewTxSenderCacher())
	defer pool.Stop()

	// Create the test accounts to check various transaction statuses with
	keys := make([]*ecdsa.PrivateKey, 3)
	for i := 0; i < len(keys); i++ {
		keys[i], _ = crypto.GenerateKey()
        testAddBalance(pool, crypto.PubkeyToAddress(keys[i].PublicKey), big.NewInt(1000000))
	}
	// Generate and queue a batch of transactions, both pending and queued
	txs := types.Transactions{}

	txs = append(txs, pricedTransaction(0, 100000, big.NewInt(1), keys[0])) // Pending only
	txs = append(txs, pricedTransaction(0, 100000, big.NewInt(1), keys[1])) // Pending and queued
	txs = append(txs, pricedTransaction(2, 100000, big.NewInt(1), keys[1]))
	txs = append(txs, pricedTransaction(2, 100000, big.NewInt(1), keys[2])) // Queued only

	// Import the transaction and ensure they are correctly added
	pool.AddRemotesSync(txs)

	pending, queued := pool.Stats()
	if pending != 2 {
		t.Fatalf("pending transactions mismatched: have %d, want %d", pending, 2)
	}
	if queued != 2 {
		t.Fatalf("queued transactions mismatched: have %d, want %d", queued, 2)
	}
	if err := validateTxPoolInternals(pool); err != nil {
		t.Fatalf("pool internal state corrupted: %v", err)
	}
	// Retrieve the status of each transaction and validate them
	hashes := make([]common.Hash, len(txs))
	for i, tx := range txs {
		hashes[i] = tx.Hash()
	}
	hashes = append(hashes, common.Hash{})

	statuses := pool.Status(hashes)
	expect := []TxStatus{TxStatusPending, TxStatusPending, TxStatusQueued, TxStatusQueued, TxStatusUnknown}

	for i := 0; i < len(statuses); i++ {
		if statuses[i] != expect[i] {
			t.Errorf("transaction %d: status mismatch: have %v, want %v", i, statuses[i], expect[i])
		}
	}
}

// Test the transaction slots consumption is computed correctly
func TestTransactionSlotCount(t *testing.T) {
	t.Parallel()

	key, _ := crypto.GenerateKey()

	// Check that an empty transaction consumes a single slot
	smallTx := pricedDataTransaction(0, 0, big.NewInt(0), key, 0)
	if slots := numSlots(smallTx); slots != 1 {
		t.Fatalf("small transactions slot count mismatch: have %d want %d", slots, 1)
	}
	// Check that a large transaction consumes the correct number of slots
	bigTx := pricedDataTransaction(0, 0, big.NewInt(0), key, uint64(10*txSlotSize))
	if slots := numSlots(bigTx); slots != 11 {
		t.Fatalf("big transactions slot count mismatch: have %d want %d", slots, 11)
	}
}

// Benchmarks the speed of validating the contents of the pending queue of the
// transaction pool.
func BenchmarkPendingDemotion100(b *testing.B)   { benchmarkPendingDemotion(b, 100) }
func BenchmarkPendingDemotion1000(b *testing.B)  { benchmarkPendingDemotion(b, 1000) }
func BenchmarkPendingDemotion10000(b *testing.B) { benchmarkPendingDemotion(b, 10000) }

func benchmarkPendingDemotion(b *testing.B, size int) {
	// Add a batch of transactions to a pool one by one
	pool, key := setupTxPool()
	defer pool.Stop()

    account := crypto.PubkeyToAddress(key.PublicKey)
    testAddBalance(pool, account, big.NewInt(1000000))

	for i := 0; i < size; i++ {
		tx := transaction(uint64(i), 100000, key)
		pool.promoteTx(account, tx.Hash(), tx)
	}
	// Benchmark the speed of pool validation
	b.ResetTimer()
	for i := 0; i < b.N; i++ {
		pool.demoteUnexecutables()
	}
}

// Benchmarks the speed of scheduling the contents of the future queue of the
// transaction pool.
func BenchmarkFuturePromotion100(b *testing.B)   { benchmarkFuturePromotion(b, 100) }
func BenchmarkFuturePromotion1000(b *testing.B)  { benchmarkFuturePromotion(b, 1000) }
func BenchmarkFuturePromotion10000(b *testing.B) { benchmarkFuturePromotion(b, 10000) }

func benchmarkFuturePromotion(b *testing.B, size int) {
	// Add a batch of transactions to a pool one by one
	pool, key := setupTxPool()
	defer pool.Stop()

    account := crypto.PubkeyToAddress(key.PublicKey)
    testAddBalance(pool, account, big.NewInt(1000000))

	for i := 0; i < size; i++ {
        tx := transaction(uint64(1+i), 100000, key)
        pool.enqueueTx(tx.Hash(), tx, false, true)
	}
	// Benchmark the speed of pool validation
	b.ResetTimer()
	for i := 0; i < b.N; i++ {
		pool.promoteExecutables(nil)
	}
}

// Benchmarks the speed of batched transaction insertion.
func BenchmarkPoolBatchInsert100(b *testing.B)   { benchmarkPoolBatchInsert(b, 100, false) }
func BenchmarkPoolBatchInsert1000(b *testing.B)  { benchmarkPoolBatchInsert(b, 1000, false) }
func BenchmarkPoolBatchInsert10000(b *testing.B) { benchmarkPoolBatchInsert(b, 10000, false) }

func BenchmarkPoolBatchLocalInsert100(b *testing.B)   { benchmarkPoolBatchInsert(b, 100, true) }
func BenchmarkPoolBatchLocalInsert1000(b *testing.B)  { benchmarkPoolBatchInsert(b, 1000, true) }
func BenchmarkPoolBatchLocalInsert10000(b *testing.B) { benchmarkPoolBatchInsert(b, 10000, true) }

func benchmarkPoolBatchInsert(b *testing.B, size int, local bool) {
	// Generate a batch of transactions to enqueue into the pool
	pool, key := setupTxPool()
	defer pool.Stop()

    account := crypto.PubkeyToAddress(key.PublicKey)
    testAddBalance(pool, account, big.NewInt(1000000))

	batches := make([]types.Transactions, b.N)
	for i := 0; i < b.N; i++ {
		batches[i] = make(types.Transactions, size)
		for j := 0; j < size; j++ {
			batches[i][j] = transaction(uint64(size*i+j), 100000, key)
		}
	}
	// Benchmark importing the transactions into the queue
    b.ResetTimer()
    for _, batch := range batches {
        if local {
            pool.AddLocals(batch)
        } else {
            pool.AddRemotes(batch)
        }
    }
}

func BenchmarkInsertRemoteWithAllLocals(b *testing.B) {
    // Allocate keys for testing
    key, _ := crypto.GenerateKey()
    account := crypto.PubkeyToAddress(key.PublicKey)

    remoteKey, _ := crypto.GenerateKey()
    remoteAddr := crypto.PubkeyToAddress(remoteKey.PublicKey)

    locals := make([]*types.Transaction, 4096+1024) // Occupy all slots
    for i := 0; i < len(locals); i++ {
        locals[i] = transaction(uint64(i), 100000, key)
    }
    remotes := make([]*types.Transaction, 1000)
    for i := 0; i < len(remotes); i++ {
        remotes[i] = pricedTransaction(uint64(i), 100000, big.NewInt(2), remoteKey) // Higher gasprice
    }
    // Benchmark importing the transactions into the queue
    b.ResetTimer()
    for i := 0; i < b.N; i++ {
        b.StopTimer()
        pool, _ := setupTxPool()
        testAddBalance(pool, account, big.NewInt(100000000))
        for _, local := range locals {
            pool.AddLocal(local)
        }
        b.StartTimer()
        // Assign a high enough balance for testing
        testAddBalance(pool, remoteAddr, big.NewInt(100000000))
        for i := 0; i < len(remotes); i++ {
            pool.AddRemotes([]*types.Transaction{remotes[i]})
        }
        pool.Stop()
    }
}

// Benchmarks the speed of batch transaction insertion in case of multiple accounts.
func BenchmarkPoolMultiAccountBatchInsert(b *testing.B) {
    // Generate a batch of transactions to enqueue into the pool
    pool, _ := setupTxPool()
    defer pool.Stop()
    b.ReportAllocs()
    batches := make(types.Transactions, b.N)
    for i := 0; i < b.N; i++ {
        key, _ := crypto.GenerateKey()
        account := crypto.PubkeyToAddress(key.PublicKey)
        pool.currentState.AddBalance(account, big.NewInt(1000000))
        tx := transaction(uint64(0), 100000, key)
        batches[i] = tx
    }
    // Benchmark importing the transactions into the queue
    b.ResetTimer()
    for _, tx := range batches {
        pool.AddRemotesSync([]*types.Transaction{tx})
    }
}<|MERGE_RESOLUTION|>--- conflicted
+++ resolved
@@ -125,17 +125,12 @@
     return setupTxPoolWithConfig(params.TestChainConfig)
 }
 
-<<<<<<< HEAD
 func setupTxPoolWithConfig(config *params.ChainConfig) (*TxPool, *ecdsa.PrivateKey) {
     statedb, _ := state.New(common.Hash{}, state.NewDatabase(rawdb.NewMemoryDatabase()), nil)
     blockchain := &testBlockChain{10000000, statedb, new(event.Feed)}
-=======
+
 	key, _ := crypto.GenerateKey()
 	pool := NewTxPool(testTxPoolConfig, params.AutonityTestChainConfig, blockchain, NewTxSenderCacher())
->>>>>>> cb9776a4
-
-    key, _ := crypto.GenerateKey()
-    pool := NewTxPool(testTxPoolConfig, config, blockchain)
 
     // wait for the pool to initialize
     <-pool.initDoneCh
@@ -249,11 +244,7 @@
 	tx0 := transaction(0, 100000, key)
 	tx1 := transaction(1, 100000, key)
 
-<<<<<<< HEAD
-    pool := NewTxPool(testTxPoolConfig, params.TestChainConfig, blockchain)
-=======
 	pool := NewTxPool(testTxPoolConfig, params.AutonityTestChainConfig, blockchain, NewTxSenderCacher())
->>>>>>> cb9776a4
 	defer pool.Stop()
 
 	nonce := pool.Nonce(address)
@@ -671,11 +662,7 @@
     statedb, _ := state.New(common.Hash{}, state.NewDatabase(rawdb.NewMemoryDatabase()), nil)
     blockchain := &testBlockChain{1000000, statedb, new(event.Feed)}
 
-<<<<<<< HEAD
     pool := NewTxPool(testTxPoolConfig, params.TestChainConfig, blockchain)
-=======
-	pool := NewTxPool(testTxPoolConfig, params.AutonityTestChainConfig, blockchain, NewTxSenderCacher())
->>>>>>> cb9776a4
 	defer pool.Stop()
 
 	// Create two test accounts to produce different gap profiles with
@@ -892,11 +879,7 @@
 	config.NoLocals = nolocals
 	config.GlobalQueue = config.AccountQueue*3 - 1 // reduce the queue limits to shorten test time (-1 to make it non divisible)
 
-<<<<<<< HEAD
     pool := NewTxPool(config, params.TestChainConfig, blockchain)
-=======
-	pool := NewTxPool(config, params.AutonityTestChainConfig, blockchain, NewTxSenderCacher())
->>>>>>> cb9776a4
 	defer pool.Stop()
 
 	// Create a number of test accounts and fund them (last one will be the local)
@@ -985,12 +968,11 @@
     blockchain := &testBlockChain{1000000, statedb, new(event.Feed)}
 
 	config := testTxPoolConfig
-<<<<<<< HEAD
     config.Lifetime = time.Second
     config.NoLocals = nolocals
 
-    pool := NewTxPool(config, params.TestChainConfig, blockchain, NewTxSenderCacher())
-    defer pool.Stop()
+	pool := NewTxPool(config, params.AutonityTestChainConfig, blockchain, NewTxSenderCacher())
+	defer pool.Stop()
 
     // Create two test accounts to ensure remotes expire but locals do not
     local, _ := crypto.GenerateKey()
@@ -1008,30 +990,6 @@
     }
     pending, queued := pool.Stats()
     if pending != 0 {
-=======
-	config.Lifetime = time.Second
-	config.NoLocals = nolocals
-
-	pool := NewTxPool(config, params.AutonityTestChainConfig, blockchain, NewTxSenderCacher())
-	defer pool.Stop()
-
-	// Create two test accounts to ensure remotes expire but locals do not
-	local, _ := crypto.GenerateKey()
-	remote, _ := crypto.GenerateKey()
-
-	pool.currentState.AddBalance(crypto.PubkeyToAddress(local.PublicKey), big.NewInt(1000000000))
-	pool.currentState.AddBalance(crypto.PubkeyToAddress(remote.PublicKey), big.NewInt(1000000000))
-
-	// Add the two transactions and ensure they both are queued up
-	if err := pool.AddLocal(pricedTransaction(1, 100000, big.NewInt(1), local)); err != nil {
-		t.Fatalf("failed to add local transaction: %v", err)
-	}
-	if err := pool.AddRemote(pricedTransaction(1, 100000, big.NewInt(1), remote)); err != nil {
-		t.Fatalf("failed to add remote transaction: %v", err)
-	}
-	pending, queued := pool.Stats()
-	if pending != 0 {
->>>>>>> cb9776a4
 		t.Fatalf("pending transactions mismatched: have %d, want %d", pending, 0)
 	}
 	if queued != 2 {
@@ -2037,11 +1995,7 @@
     statedb, _ := state.New(common.Hash{}, state.NewDatabase(rawdb.NewMemoryDatabase()), nil)
     blockchain := &testBlockChain{1000000, statedb, new(event.Feed)}
 
-<<<<<<< HEAD
-    pool := NewTxPool(testTxPoolConfig, params.TestChainConfig, blockchain, NewTxSenderCacher())
-=======
 	pool := NewTxPool(testTxPoolConfig, params.AutonityTestChainConfig, blockchain, NewTxSenderCacher())
->>>>>>> cb9776a4
 	defer pool.Stop()
 
 	// Create a test account to add transactions with
@@ -2317,11 +2271,7 @@
     config.Journal = journal
     config.Rejournal = time.Second
 
-<<<<<<< HEAD
-    pool := NewTxPool(config, params.TestChainConfig, blockchain, NewTxSenderCacher())
-=======
 	pool := NewTxPool(config, params.AutonityTestChainConfig, blockchain, NewTxSenderCacher())
->>>>>>> cb9776a4
 
     // Create two test accounts to ensure remotes expire but locals do not
     local, _ := crypto.GenerateKey()
