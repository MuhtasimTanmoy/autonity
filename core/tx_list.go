// Copyright 2016 The go-ethereum Authors
// This file is part of the go-ethereum library.
//
// The go-ethereum library is free software: you can redistribute it and/or modify
// it under the terms of the GNU Lesser General Public License as published by
// the Free Software Foundation, either version 3 of the License, or
// (at your option) any later version.
//
// The go-ethereum library is distributed in the hope that it will be useful,
// but WITHOUT ANY WARRANTY; without even the implied warranty of
// MERCHANTABILITY or FITNESS FOR A PARTICULAR PURPOSE. See the
// GNU Lesser General Public License for more details.
//
// You should have received a copy of the GNU Lesser General Public License
// along with the go-ethereum library. If not, see <http://www.gnu.org/licenses/>.

package core

import (
	"container/heap"
	"math"
	"math/big"
	"sort"
	"sync"
	"sync/atomic"
	"time"

<<<<<<< HEAD
	"github.com/clearmatics/autonity/common"
	"github.com/clearmatics/autonity/core/types"
	"github.com/clearmatics/autonity/log"
=======
	"github.com/ethereum/go-ethereum/common"
	"github.com/ethereum/go-ethereum/core/types"
>>>>>>> aaca58a7
)

// nonceHeap is a heap.Interface implementation over 64bit unsigned integers for
// retrieving sorted transactions from the possibly gapped future queue.
type nonceHeap []uint64

func (h nonceHeap) Len() int           { return len(h) }
func (h nonceHeap) Less(i, j int) bool { return h[i] < h[j] }
func (h nonceHeap) Swap(i, j int)      { h[i], h[j] = h[j], h[i] }

func (h *nonceHeap) Push(x interface{}) {
	*h = append(*h, x.(uint64))
}

func (h *nonceHeap) Pop() interface{} {
	old := *h
	n := len(old)
	x := old[n-1]
	*h = old[0 : n-1]
	return x
}

// txSortedMap is a nonce->transaction hash map with a heap based index to allow
// iterating over the contents in a nonce-incrementing way.
type txSortedMap struct {
	items map[uint64]*types.Transaction // Hash map storing the transaction data
	index *nonceHeap                    // Heap of nonces of all the stored transactions (non-strict mode)
	cache types.Transactions            // Cache of the transactions already sorted
}

// newTxSortedMap creates a new nonce-sorted transaction map.
func newTxSortedMap() *txSortedMap {
	return &txSortedMap{
		items: make(map[uint64]*types.Transaction),
		index: new(nonceHeap),
	}
}

// Get retrieves the current transactions associated with the given nonce.
func (m *txSortedMap) Get(nonce uint64) *types.Transaction {
	return m.items[nonce]
}

// Put inserts a new transaction into the map, also updating the map's nonce
// index. If a transaction already exists with the same nonce, it's overwritten.
func (m *txSortedMap) Put(tx *types.Transaction) {
	nonce := tx.Nonce()
	if m.items[nonce] == nil {
		heap.Push(m.index, nonce)
	}
	m.items[nonce], m.cache = tx, nil
}

// Forward removes all transactions from the map with a nonce lower than the
// provided threshold. Every removed transaction is returned for any post-removal
// maintenance.
func (m *txSortedMap) Forward(threshold uint64) types.Transactions {
	var removed types.Transactions

	// Pop off heap items until the threshold is reached
	for m.index.Len() > 0 && (*m.index)[0] < threshold {
		nonce := heap.Pop(m.index).(uint64)
		removed = append(removed, m.items[nonce])
		delete(m.items, nonce)
	}
	// If we had a cached order, shift the front
	if m.cache != nil {
		m.cache = m.cache[len(removed):]
	}
	return removed
}

// Filter iterates over the list of transactions and removes all of them for which
// the specified function evaluates to true.
// Filter, as opposed to 'filter', re-initialises the heap after the operation is done.
// If you want to do several consecutive filterings, it's therefore better to first
// do a .filter(func1) followed by .Filter(func2) or reheap()
func (m *txSortedMap) Filter(filter func(*types.Transaction) bool) types.Transactions {
	removed := m.filter(filter)
	// If transactions were removed, the heap and cache are ruined
	if len(removed) > 0 {
		m.reheap()
	}
	return removed
}

func (m *txSortedMap) reheap() {
	*m.index = make([]uint64, 0, len(m.items))
	for nonce := range m.items {
		*m.index = append(*m.index, nonce)
	}
	heap.Init(m.index)
	m.cache = nil
}

// filter is identical to Filter, but **does not** regenerate the heap. This method
// should only be used if followed immediately by a call to Filter or reheap()
func (m *txSortedMap) filter(filter func(*types.Transaction) bool) types.Transactions {
	var removed types.Transactions

	// Collect all the transactions to filter out
	for nonce, tx := range m.items {
		if filter(tx) {
			removed = append(removed, tx)
			delete(m.items, nonce)
		}
	}
	if len(removed) > 0 {
		m.cache = nil
	}
	return removed
}

// Cap places a hard limit on the number of items, returning all transactions
// exceeding that limit.
func (m *txSortedMap) Cap(threshold int) types.Transactions {
	// Short circuit if the number of items is under the limit
	if len(m.items) <= threshold {
		return nil
	}
	// Otherwise gather and drop the highest nonce'd transactions
	var drops types.Transactions

	sort.Sort(*m.index)
	for size := len(m.items); size > threshold; size-- {
		drops = append(drops, m.items[(*m.index)[size-1]])
		delete(m.items, (*m.index)[size-1])
	}
	*m.index = (*m.index)[:threshold]
	heap.Init(m.index)

	// If we had a cache, shift the back
	if m.cache != nil {
		m.cache = m.cache[:len(m.cache)-len(drops)]
	}
	return drops
}

// Remove deletes a transaction from the maintained map, returning whether the
// transaction was found.
func (m *txSortedMap) Remove(nonce uint64) bool {
	// Short circuit if no transaction is present
	_, ok := m.items[nonce]
	if !ok {
		return false
	}
	// Otherwise delete the transaction and fix the heap index
	for i := 0; i < m.index.Len(); i++ {
		if (*m.index)[i] == nonce {
			heap.Remove(m.index, i)
			break
		}
	}
	delete(m.items, nonce)
	m.cache = nil

	return true
}

// Ready retrieves a sequentially increasing list of transactions starting at the
// provided nonce that is ready for processing. The returned transactions will be
// removed from the list.
//
// Note, all transactions with nonces lower than start will also be returned to
// prevent getting into and invalid state. This is not something that should ever
// happen but better to be self correcting than failing!
func (m *txSortedMap) Ready(start uint64) types.Transactions {
	// Short circuit if no transactions are available
	if m.index.Len() == 0 || (*m.index)[0] > start {
		return nil
	}
	// Otherwise start accumulating incremental transactions
	var ready types.Transactions
	for next := (*m.index)[0]; m.index.Len() > 0 && (*m.index)[0] == next; next++ {
		ready = append(ready, m.items[next])
		delete(m.items, next)
		heap.Pop(m.index)
	}
	m.cache = nil

	return ready
}

// Len returns the length of the transaction map.
func (m *txSortedMap) Len() int {
	return len(m.items)
}

func (m *txSortedMap) flatten() types.Transactions {
	// If the sorting was not cached yet, create and cache it
	if m.cache == nil {
		m.cache = make(types.Transactions, 0, len(m.items))
		for _, tx := range m.items {
			m.cache = append(m.cache, tx)
		}
		sort.Sort(types.TxByNonce(m.cache))
	}
	return m.cache
}

// Flatten creates a nonce-sorted slice of transactions based on the loosely
// sorted internal representation. The result of the sorting is cached in case
// it's requested again before any modifications are made to the contents.
func (m *txSortedMap) Flatten() types.Transactions {
	// Copy the cache to prevent accidental modifications
	cache := m.flatten()
	txs := make(types.Transactions, len(cache))
	copy(txs, cache)
	return txs
}

// LastElement returns the last element of a flattened list, thus, the
// transaction with the highest nonce
func (m *txSortedMap) LastElement() *types.Transaction {
	cache := m.flatten()
	return cache[len(cache)-1]
}

// txList is a "list" of transactions belonging to an account, sorted by account
// nonce. The same type can be used both for storing contiguous transactions for
// the executable/pending queue; and for storing gapped transactions for the non-
// executable/future queue, with minor behavioral changes.
type txList struct {
	strict bool         // Whether nonces are strictly continuous or not
	txs    *txSortedMap // Heap indexed sorted hash map of the transactions

	costcap *big.Int // Price of the highest costing transaction (reset only if exceeds balance)
	gascap  uint64   // Gas limit of the highest spending transaction (reset only if exceeds block limit)
}

// newTxList create a new transaction list for maintaining nonce-indexable fast,
// gapped, sortable transaction lists.
func newTxList(strict bool) *txList {
	return &txList{
		strict:  strict,
		txs:     newTxSortedMap(),
		costcap: new(big.Int),
	}
}

// Overlaps returns whether the transaction specified has the same nonce as one
// already contained within the list.
func (l *txList) Overlaps(tx *types.Transaction) bool {
	return l.txs.Get(tx.Nonce()) != nil
}

// Add tries to insert a new transaction into the list, returning whether the
// transaction was accepted, and if yes, any previous transaction it replaced.
//
// If the new transaction is accepted into the list, the lists' cost and gas
// thresholds are also potentially updated.
func (l *txList) Add(tx *types.Transaction, priceBump uint64) (bool, *types.Transaction) {
	// If there's an older better transaction, abort
	old := l.txs.Get(tx.Nonce())
	if old != nil {
		if old.GasFeeCapCmp(tx) >= 0 || old.GasTipCapCmp(tx) >= 0 {
			return false, nil
		}
		// thresholdFeeCap = oldFC  * (100 + priceBump) / 100
		a := big.NewInt(100 + int64(priceBump))
		aFeeCap := new(big.Int).Mul(a, old.GasFeeCap())
		aTip := a.Mul(a, old.GasTipCap())

		// thresholdTip    = oldTip * (100 + priceBump) / 100
		b := big.NewInt(100)
		thresholdFeeCap := aFeeCap.Div(aFeeCap, b)
		thresholdTip := aTip.Div(aTip, b)

		// We have to ensure that both the new fee cap and tip are higher than the
		// old ones as well as checking the percentage threshold to ensure that
		// this is accurate for low (Wei-level) gas price replacements.
		if tx.GasFeeCapIntCmp(thresholdFeeCap) < 0 || tx.GasTipCapIntCmp(thresholdTip) < 0 {
			return false, nil
		}
	}
	// Otherwise overwrite the old transaction with the current one
	l.txs.Put(tx)
	if cost := tx.Cost(); l.costcap.Cmp(cost) < 0 {
		l.costcap = cost
	}
	if gas := tx.Gas(); l.gascap < gas {
		l.gascap = gas
	}
	return true, old
}

// Forward removes all transactions from the list with a nonce lower than the
// provided threshold. Every removed transaction is returned for any post-removal
// maintenance.
func (l *txList) Forward(threshold uint64) types.Transactions {
	return l.txs.Forward(threshold)
}

// Filter removes all transactions from the list with a cost or gas limit higher
// than the provided thresholds. Every removed transaction is returned for any
// post-removal maintenance. Strict-mode invalidated transactions are also
// returned.
//
// This method uses the cached costcap and gascap to quickly decide if there's even
// a point in calculating all the costs or if the balance covers all. If the threshold
// is lower than the costgas cap, the caps will be reset to a new high after removing
// the newly invalidated transactions.
func (l *txList) Filter(costLimit *big.Int, gasLimit uint64) (types.Transactions, types.Transactions) {
	// If all transactions are below the threshold, short circuit
	if l.costcap.Cmp(costLimit) <= 0 && l.gascap <= gasLimit {
		return nil, nil
	}
	l.costcap = new(big.Int).Set(costLimit) // Lower the caps to the thresholds
	l.gascap = gasLimit

	// Filter out all the transactions above the account's funds
	removed := l.txs.Filter(func(tx *types.Transaction) bool {
		return tx.Gas() > gasLimit || tx.Cost().Cmp(costLimit) > 0
	})

	if len(removed) == 0 {
		return nil, nil
	}
	var invalids types.Transactions
	// If the list was strict, filter anything above the lowest nonce
	if l.strict {
		lowest := uint64(math.MaxUint64)
		for _, tx := range removed {
			if nonce := tx.Nonce(); lowest > nonce {
				lowest = nonce
			}
		}
		invalids = l.txs.filter(func(tx *types.Transaction) bool { return tx.Nonce() > lowest })
	}
	l.txs.reheap()
	return removed, invalids
}

// Cap places a hard limit on the number of items, returning all transactions
// exceeding that limit.
func (l *txList) Cap(threshold int) types.Transactions {
	return l.txs.Cap(threshold)
}

// Remove deletes a transaction from the maintained list, returning whether the
// transaction was found, and also returning any transaction invalidated due to
// the deletion (strict mode only).
func (l *txList) Remove(tx *types.Transaction) (bool, types.Transactions) {
	// Remove the transaction from the set
	nonce := tx.Nonce()
	if removed := l.txs.Remove(nonce); !removed {
		return false, nil
	}
	// In strict mode, filter out non-executable transactions
	if l.strict {
		return true, l.txs.Filter(func(tx *types.Transaction) bool { return tx.Nonce() > nonce })
	}
	return true, nil
}

// Ready retrieves a sequentially increasing list of transactions starting at the
// provided nonce that is ready for processing. The returned transactions will be
// removed from the list.
//
// Note, all transactions with nonces lower than start will also be returned to
// prevent getting into and invalid state. This is not something that should ever
// happen but better to be self correcting than failing!
func (l *txList) Ready(start uint64) types.Transactions {
	return l.txs.Ready(start)
}

// Len returns the length of the transaction list.
func (l *txList) Len() int {
	return l.txs.Len()
}

// Empty returns whether the list of transactions is empty or not.
func (l *txList) Empty() bool {
	return l.Len() == 0
}

// Flatten creates a nonce-sorted slice of transactions based on the loosely
// sorted internal representation. The result of the sorting is cached in case
// it's requested again before any modifications are made to the contents.
func (l *txList) Flatten() types.Transactions {
	return l.txs.Flatten()
}

// LastElement returns the last element of a flattened list, thus, the
// transaction with the highest nonce
func (l *txList) LastElement() *types.Transaction {
	return l.txs.LastElement()
}

// priceHeap is a heap.Interface implementation over transactions for retrieving
// price-sorted transactions to discard when the pool fills up. If baseFee is set
// then the heap is sorted based on the effective tip based on the given base fee.
// If baseFee is nil then the sorting is based on gasFeeCap.
type priceHeap struct {
	baseFee *big.Int // heap should always be re-sorted after baseFee is changed
	list    []*types.Transaction
}

func (h *priceHeap) Len() int      { return len(h.list) }
func (h *priceHeap) Swap(i, j int) { h.list[i], h.list[j] = h.list[j], h.list[i] }

func (h *priceHeap) Less(i, j int) bool {
	switch h.cmp(h.list[i], h.list[j]) {
	case -1:
		return true
	case 1:
		return false
	default:
		return h.list[i].Nonce() > h.list[j].Nonce()
	}
}

func (h *priceHeap) cmp(a, b *types.Transaction) int {
	if h.baseFee != nil {
		// Compare effective tips if baseFee is specified
		if c := a.EffectiveGasTipCmp(b, h.baseFee); c != 0 {
			return c
		}
	}
	// Compare fee caps if baseFee is not specified or effective tips are equal
	if c := a.GasFeeCapCmp(b); c != 0 {
		return c
	}
	// Compare tips if effective tips and fee caps are equal
	return a.GasTipCapCmp(b)
}

func (h *priceHeap) Push(x interface{}) {
	tx := x.(*types.Transaction)
	h.list = append(h.list, tx)
}

func (h *priceHeap) Pop() interface{} {
	old := h.list
	n := len(old)
	x := old[n-1]
	old[n-1] = nil
	h.list = old[0 : n-1]
	return x
}

// txPricedList is a price-sorted heap to allow operating on transactions pool
// contents in a price-incrementing way. It's built opon the all transactions
// in txpool but only interested in the remote part. It means only remote transactions
// will be considered for tracking, sorting, eviction, etc.
//
// Two heaps are used for sorting: the urgent heap (based on effective tip in the next
// block) and the floating heap (based on gasFeeCap). Always the bigger heap is chosen for
// eviction. Transactions evicted from the urgent heap are first demoted into the floating heap.
// In some cases (during a congestion, when blocks are full) the urgent heap can provide
// better candidates for inclusion while in other cases (at the top of the baseFee peak)
// the floating heap is better. When baseFee is decreasing they behave similarly.
type txPricedList struct {
	// Number of stale price points to (re-heap trigger).
	// This field is accessed atomically, and must be the first field
	// to ensure it has correct alignment for atomic.AddInt64.
	// See https://golang.org/pkg/sync/atomic/#pkg-note-BUG.
	stales int64

	all              *txLookup  // Pointer to the map of all transactions
	urgent, floating priceHeap  // Heaps of prices of all the stored **remote** transactions
	reheapMu         sync.Mutex // Mutex asserts that only one routine is reheaping the list
}

const (
	// urgentRatio : floatingRatio is the capacity ratio of the two queues
	urgentRatio   = 4
	floatingRatio = 1
)

// newTxPricedList creates a new price-sorted transaction heap.
func newTxPricedList(all *txLookup) *txPricedList {
	return &txPricedList{
		all: all,
	}
}

// Put inserts a new transaction into the heap.
func (l *txPricedList) Put(tx *types.Transaction, local bool) {
	if local {
		return
	}
	// Insert every new transaction to the urgent heap first; Discard will balance the heaps
	heap.Push(&l.urgent, tx)
}

// Removed notifies the prices transaction list that an old transaction dropped
// from the pool. The list will just keep a counter of stale objects and update
// the heap if a large enough ratio of transactions go stale.
func (l *txPricedList) Removed(count int) {
	// Bump the stale counter, but exit if still too low (< 25%)
	stales := atomic.AddInt64(&l.stales, int64(count))
	if int(stales) <= (len(l.urgent.list)+len(l.floating.list))/4 {
		return
	}
	// Seems we've reached a critical number of stale transactions, reheap
	l.Reheap()
}

// Underpriced checks whether a transaction is cheaper than (or as cheap as) the
// lowest priced (remote) transaction currently being tracked.
func (l *txPricedList) Underpriced(tx *types.Transaction) bool {
	// Note: with two queues, being underpriced is defined as being worse than the worst item
	// in all non-empty queues if there is any. If both queues are empty then nothing is underpriced.
	return (l.underpricedFor(&l.urgent, tx) || len(l.urgent.list) == 0) &&
		(l.underpricedFor(&l.floating, tx) || len(l.floating.list) == 0) &&
		(len(l.urgent.list) != 0 || len(l.floating.list) != 0)
}

// underpricedFor checks whether a transaction is cheaper than (or as cheap as) the
// lowest priced (remote) transaction in the given heap.
func (l *txPricedList) underpricedFor(h *priceHeap, tx *types.Transaction) bool {
	// Discard stale price points if found at the heap start
	for len(h.list) > 0 {
		head := h.list[0]
		if l.all.GetRemote(head.Hash()) == nil { // Removed or migrated
			atomic.AddInt64(&l.stales, -1)
			heap.Pop(h)
			continue
		}
		break
	}
	// Check if the transaction is underpriced or not
	if len(h.list) == 0 {
		return false // There is no remote transaction at all.
	}
	// If the remote transaction is even cheaper than the
	// cheapest one tracked locally, reject it.
	return h.cmp(h.list[0], tx) >= 0
}

// Discard finds a number of most underpriced transactions, removes them from the
// priced list and returns them for further removal from the entire pool.
//
// Note local transaction won't be considered for eviction.
func (l *txPricedList) Discard(slots int, force bool) (types.Transactions, bool) {
	drop := make(types.Transactions, 0, slots) // Remote underpriced transactions to drop
	for slots > 0 {
		if len(l.urgent.list)*floatingRatio > len(l.floating.list)*urgentRatio || floatingRatio == 0 {
			// Discard stale transactions if found during cleanup
			tx := heap.Pop(&l.urgent).(*types.Transaction)
			if l.all.GetRemote(tx.Hash()) == nil { // Removed or migrated
				atomic.AddInt64(&l.stales, -1)
				continue
			}
			// Non stale transaction found, move to floating heap
			heap.Push(&l.floating, tx)
		} else {
			if len(l.floating.list) == 0 {
				// Stop if both heaps are empty
				break
			}
			// Discard stale transactions if found during cleanup
			tx := heap.Pop(&l.floating).(*types.Transaction)
			if l.all.GetRemote(tx.Hash()) == nil { // Removed or migrated
				atomic.AddInt64(&l.stales, -1)
				continue
			}
			// Non stale transaction found, discard it
			drop = append(drop, tx)
			slots -= numSlots(tx)
		}
	}
	// If we still can't make enough room for the new transaction
	if slots > 0 && !force {
		for _, tx := range drop {
			heap.Push(&l.urgent, tx)
		}
		return nil, false
	}
	return drop, true
}

// Reheap forcibly rebuilds the heap based on the current remote transaction set.
func (l *txPricedList) Reheap() {
	l.reheapMu.Lock()
	defer l.reheapMu.Unlock()
	start := time.Now()
	atomic.StoreInt64(&l.stales, 0)
	l.urgent.list = make([]*types.Transaction, 0, l.all.RemoteCount())
	l.all.Range(func(hash common.Hash, tx *types.Transaction, local bool) bool {
		l.urgent.list = append(l.urgent.list, tx)
		return true
	}, false, true) // Only iterate remotes
	heap.Init(&l.urgent)

	// balance out the two heaps by moving the worse half of transactions into the
	// floating heap
	// Note: Discard would also do this before the first eviction but Reheap can do
	// is more efficiently. Also, Underpriced would work suboptimally the first time
	// if the floating queue was empty.
	floatingCount := len(l.urgent.list) * floatingRatio / (urgentRatio + floatingRatio)
	l.floating.list = make([]*types.Transaction, floatingCount)
	for i := 0; i < floatingCount; i++ {
		l.floating.list[i] = heap.Pop(&l.urgent).(*types.Transaction)
	}
	heap.Init(&l.floating)
	reheapTimer.Update(time.Since(start))
}

// SetBaseFee updates the base fee and triggers a re-heap. Note that Removed is not
// necessary to call right before SetBaseFee when processing a new block.
func (l *txPricedList) SetBaseFee(baseFee *big.Int) {
	l.urgent.baseFee = baseFee
	l.Reheap()
}<|MERGE_RESOLUTION|>--- conflicted
+++ resolved
@@ -17,22 +17,16 @@
 package core
 
 import (
-	"container/heap"
-	"math"
-	"math/big"
-	"sort"
-	"sync"
-	"sync/atomic"
-	"time"
-
-<<<<<<< HEAD
-	"github.com/clearmatics/autonity/common"
-	"github.com/clearmatics/autonity/core/types"
-	"github.com/clearmatics/autonity/log"
-=======
-	"github.com/ethereum/go-ethereum/common"
-	"github.com/ethereum/go-ethereum/core/types"
->>>>>>> aaca58a7
+    "container/heap"
+    "math"
+    "math/big"
+    "sort"
+    "sync"
+    "sync/atomic"
+    "time"
+
+    "github.com/ethereum/go-ethereum/common"
+    "github.com/ethereum/go-ethereum/core/types"
 )
 
 // nonceHeap is a heap.Interface implementation over 64bit unsigned integers for
@@ -288,26 +282,26 @@
 	// If there's an older better transaction, abort
 	old := l.txs.Get(tx.Nonce())
 	if old != nil {
-		if old.GasFeeCapCmp(tx) >= 0 || old.GasTipCapCmp(tx) >= 0 {
-			return false, nil
-		}
-		// thresholdFeeCap = oldFC  * (100 + priceBump) / 100
-		a := big.NewInt(100 + int64(priceBump))
-		aFeeCap := new(big.Int).Mul(a, old.GasFeeCap())
-		aTip := a.Mul(a, old.GasTipCap())
-
-		// thresholdTip    = oldTip * (100 + priceBump) / 100
-		b := big.NewInt(100)
-		thresholdFeeCap := aFeeCap.Div(aFeeCap, b)
-		thresholdTip := aTip.Div(aTip, b)
-
-		// We have to ensure that both the new fee cap and tip are higher than the
-		// old ones as well as checking the percentage threshold to ensure that
-		// this is accurate for low (Wei-level) gas price replacements.
-		if tx.GasFeeCapIntCmp(thresholdFeeCap) < 0 || tx.GasTipCapIntCmp(thresholdTip) < 0 {
-			return false, nil
-		}
-	}
+        if old.GasFeeCapCmp(tx) >= 0 || old.GasTipCapCmp(tx) >= 0 {
+            return false, nil
+        }
+        // thresholdFeeCap = oldFC  * (100 + priceBump) / 100
+        a := big.NewInt(100 + int64(priceBump))
+        aFeeCap := new(big.Int).Mul(a, old.GasFeeCap())
+        aTip := a.Mul(a, old.GasTipCap())
+
+        // thresholdTip    = oldTip * (100 + priceBump) / 100
+        b := big.NewInt(100)
+        thresholdFeeCap := aFeeCap.Div(aFeeCap, b)
+        thresholdTip := aTip.Div(aTip, b)
+
+        // We have to ensure that both the new fee cap and tip are higher than the
+        // old ones as well as checking the percentage threshold to ensure that
+        // this is accurate for low (Wei-level) gas price replacements.
+        if tx.GasFeeCapIntCmp(thresholdFeeCap) < 0 || tx.GasTipCapIntCmp(thresholdTip) < 0 {
+            return false, nil
+        }
+    }
 	// Otherwise overwrite the old transaction with the current one
 	l.txs.Put(tx)
 	if cost := tx.Cost(); l.costcap.Cmp(cost) < 0 {
@@ -413,13 +407,13 @@
 // sorted internal representation. The result of the sorting is cached in case
 // it's requested again before any modifications are made to the contents.
 func (l *txList) Flatten() types.Transactions {
-	return l.txs.Flatten()
+    return l.txs.Flatten()
 }
 
 // LastElement returns the last element of a flattened list, thus, the
 // transaction with the highest nonce
 func (l *txList) LastElement() *types.Transaction {
-	return l.txs.LastElement()
+    return l.txs.LastElement()
 }
 
 // priceHeap is a heap.Interface implementation over transactions for retrieving
@@ -427,51 +421,51 @@
 // then the heap is sorted based on the effective tip based on the given base fee.
 // If baseFee is nil then the sorting is based on gasFeeCap.
 type priceHeap struct {
-	baseFee *big.Int // heap should always be re-sorted after baseFee is changed
-	list    []*types.Transaction
+    baseFee *big.Int // heap should always be re-sorted after baseFee is changed
+    list    []*types.Transaction
 }
 
 func (h *priceHeap) Len() int      { return len(h.list) }
 func (h *priceHeap) Swap(i, j int) { h.list[i], h.list[j] = h.list[j], h.list[i] }
 
 func (h *priceHeap) Less(i, j int) bool {
-	switch h.cmp(h.list[i], h.list[j]) {
-	case -1:
-		return true
-	case 1:
-		return false
-	default:
-		return h.list[i].Nonce() > h.list[j].Nonce()
-	}
+    switch h.cmp(h.list[i], h.list[j]) {
+    case -1:
+        return true
+    case 1:
+        return false
+    default:
+        return h.list[i].Nonce() > h.list[j].Nonce()
+    }
 }
 
 func (h *priceHeap) cmp(a, b *types.Transaction) int {
-	if h.baseFee != nil {
-		// Compare effective tips if baseFee is specified
-		if c := a.EffectiveGasTipCmp(b, h.baseFee); c != 0 {
-			return c
-		}
-	}
-	// Compare fee caps if baseFee is not specified or effective tips are equal
-	if c := a.GasFeeCapCmp(b); c != 0 {
-		return c
-	}
-	// Compare tips if effective tips and fee caps are equal
-	return a.GasTipCapCmp(b)
+    if h.baseFee != nil {
+        // Compare effective tips if baseFee is specified
+        if c := a.EffectiveGasTipCmp(b, h.baseFee); c != 0 {
+            return c
+        }
+    }
+    // Compare fee caps if baseFee is not specified or effective tips are equal
+    if c := a.GasFeeCapCmp(b); c != 0 {
+        return c
+    }
+    // Compare tips if effective tips and fee caps are equal
+    return a.GasTipCapCmp(b)
 }
 
 func (h *priceHeap) Push(x interface{}) {
-	tx := x.(*types.Transaction)
-	h.list = append(h.list, tx)
+    tx := x.(*types.Transaction)
+    h.list = append(h.list, tx)
 }
 
 func (h *priceHeap) Pop() interface{} {
-	old := h.list
-	n := len(old)
-	x := old[n-1]
-	old[n-1] = nil
-	h.list = old[0 : n-1]
-	return x
+    old := h.list
+    n := len(old)
+    x := old[n-1]
+    old[n-1] = nil
+    h.list = old[0 : n-1]
+    return x
 }
 
 // txPricedList is a price-sorted heap to allow operating on transactions pool
@@ -486,82 +480,82 @@
 // better candidates for inclusion while in other cases (at the top of the baseFee peak)
 // the floating heap is better. When baseFee is decreasing they behave similarly.
 type txPricedList struct {
-	// Number of stale price points to (re-heap trigger).
-	// This field is accessed atomically, and must be the first field
-	// to ensure it has correct alignment for atomic.AddInt64.
-	// See https://golang.org/pkg/sync/atomic/#pkg-note-BUG.
-	stales int64
-
-	all              *txLookup  // Pointer to the map of all transactions
-	urgent, floating priceHeap  // Heaps of prices of all the stored **remote** transactions
-	reheapMu         sync.Mutex // Mutex asserts that only one routine is reheaping the list
+    // Number of stale price points to (re-heap trigger).
+    // This field is accessed atomically, and must be the first field
+    // to ensure it has correct alignment for atomic.AddInt64.
+    // See https://golang.org/pkg/sync/atomic/#pkg-note-BUG.
+    stales int64
+
+    all              *txLookup  // Pointer to the map of all transactions
+    urgent, floating priceHeap  // Heaps of prices of all the stored **remote** transactions
+    reheapMu         sync.Mutex // Mutex asserts that only one routine is reheaping the list
 }
 
 const (
-	// urgentRatio : floatingRatio is the capacity ratio of the two queues
-	urgentRatio   = 4
-	floatingRatio = 1
+    // urgentRatio : floatingRatio is the capacity ratio of the two queues
+    urgentRatio   = 4
+    floatingRatio = 1
 )
 
 // newTxPricedList creates a new price-sorted transaction heap.
 func newTxPricedList(all *txLookup) *txPricedList {
-	return &txPricedList{
-		all: all,
-	}
+    return &txPricedList{
+        all: all,
+    }
 }
 
 // Put inserts a new transaction into the heap.
 func (l *txPricedList) Put(tx *types.Transaction, local bool) {
-	if local {
-		return
-	}
-	// Insert every new transaction to the urgent heap first; Discard will balance the heaps
-	heap.Push(&l.urgent, tx)
+    if local {
+        return
+    }
+    // Insert every new transaction to the urgent heap first; Discard will balance the heaps
+    heap.Push(&l.urgent, tx)
 }
 
 // Removed notifies the prices transaction list that an old transaction dropped
 // from the pool. The list will just keep a counter of stale objects and update
 // the heap if a large enough ratio of transactions go stale.
 func (l *txPricedList) Removed(count int) {
-	// Bump the stale counter, but exit if still too low (< 25%)
-	stales := atomic.AddInt64(&l.stales, int64(count))
-	if int(stales) <= (len(l.urgent.list)+len(l.floating.list))/4 {
-		return
-	}
-	// Seems we've reached a critical number of stale transactions, reheap
-	l.Reheap()
+    // Bump the stale counter, but exit if still too low (< 25%)
+    stales := atomic.AddInt64(&l.stales, int64(count))
+    if int(stales) <= (len(l.urgent.list)+len(l.floating.list))/4 {
+        return
+    }
+    // Seems we've reached a critical number of stale transactions, reheap
+    l.Reheap()
 }
 
 // Underpriced checks whether a transaction is cheaper than (or as cheap as) the
 // lowest priced (remote) transaction currently being tracked.
 func (l *txPricedList) Underpriced(tx *types.Transaction) bool {
-	// Note: with two queues, being underpriced is defined as being worse than the worst item
-	// in all non-empty queues if there is any. If both queues are empty then nothing is underpriced.
-	return (l.underpricedFor(&l.urgent, tx) || len(l.urgent.list) == 0) &&
-		(l.underpricedFor(&l.floating, tx) || len(l.floating.list) == 0) &&
-		(len(l.urgent.list) != 0 || len(l.floating.list) != 0)
+    // Note: with two queues, being underpriced is defined as being worse than the worst item
+    // in all non-empty queues if there is any. If both queues are empty then nothing is underpriced.
+    return (l.underpricedFor(&l.urgent, tx) || len(l.urgent.list) == 0) &&
+        (l.underpricedFor(&l.floating, tx) || len(l.floating.list) == 0) &&
+        (len(l.urgent.list) != 0 || len(l.floating.list) != 0)
 }
 
 // underpricedFor checks whether a transaction is cheaper than (or as cheap as) the
 // lowest priced (remote) transaction in the given heap.
 func (l *txPricedList) underpricedFor(h *priceHeap, tx *types.Transaction) bool {
-	// Discard stale price points if found at the heap start
-	for len(h.list) > 0 {
-		head := h.list[0]
-		if l.all.GetRemote(head.Hash()) == nil { // Removed or migrated
-			atomic.AddInt64(&l.stales, -1)
-			heap.Pop(h)
-			continue
-		}
-		break
-	}
-	// Check if the transaction is underpriced or not
-	if len(h.list) == 0 {
-		return false // There is no remote transaction at all.
-	}
-	// If the remote transaction is even cheaper than the
-	// cheapest one tracked locally, reject it.
-	return h.cmp(h.list[0], tx) >= 0
+    // Discard stale price points if found at the heap start
+    for len(h.list) > 0 {
+        head := h.list[0]
+        if l.all.GetRemote(head.Hash()) == nil { // Removed or migrated
+            atomic.AddInt64(&l.stales, -1)
+            heap.Pop(h)
+            continue
+        }
+        break
+    }
+    // Check if the transaction is underpriced or not
+    if len(h.list) == 0 {
+        return false // There is no remote transaction at all.
+    }
+    // If the remote transaction is even cheaper than the
+    // cheapest one tracked locally, reject it.
+    return h.cmp(h.list[0], tx) >= 0
 }
 
 // Discard finds a number of most underpriced transactions, removes them from the
@@ -569,73 +563,73 @@
 //
 // Note local transaction won't be considered for eviction.
 func (l *txPricedList) Discard(slots int, force bool) (types.Transactions, bool) {
-	drop := make(types.Transactions, 0, slots) // Remote underpriced transactions to drop
-	for slots > 0 {
-		if len(l.urgent.list)*floatingRatio > len(l.floating.list)*urgentRatio || floatingRatio == 0 {
-			// Discard stale transactions if found during cleanup
-			tx := heap.Pop(&l.urgent).(*types.Transaction)
-			if l.all.GetRemote(tx.Hash()) == nil { // Removed or migrated
-				atomic.AddInt64(&l.stales, -1)
-				continue
-			}
-			// Non stale transaction found, move to floating heap
-			heap.Push(&l.floating, tx)
-		} else {
-			if len(l.floating.list) == 0 {
-				// Stop if both heaps are empty
-				break
-			}
-			// Discard stale transactions if found during cleanup
-			tx := heap.Pop(&l.floating).(*types.Transaction)
-			if l.all.GetRemote(tx.Hash()) == nil { // Removed or migrated
-				atomic.AddInt64(&l.stales, -1)
-				continue
-			}
-			// Non stale transaction found, discard it
-			drop = append(drop, tx)
-			slots -= numSlots(tx)
-		}
-	}
-	// If we still can't make enough room for the new transaction
-	if slots > 0 && !force {
-		for _, tx := range drop {
-			heap.Push(&l.urgent, tx)
-		}
-		return nil, false
-	}
-	return drop, true
+    drop := make(types.Transactions, 0, slots) // Remote underpriced transactions to drop
+    for slots > 0 {
+        if len(l.urgent.list)*floatingRatio > len(l.floating.list)*urgentRatio || floatingRatio == 0 {
+            // Discard stale transactions if found during cleanup
+            tx := heap.Pop(&l.urgent).(*types.Transaction)
+            if l.all.GetRemote(tx.Hash()) == nil { // Removed or migrated
+                atomic.AddInt64(&l.stales, -1)
+                continue
+            }
+            // Non stale transaction found, move to floating heap
+            heap.Push(&l.floating, tx)
+        } else {
+            if len(l.floating.list) == 0 {
+                // Stop if both heaps are empty
+                break
+            }
+            // Discard stale transactions if found during cleanup
+            tx := heap.Pop(&l.floating).(*types.Transaction)
+            if l.all.GetRemote(tx.Hash()) == nil { // Removed or migrated
+                atomic.AddInt64(&l.stales, -1)
+                continue
+            }
+            // Non stale transaction found, discard it
+            drop = append(drop, tx)
+            slots -= numSlots(tx)
+        }
+    }
+    // If we still can't make enough room for the new transaction
+    if slots > 0 && !force {
+        for _, tx := range drop {
+            heap.Push(&l.urgent, tx)
+        }
+        return nil, false
+    }
+    return drop, true
 }
 
 // Reheap forcibly rebuilds the heap based on the current remote transaction set.
 func (l *txPricedList) Reheap() {
-	l.reheapMu.Lock()
-	defer l.reheapMu.Unlock()
-	start := time.Now()
-	atomic.StoreInt64(&l.stales, 0)
-	l.urgent.list = make([]*types.Transaction, 0, l.all.RemoteCount())
-	l.all.Range(func(hash common.Hash, tx *types.Transaction, local bool) bool {
-		l.urgent.list = append(l.urgent.list, tx)
-		return true
-	}, false, true) // Only iterate remotes
-	heap.Init(&l.urgent)
-
-	// balance out the two heaps by moving the worse half of transactions into the
-	// floating heap
-	// Note: Discard would also do this before the first eviction but Reheap can do
-	// is more efficiently. Also, Underpriced would work suboptimally the first time
-	// if the floating queue was empty.
-	floatingCount := len(l.urgent.list) * floatingRatio / (urgentRatio + floatingRatio)
-	l.floating.list = make([]*types.Transaction, floatingCount)
-	for i := 0; i < floatingCount; i++ {
-		l.floating.list[i] = heap.Pop(&l.urgent).(*types.Transaction)
-	}
-	heap.Init(&l.floating)
-	reheapTimer.Update(time.Since(start))
+    l.reheapMu.Lock()
+    defer l.reheapMu.Unlock()
+    start := time.Now()
+    atomic.StoreInt64(&l.stales, 0)
+    l.urgent.list = make([]*types.Transaction, 0, l.all.RemoteCount())
+    l.all.Range(func(hash common.Hash, tx *types.Transaction, local bool) bool {
+        l.urgent.list = append(l.urgent.list, tx)
+        return true
+    }, false, true) // Only iterate remotes
+    heap.Init(&l.urgent)
+
+    // balance out the two heaps by moving the worse half of transactions into the
+    // floating heap
+    // Note: Discard would also do this before the first eviction but Reheap can do
+    // is more efficiently. Also, Underpriced would work suboptimally the first time
+    // if the floating queue was empty.
+    floatingCount := len(l.urgent.list) * floatingRatio / (urgentRatio + floatingRatio)
+    l.floating.list = make([]*types.Transaction, floatingCount)
+    for i := 0; i < floatingCount; i++ {
+        l.floating.list[i] = heap.Pop(&l.urgent).(*types.Transaction)
+    }
+    heap.Init(&l.floating)
+    reheapTimer.Update(time.Since(start))
 }
 
 // SetBaseFee updates the base fee and triggers a re-heap. Note that Removed is not
 // necessary to call right before SetBaseFee when processing a new block.
 func (l *txPricedList) SetBaseFee(baseFee *big.Int) {
-	l.urgent.baseFee = baseFee
-	l.Reheap()
+    l.urgent.baseFee = baseFee
+    l.Reheap()
 }