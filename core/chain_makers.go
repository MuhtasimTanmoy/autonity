// Copyright 2015 The go-ethereum Authors
// This file is part of the go-ethereum library.
//
// The go-ethereum library is free software: you can redistribute it and/or modify
// it under the terms of the GNU Lesser General Public License as published by
// the Free Software Foundation, either version 3 of the License, or
// (at your option) any later version.
//
// The go-ethereum library is distributed in the hope that it will be useful,
// but WITHOUT ANY WARRANTY; without even the implied warranty of
// MERCHANTABILITY or FITNESS FOR A PARTICULAR PURPOSE. See the
// GNU Lesser General Public License for more details.
//
// You should have received a copy of the GNU Lesser General Public License
// along with the go-ethereum library. If not, see <http://www.gnu.org/licenses/>.

package core

import (
	"fmt"
	"math/big"

	"github.com/clearmatics/autonity/common"
	"github.com/clearmatics/autonity/consensus"
	"github.com/clearmatics/autonity/consensus/misc"
	"github.com/clearmatics/autonity/core/state"
	"github.com/clearmatics/autonity/core/types"
	"github.com/clearmatics/autonity/core/vm"
	"github.com/clearmatics/autonity/ethdb"
	"github.com/clearmatics/autonity/params"
)

// BlockGen creates blocks for testing.
// See GenerateChain for a detailed explanation.
type BlockGen struct {
	i       int
	parent  *types.Block
	chain   []*types.Block
	header  *types.Header
	statedb *state.StateDB

	gasPool  *GasPool
	txs      []*types.Transaction
	receipts []*types.Receipt
	uncles   []*types.Header

	config *params.ChainConfig
	engine consensus.Engine
}

// SetCoinbase sets the coinbase of the generated block.
// It can be called at most once.
func (b *BlockGen) SetCoinbase(addr common.Address) {
	if b.gasPool != nil {
		if len(b.txs) > 0 {
			panic("coinbase must be set before adding transactions")
		}
		panic("coinbase can only be set once")
	}
	b.header.Coinbase = addr
	b.gasPool = new(GasPool).AddGas(b.header.GasLimit)
}

// SetExtra sets the extra data field of the generated block.
func (b *BlockGen) SetExtra(data []byte) {
	b.header.Extra = data
}

// SetNonce sets the nonce field of the generated block.
func (b *BlockGen) SetNonce(nonce types.BlockNonce) {
	b.header.Nonce = nonce
}

// SetDifficulty sets the difficulty field of the generated block. This method is
// useful for Clique tests where the difficulty does not depend on time. For the
// ethash tests, please use OffsetTime, which implicitly recalculates the diff.
func (b *BlockGen) SetDifficulty(diff *big.Int) {
	b.header.Difficulty = diff
}

// AddTx adds a transaction to the generated block. If no coinbase has
// been set, the block's coinbase is set to the zero address.
//
// AddTx panics if the transaction cannot be executed. In addition to
// the protocol-imposed limitations (gas limit, etc.), there are some
// further limitations on the content of transactions that can be
// added. Notably, contract code relying on the BLOCKHASH instruction
// will panic during execution.
func (b *BlockGen) AddTx(tx *types.Transaction) {
	b.AddTxWithChain(nil, tx)
}

// AddTxWithChain adds a transaction to the generated block. If no coinbase has
// been set, the block's coinbase is set to the zero address.
//
// AddTxWithChain panics if the transaction cannot be executed. In addition to
// the protocol-imposed limitations (gas limit, etc.), there are some
// further limitations on the content of transactions that can be
// added. If contract code relies on the BLOCKHASH instruction,
// the block in chain will be returned.
func (b *BlockGen) AddTxWithChain(bc *BlockChain, tx *types.Transaction) {
	if b.gasPool == nil {
		b.SetCoinbase(common.Address{})
	}
	b.statedb.Prepare(tx.Hash(), common.Hash{}, len(b.txs))
	receipt, err := ApplyTransaction(b.config, bc, &b.header.Coinbase, b.gasPool, b.statedb, b.header, tx, &b.header.GasUsed, vm.Config{})
	if err != nil {
		panic(err)
	}
	b.txs = append(b.txs, tx)
	b.receipts = append(b.receipts, receipt)
}

// AddUncheckedTx forcefully adds a transaction to the block without any
// validation.
//
// AddUncheckedTx will cause consensus failures when used during real
// chain processing. This is best used in conjunction with raw block insertion.
func (b *BlockGen) AddUncheckedTx(tx *types.Transaction) {
	b.txs = append(b.txs, tx)
}

// Number returns the block number of the block being generated.
func (b *BlockGen) Number() *big.Int {
	return new(big.Int).Set(b.header.Number)
}

// AddUncheckedReceipt forcefully adds a receipts to the block without a
// backing transaction.
//
// AddUncheckedReceipt will cause consensus failures when used during real
// chain processing. This is best used in conjunction with raw block insertion.
func (b *BlockGen) AddUncheckedReceipt(receipt *types.Receipt) {
	b.receipts = append(b.receipts, receipt)
}

// TxNonce returns the next valid transaction nonce for the
// account at addr. It panics if the account does not exist.
func (b *BlockGen) TxNonce(addr common.Address) uint64 {
	if !b.statedb.Exist(addr) {
		panic("account does not exist")
	}
	return b.statedb.GetNonce(addr)
}

// AddUncle adds an uncle header to the generated block.
func (b *BlockGen) AddUncle(h *types.Header) {
	b.uncles = append(b.uncles, h)
}

// PrevBlock returns a previously generated block by number. It panics if
// num is greater or equal to the number of the block being generated.
// For index -1, PrevBlock returns the parent block given to GenerateChain.
func (b *BlockGen) PrevBlock(index int) *types.Block {
	if index >= b.i {
		panic(fmt.Errorf("block index %d out of range (%d,%d)", index, -1, b.i))
	}
	if index == -1 {
		return b.parent
	}
	return b.chain[index]
}

// OffsetTime modifies the time instance of a block, implicitly changing its
// associated difficulty. It's useful to test scenarios where forking is not
// tied to chain length directly.
func (b *BlockGen) OffsetTime(seconds int64) {
	b.header.Time += uint64(seconds)
	if b.header.Time <= b.parent.Header().Time {
		panic("block time out of range")
	}
	chainreader := &fakeChainReader{config: b.config}
	b.header.Difficulty = b.engine.CalcDifficulty(chainreader, b.header.Time, b.parent.Header())
}

// GenerateChain creates a chain of n blocks. The first block's
// parent will be the provided parent. db is used to store
// intermediate states and should contain the parent's state trie.
//
// The generator function is called with a new block generator for
// every block. Any transactions and uncles added to the generator
// become part of the block. If gen is nil, the blocks will be empty
// and their coinbase will be the zero address.
//
// Blocks created by GenerateChain do not contain valid proof of work
// values. Inserting them into BlockChain requires use of FakePow or
// a similar non-validating proof of work implementation.
func GenerateChain(config *params.ChainConfig, parent *types.Block, engine consensus.Engine, db ethdb.Database, n int, gen func(int, *BlockGen)) ([]*types.Block, []types.Receipts) {
	if config == nil {
		config = params.TestChainConfig
	}
	blocks, receipts := make(types.Blocks, n), make([]types.Receipts, n)
	chainreader := &fakeChainReader{config: config}
	genblock := func(i int, parent *types.Block, statedb *state.StateDB) (*types.Block, types.Receipts) {
		b := &BlockGen{i: i, chain: blocks, parent: parent, statedb: statedb, config: config, engine: engine}
		b.header = makeHeader(chainreader, parent, statedb, b.engine)

		// Mutate the state and block according to any hard-fork specs
		if daoBlock := config.DAOForkBlock; daoBlock != nil {
			limit := new(big.Int).Add(daoBlock, params.DAOForkExtraRange)
			if b.header.Number.Cmp(daoBlock) >= 0 && b.header.Number.Cmp(limit) < 0 {
				if config.DAOForkSupport {
					b.header.Extra = common.CopyBytes(params.DAOForkBlockExtra)
				}
			}
		}
		if config.DAOForkSupport && config.DAOForkBlock != nil && config.DAOForkBlock.Cmp(b.header.Number) == 0 {
			misc.ApplyDAOHardFork(statedb)
		}
		// Execute any user modifications to the block
		if gen != nil {
			gen(i, b)
		}
		if b.engine != nil {
			// Finalize and seal the block
<<<<<<< HEAD
			block, _ := b.engine.FinalizeAndAssemble(chainreader, b.header, statedb, b.txs, b.uncles, &b.receipts)
=======
			block, _ := b.engine.FinalizeAndAssemble(chainreader, b.header, statedb, b.txs, b.uncles, b.receipts)
>>>>>>> cbc4ac26

			// Write state changes to db
			root, err := statedb.Commit(config.IsEIP158(b.header.Number))
			if err != nil {
				panic(fmt.Sprintf("state write error: %v", err))
			}
			if err := statedb.Database().TrieDB().Commit(root, false); err != nil {
				panic(fmt.Sprintf("trie write error: %v", err))
			}
			return block, b.receipts
		}
		return nil, nil
	}
	for i := 0; i < n; i++ {
		statedb, err := state.New(parent.Root(), state.NewDatabase(db), nil)
		if err != nil {
			panic(err)
		}
		block, receipt := genblock(i, parent, statedb)
		blocks[i] = block
		receipts[i] = receipt
		parent = block
	}
	return blocks, receipts
}

func makeHeader(chain consensus.ChainReader, parent *types.Block, state *state.StateDB, engine consensus.Engine) *types.Header {
	var time uint64
	if parent.Time() == 0 {
		time = 10
	} else {
		time = parent.Time() + 10 // block time is fixed at 10 seconds
	}

	return &types.Header{
		Root:       state.IntermediateRoot(chain.Config().IsEIP158(parent.Number())),
		ParentHash: parent.Hash(),
		Coinbase:   parent.Coinbase(),
		Difficulty: engine.CalcDifficulty(chain, time, &types.Header{
			Number:     parent.Number(),
			Time:       time - 10,
			Difficulty: parent.Difficulty(),
			UncleHash:  parent.UncleHash(),
		}),
		GasLimit:  CalcGasLimit(parent, parent.GasLimit(), parent.GasLimit()),
		Number:    new(big.Int).Add(parent.Number(), common.Big1),
		Time:      time,
		Round:     0,
		MixDigest: common.HexToHash("0x1234"),
	}
}

// makeHeaderChain creates a deterministic chain of headers rooted at parent.
func makeHeaderChain(parent *types.Header, n int, engine consensus.Engine, db ethdb.Database, seed int) []*types.Header {
	blocks := makeBlockChain(types.NewBlockWithHeader(parent), n, engine, db, seed)
	headers := make([]*types.Header, len(blocks))
	for i, block := range blocks {
		headers[i] = block.Header()
	}
	return headers
}

// makeBlockChain creates a deterministic chain of blocks rooted at parent.
func makeBlockChain(parent *types.Block, n int, engine consensus.Engine, db ethdb.Database, seed int) []*types.Block {
	blocks, _ := GenerateChain(params.TestChainConfig, parent, engine, db, n, func(i int, b *BlockGen) {
		b.SetCoinbase(common.Address{0: byte(seed), 19: byte(i)})
	})
	return blocks
}

type fakeChainReader struct {
	config *params.ChainConfig
}

// Config returns the chain configuration.
func (cr *fakeChainReader) Config() *params.ChainConfig {
	return cr.config
}

func (cr *fakeChainReader) CurrentHeader() *types.Header                            { return nil }
func (cr *fakeChainReader) GetHeaderByNumber(number uint64) *types.Header           { return nil }
func (cr *fakeChainReader) GetHeaderByHash(hash common.Hash) *types.Header          { return nil }
func (cr *fakeChainReader) GetHeader(hash common.Hash, number uint64) *types.Header { return nil }
func (cr *fakeChainReader) GetBlock(hash common.Hash, number uint64) *types.Block   { return nil }
func (cr *fakeChainReader) Engine() consensus.Engine                                { return nil }<|MERGE_RESOLUTION|>--- conflicted
+++ resolved
@@ -213,11 +213,7 @@
 		}
 		if b.engine != nil {
 			// Finalize and seal the block
-<<<<<<< HEAD
 			block, _ := b.engine.FinalizeAndAssemble(chainreader, b.header, statedb, b.txs, b.uncles, &b.receipts)
-=======
-			block, _ := b.engine.FinalizeAndAssemble(chainreader, b.header, statedb, b.txs, b.uncles, b.receipts)
->>>>>>> cbc4ac26
 
 			// Write state changes to db
 			root, err := statedb.Commit(config.IsEIP158(b.header.Number))
