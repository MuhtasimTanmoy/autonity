// Copyright 2016 The go-ethereum Authors
// This file is part of the go-ethereum library.
//
// The go-ethereum library is free software: you can redistribute it and/or modify
// it under the terms of the GNU Lesser General Public License as published by
// the Free Software Foundation, either version 3 of the License, or
// (at your option) any later version.
//
// The go-ethereum library is distributed in the hope that it will be useful,
// but WITHOUT ANY WARRANTY; without even the implied warranty of
// MERCHANTABILITY or FITNESS FOR A PARTICULAR PURPOSE. See the
// GNU Lesser General Public License for more details.
//
// You should have received a copy of the GNU Lesser General Public License
// along with the go-ethereum library. If not, see <http://www.gnu.org/licenses/>.

package core

import (
	"math/big"
	"testing"

	"github.com/clearmatics/autonity/consensus/ethash"
	"github.com/clearmatics/autonity/core/rawdb"
	"github.com/clearmatics/autonity/core/vm"
	"github.com/clearmatics/autonity/params"
)

// Tests that DAO-fork enabled clients can properly filter out fork-commencing
// blocks based on their extradata fields.
func TestDAOForkRangeExtradata(t *testing.T) {
	forkBlock := big.NewInt(32)

	// Generate a common prefix for both pro-forkers and non-forkers
	db := rawdb.NewMemoryDatabase()
	gspec := new(Genesis)
	genesis := gspec.MustCommit(db)
	prefix, _ := GenerateChain(params.TestChainConfig, genesis, ethash.NewFaker(), db, int(forkBlock.Int64()-1), func(i int, gen *BlockGen) {})

	// Create the concurrent, conflicting two nodes
	proDb := rawdb.NewMemoryDatabase()
	gspec.MustCommit(proDb)

	proConf := *params.TestChainConfig
	proConf.DAOForkBlock = forkBlock
	proConf.DAOForkSupport = true

<<<<<<< HEAD
	proBc, _ := NewBlockChain(proDb, nil, &proConf, ethash.NewFaker(), vm.Config{}, nil, NewTxSenderCacher())
=======
	proBc, _ := NewBlockChain(proDb, nil, &proConf, ethash.NewFaker(), vm.Config{}, nil, nil)
>>>>>>> 0f77f34b
	defer proBc.Stop()

	conDb := rawdb.NewMemoryDatabase()
	gspec.MustCommit(conDb)

	conConf := *params.TestChainConfig
	conConf.DAOForkBlock = forkBlock
	conConf.DAOForkSupport = false

<<<<<<< HEAD
	conBc, _ := NewBlockChain(conDb, nil, &conConf, ethash.NewFaker(), vm.Config{}, nil, NewTxSenderCacher())
=======
	conBc, _ := NewBlockChain(conDb, nil, &conConf, ethash.NewFaker(), vm.Config{}, nil, nil)
>>>>>>> 0f77f34b
	defer conBc.Stop()

	if _, err := proBc.InsertChain(prefix); err != nil {
		t.Fatalf("pro-fork: failed to import chain prefix: %v", err)
	}
	if _, err := conBc.InsertChain(prefix); err != nil {
		t.Fatalf("con-fork: failed to import chain prefix: %v", err)
	}
	// Try to expand both pro-fork and non-fork chains iteratively with other camp's blocks
	for i := int64(0); i < params.DAOForkExtraRange.Int64(); i++ {
		// Create a pro-fork block, and try to feed into the no-fork chain
		db = rawdb.NewMemoryDatabase()
		gspec.MustCommit(db)
<<<<<<< HEAD
		bc, _ := NewBlockChain(db, nil, &conConf, ethash.NewFaker(), vm.Config{}, nil, NewTxSenderCacher())
=======
		bc, _ := NewBlockChain(db, nil, &conConf, ethash.NewFaker(), vm.Config{}, nil, nil)
>>>>>>> 0f77f34b
		defer bc.Stop()

		blocks := conBc.GetBlocksFromHash(conBc.CurrentBlock().Hash(), int(conBc.CurrentBlock().NumberU64()))
		for j := 0; j < len(blocks)/2; j++ {
			blocks[j], blocks[len(blocks)-1-j] = blocks[len(blocks)-1-j], blocks[j]
		}
		if _, err := bc.InsertChain(blocks); err != nil {
			t.Fatalf("failed to import contra-fork chain for expansion: %v", err)
		}
		if err := bc.stateCache.TrieDB().Commit(bc.CurrentHeader().Root, true); err != nil {
			t.Fatalf("failed to commit contra-fork head for expansion: %v", err)
		}
		blocks, _ = GenerateChain(&proConf, conBc.CurrentBlock(), ethash.NewFaker(), db, 1, func(i int, gen *BlockGen) {})
		if _, err := conBc.InsertChain(blocks); err == nil {
			t.Fatalf("contra-fork chain accepted pro-fork block: %v", blocks[0])
		}
		// Create a proper no-fork block for the contra-forker
		blocks, _ = GenerateChain(&conConf, conBc.CurrentBlock(), ethash.NewFaker(), db, 1, func(i int, gen *BlockGen) {})
		if _, err := conBc.InsertChain(blocks); err != nil {
			t.Fatalf("contra-fork chain didn't accepted no-fork block: %v", err)
		}
		// Create a no-fork block, and try to feed into the pro-fork chain
		db = rawdb.NewMemoryDatabase()
		gspec.MustCommit(db)
<<<<<<< HEAD
		bc, _ = NewBlockChain(db, nil, &proConf, ethash.NewFaker(), vm.Config{}, nil, NewTxSenderCacher())
=======
		bc, _ = NewBlockChain(db, nil, &proConf, ethash.NewFaker(), vm.Config{}, nil, nil)
>>>>>>> 0f77f34b
		defer bc.Stop()

		blocks = proBc.GetBlocksFromHash(proBc.CurrentBlock().Hash(), int(proBc.CurrentBlock().NumberU64()))
		for j := 0; j < len(blocks)/2; j++ {
			blocks[j], blocks[len(blocks)-1-j] = blocks[len(blocks)-1-j], blocks[j]
		}
		if _, err := bc.InsertChain(blocks); err != nil {
			t.Fatalf("failed to import pro-fork chain for expansion: %v", err)
		}
		if err := bc.stateCache.TrieDB().Commit(bc.CurrentHeader().Root, true); err != nil {
			t.Fatalf("failed to commit pro-fork head for expansion: %v", err)
		}
		blocks, _ = GenerateChain(&conConf, proBc.CurrentBlock(), ethash.NewFaker(), db, 1, func(i int, gen *BlockGen) {})
		if _, err := proBc.InsertChain(blocks); err == nil {
			t.Fatalf("pro-fork chain accepted contra-fork block: %v", blocks[0])
		}
		// Create a proper pro-fork block for the pro-forker
		blocks, _ = GenerateChain(&proConf, proBc.CurrentBlock(), ethash.NewFaker(), db, 1, func(i int, gen *BlockGen) {})
		if _, err := proBc.InsertChain(blocks); err != nil {
			t.Fatalf("pro-fork chain didn't accepted pro-fork block: %v", err)
		}
	}
	// Verify that contra-forkers accept pro-fork extra-datas after forking finishes
	db = rawdb.NewMemoryDatabase()
	gspec.MustCommit(db)
<<<<<<< HEAD
	bc, _ := NewBlockChain(db, nil, &conConf, ethash.NewFaker(), vm.Config{}, nil, NewTxSenderCacher())
=======
	bc, _ := NewBlockChain(db, nil, &conConf, ethash.NewFaker(), vm.Config{}, nil, nil)
>>>>>>> 0f77f34b
	defer bc.Stop()

	blocks := conBc.GetBlocksFromHash(conBc.CurrentBlock().Hash(), int(conBc.CurrentBlock().NumberU64()))
	for j := 0; j < len(blocks)/2; j++ {
		blocks[j], blocks[len(blocks)-1-j] = blocks[len(blocks)-1-j], blocks[j]
	}
	if _, err := bc.InsertChain(blocks); err != nil {
		t.Fatalf("failed to import contra-fork chain for expansion: %v", err)
	}
	if err := bc.stateCache.TrieDB().Commit(bc.CurrentHeader().Root, true); err != nil {
		t.Fatalf("failed to commit contra-fork head for expansion: %v", err)
	}
	blocks, _ = GenerateChain(&proConf, conBc.CurrentBlock(), ethash.NewFaker(), db, 1, func(i int, gen *BlockGen) {})
	if _, err := conBc.InsertChain(blocks); err != nil {
		t.Fatalf("contra-fork chain didn't accept pro-fork block post-fork: %v", err)
	}
	// Verify that pro-forkers accept contra-fork extra-datas after forking finishes
	db = rawdb.NewMemoryDatabase()
	gspec.MustCommit(db)
<<<<<<< HEAD
	bc, _ = NewBlockChain(db, nil, &proConf, ethash.NewFaker(), vm.Config{}, nil, NewTxSenderCacher())
=======
	bc, _ = NewBlockChain(db, nil, &proConf, ethash.NewFaker(), vm.Config{}, nil, nil)
>>>>>>> 0f77f34b
	defer bc.Stop()

	blocks = proBc.GetBlocksFromHash(proBc.CurrentBlock().Hash(), int(proBc.CurrentBlock().NumberU64()))
	for j := 0; j < len(blocks)/2; j++ {
		blocks[j], blocks[len(blocks)-1-j] = blocks[len(blocks)-1-j], blocks[j]
	}
	if _, err := bc.InsertChain(blocks); err != nil {
		t.Fatalf("failed to import pro-fork chain for expansion: %v", err)
	}
	if err := bc.stateCache.TrieDB().Commit(bc.CurrentHeader().Root, true); err != nil {
		t.Fatalf("failed to commit pro-fork head for expansion: %v", err)
	}
	blocks, _ = GenerateChain(&conConf, proBc.CurrentBlock(), ethash.NewFaker(), db, 1, func(i int, gen *BlockGen) {})
	if _, err := proBc.InsertChain(blocks); err != nil {
		t.Fatalf("pro-fork chain didn't accept contra-fork block post-fork: %v", err)
	}
}<|MERGE_RESOLUTION|>--- conflicted
+++ resolved
@@ -45,11 +45,7 @@
 	proConf.DAOForkBlock = forkBlock
 	proConf.DAOForkSupport = true
 
-<<<<<<< HEAD
-	proBc, _ := NewBlockChain(proDb, nil, &proConf, ethash.NewFaker(), vm.Config{}, nil, NewTxSenderCacher())
-=======
-	proBc, _ := NewBlockChain(proDb, nil, &proConf, ethash.NewFaker(), vm.Config{}, nil, nil)
->>>>>>> 0f77f34b
+	proBc, _ := NewBlockChain(proDb, nil, &proConf, ethash.NewFaker(), vm.Config{}, nil, NewTxSenderCacher(), nil)
 	defer proBc.Stop()
 
 	conDb := rawdb.NewMemoryDatabase()
@@ -59,11 +55,7 @@
 	conConf.DAOForkBlock = forkBlock
 	conConf.DAOForkSupport = false
 
-<<<<<<< HEAD
-	conBc, _ := NewBlockChain(conDb, nil, &conConf, ethash.NewFaker(), vm.Config{}, nil, NewTxSenderCacher())
-=======
-	conBc, _ := NewBlockChain(conDb, nil, &conConf, ethash.NewFaker(), vm.Config{}, nil, nil)
->>>>>>> 0f77f34b
+	conBc, _ := NewBlockChain(conDb, nil, &conConf, ethash.NewFaker(), vm.Config{}, nil, NewTxSenderCacher(), nil)
 	defer conBc.Stop()
 
 	if _, err := proBc.InsertChain(prefix); err != nil {
@@ -77,11 +69,7 @@
 		// Create a pro-fork block, and try to feed into the no-fork chain
 		db = rawdb.NewMemoryDatabase()
 		gspec.MustCommit(db)
-<<<<<<< HEAD
-		bc, _ := NewBlockChain(db, nil, &conConf, ethash.NewFaker(), vm.Config{}, nil, NewTxSenderCacher())
-=======
-		bc, _ := NewBlockChain(db, nil, &conConf, ethash.NewFaker(), vm.Config{}, nil, nil)
->>>>>>> 0f77f34b
+		bc, _ := NewBlockChain(db, nil, &conConf, ethash.NewFaker(), vm.Config{}, nil, NewTxSenderCacher(), nil)
 		defer bc.Stop()
 
 		blocks := conBc.GetBlocksFromHash(conBc.CurrentBlock().Hash(), int(conBc.CurrentBlock().NumberU64()))
@@ -106,11 +94,7 @@
 		// Create a no-fork block, and try to feed into the pro-fork chain
 		db = rawdb.NewMemoryDatabase()
 		gspec.MustCommit(db)
-<<<<<<< HEAD
-		bc, _ = NewBlockChain(db, nil, &proConf, ethash.NewFaker(), vm.Config{}, nil, NewTxSenderCacher())
-=======
-		bc, _ = NewBlockChain(db, nil, &proConf, ethash.NewFaker(), vm.Config{}, nil, nil)
->>>>>>> 0f77f34b
+		bc, _ = NewBlockChain(db, nil, &proConf, ethash.NewFaker(), vm.Config{}, nil, NewTxSenderCacher(), nil)
 		defer bc.Stop()
 
 		blocks = proBc.GetBlocksFromHash(proBc.CurrentBlock().Hash(), int(proBc.CurrentBlock().NumberU64()))
@@ -136,11 +120,7 @@
 	// Verify that contra-forkers accept pro-fork extra-datas after forking finishes
 	db = rawdb.NewMemoryDatabase()
 	gspec.MustCommit(db)
-<<<<<<< HEAD
-	bc, _ := NewBlockChain(db, nil, &conConf, ethash.NewFaker(), vm.Config{}, nil, NewTxSenderCacher())
-=======
-	bc, _ := NewBlockChain(db, nil, &conConf, ethash.NewFaker(), vm.Config{}, nil, nil)
->>>>>>> 0f77f34b
+	bc, _ := NewBlockChain(db, nil, &conConf, ethash.NewFaker(), vm.Config{}, nil, NewTxSenderCacher(), nil)
 	defer bc.Stop()
 
 	blocks := conBc.GetBlocksFromHash(conBc.CurrentBlock().Hash(), int(conBc.CurrentBlock().NumberU64()))
@@ -160,11 +140,7 @@
 	// Verify that pro-forkers accept contra-fork extra-datas after forking finishes
 	db = rawdb.NewMemoryDatabase()
 	gspec.MustCommit(db)
-<<<<<<< HEAD
-	bc, _ = NewBlockChain(db, nil, &proConf, ethash.NewFaker(), vm.Config{}, nil, NewTxSenderCacher())
-=======
-	bc, _ = NewBlockChain(db, nil, &proConf, ethash.NewFaker(), vm.Config{}, nil, nil)
->>>>>>> 0f77f34b
+	bc, _ = NewBlockChain(db, nil, &proConf, ethash.NewFaker(), vm.Config{}, nil, NewTxSenderCacher(), nil)
 	defer bc.Stop()
 
 	blocks = proBc.GetBlocksFromHash(proBc.CurrentBlock().Hash(), int(proBc.CurrentBlock().NumberU64()))
