--- conflicted
+++ resolved
@@ -141,11 +141,7 @@
 		},
 	}
 
-<<<<<<< HEAD
 	for i, test := range tests {
-=======
-	for _, test := range tests {
->>>>>>> cbc4ac26
 		db := rawdb.NewMemoryDatabase()
 		config, hash, err := test.fn(db)
 		// Check the return values.
