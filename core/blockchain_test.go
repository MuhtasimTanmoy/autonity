--- conflicted
+++ resolved
@@ -655,11 +655,7 @@
 		t.Fatalf("failed to create temp freezer db: %v", err)
 	}
 	gspec.MustCommit(ancientDb)
-<<<<<<< HEAD
 	ancient, _ := NewBlockChain(ancientDb, nil, gspec.Config, ethash.NewFaker(), vm.Config{}, nil, NewTxSenderCacher())
-=======
-	ancient, _ := NewBlockChain(ancientDb, nil, gspec.Config, ethash.NewFaker(), vm.Config{}, nil)
->>>>>>> cbc4ac26
 	defer ancient.Stop()
 
 	if n, err := ancient.InsertHeaderChain(headers, 1); err != nil {
@@ -755,11 +751,7 @@
 	// Import the chain as an archive node and ensure all pointers are updated
 	archiveDb, delfn := makeDb()
 	defer delfn()
-<<<<<<< HEAD
 	archive, _ := NewBlockChain(archiveDb, nil, gspec.Config, ethash.NewFaker(), vm.Config{}, nil, NewTxSenderCacher())
-=======
-	archive, _ := NewBlockChain(archiveDb, nil, gspec.Config, ethash.NewFaker(), vm.Config{}, nil)
->>>>>>> cbc4ac26
 	if n, err := archive.InsertChain(blocks); err != nil {
 		t.Fatalf("failed to process block %d: %v", n, err)
 	}
@@ -772,11 +764,7 @@
 	// Import the chain as a non-archive node and ensure all pointers are updated
 	fastDb, delfn := makeDb()
 	defer delfn()
-<<<<<<< HEAD
 	fast, _ := NewBlockChain(fastDb, nil, gspec.Config, ethash.NewFaker(), vm.Config{}, nil, NewTxSenderCacher())
-=======
-	fast, _ := NewBlockChain(fastDb, nil, gspec.Config, ethash.NewFaker(), vm.Config{}, nil)
->>>>>>> cbc4ac26
 	defer fast.Stop()
 
 	headers := make([]*types.Header, len(blocks))
@@ -796,11 +784,7 @@
 	// Import the chain as a ancient-first node and ensure all pointers are updated
 	ancientDb, delfn := makeDb()
 	defer delfn()
-<<<<<<< HEAD
 	ancient, _ := NewBlockChain(ancientDb, nil, gspec.Config, ethash.NewFaker(), vm.Config{}, nil, NewTxSenderCacher())
-=======
-	ancient, _ := NewBlockChain(ancientDb, nil, gspec.Config, ethash.NewFaker(), vm.Config{}, nil)
->>>>>>> cbc4ac26
 	defer ancient.Stop()
 
 	if n, err := ancient.InsertHeaderChain(headers, 1); err != nil {
@@ -819,11 +803,7 @@
 	// Import the chain as a light node and ensure all pointers are updated
 	lightDb, delfn := makeDb()
 	defer delfn()
-<<<<<<< HEAD
 	light, _ := NewBlockChain(lightDb, nil, gspec.Config, ethash.NewFaker(), vm.Config{}, nil, NewTxSenderCacher())
-=======
-	light, _ := NewBlockChain(lightDb, nil, gspec.Config, ethash.NewFaker(), vm.Config{}, nil)
->>>>>>> cbc4ac26
 	if n, err := light.InsertHeaderChain(headers, 1); err != nil {
 		t.Fatalf("failed to insert header %d: %v", n, err)
 	}
@@ -1052,11 +1032,7 @@
 		}
 	}
 
-<<<<<<< HEAD
 	blockchain, _ := NewBlockChain(db, nil, gspec.Config, ethash.NewFaker(), vm.Config{}, nil, NewTxSenderCacher())
-=======
-	blockchain, _ := NewBlockChain(db, nil, gspec.Config, ethash.NewFaker(), vm.Config{}, nil)
->>>>>>> cbc4ac26
 	defer blockchain.Stop()
 
 	logsCh := make(chan []*types.Log)
@@ -1169,19 +1145,12 @@
 		}
 	}
 
-<<<<<<< HEAD
 	blockchain, _ := NewBlockChain(db, nil, gspec.Config, ethash.NewFaker(), vm.Config{}, nil, NewTxSenderCacher())
-=======
-	blockchain, _ := NewBlockChain(db, nil, gspec.Config, ethash.NewFaker(), vm.Config{}, nil)
->>>>>>> cbc4ac26
 	defer blockchain.Stop()
 
 	logsCh := make(chan []*types.Log)
 	blockchain.SubscribeLogsEvent(logsCh)
-<<<<<<< HEAD
-
-=======
->>>>>>> cbc4ac26
+
 	chain, _ := GenerateChain(params.TestChainConfig, genesis, ethash.NewFaker(), db, 2, func(i int, gen *BlockGen) {
 		if i == 1 {
 			// Higher block difficulty
@@ -1689,11 +1658,7 @@
 		t.Fatalf("failed to create temp freezer db: %v", err)
 	}
 	gspec.MustCommit(ancientDb)
-<<<<<<< HEAD
 	ancient, _ := NewBlockChain(ancientDb, nil, gspec.Config, ethash.NewFaker(), vm.Config{}, nil, NewTxSenderCacher())
-=======
-	ancient, _ := NewBlockChain(ancientDb, nil, gspec.Config, ethash.NewFaker(), vm.Config{}, nil)
->>>>>>> cbc4ac26
 
 	headers := make([]*types.Header, len(blocks))
 	for i, block := range blocks {
@@ -1712,11 +1677,7 @@
 	rawdb.WriteHeadFastBlockHash(ancientDb, midBlock.Hash())
 
 	// Reopen broken blockchain again
-<<<<<<< HEAD
 	ancient, _ = NewBlockChain(ancientDb, nil, gspec.Config, ethash.NewFaker(), vm.Config{}, nil, NewTxSenderCacher())
-=======
-	ancient, _ = NewBlockChain(ancientDb, nil, gspec.Config, ethash.NewFaker(), vm.Config{}, nil)
->>>>>>> cbc4ac26
 	defer ancient.Stop()
 	if num := ancient.CurrentBlock().NumberU64(); num != 0 {
 		t.Errorf("head block mismatch: have #%v, want #%v", num, 0)
@@ -1753,11 +1714,7 @@
 		t.Fatalf("failed to create temp freezer db: %v", err)
 	}
 	gspec.MustCommit(ancientDb)
-<<<<<<< HEAD
 	ancient, _ := NewBlockChain(ancientDb, nil, gspec.Config, ethash.NewFaker(), vm.Config{}, nil, NewTxSenderCacher())
-=======
-	ancient, _ := NewBlockChain(ancientDb, nil, gspec.Config, ethash.NewFaker(), vm.Config{}, nil)
->>>>>>> cbc4ac26
 	defer ancient.Stop()
 
 	headers := make([]*types.Header, len(blocks))
@@ -1795,13 +1752,8 @@
 // overtake the 'canon' chain until after it's passed canon by about 200 blocks.
 //
 // Details at:
-<<<<<<< HEAD
 //  - https://github.com/clearmatics/autonity/issues/18977
 //  - https://github.com/clearmatics/autonity/pull/18988
-=======
-//  - https://github.com/ethereum/go-ethereum/issues/18977
-//  - https://github.com/ethereum/go-ethereum/pull/18988
->>>>>>> cbc4ac26
 func TestLowDiffLongChain(t *testing.T) {
 	// Generate a canonical chain to act as the main dataset
 	engine := ethash.NewFaker()
@@ -1819,11 +1771,7 @@
 	diskdb := rawdb.NewMemoryDatabase()
 	new(Genesis).MustCommit(diskdb)
 
-<<<<<<< HEAD
 	chain, err := NewBlockChain(diskdb, nil, params.TestChainConfig, engine, vm.Config{}, nil, NewTxSenderCacher())
-=======
-	chain, err := NewBlockChain(diskdb, nil, params.TestChainConfig, engine, vm.Config{}, nil)
->>>>>>> cbc4ac26
 	if err != nil {
 		t.Fatalf("failed to create tester chain: %v", err)
 	}
@@ -1870,11 +1818,7 @@
 	blocks, _ := GenerateChain(params.TestChainConfig, genesis, engine, db, 2*TriesInMemory, nil)
 	diskdb := rawdb.NewMemoryDatabase()
 	new(Genesis).MustCommit(diskdb)
-<<<<<<< HEAD
 	chain, err := NewBlockChain(diskdb, nil, params.TestChainConfig, engine, vm.Config{}, nil, NewTxSenderCacher())
-=======
-	chain, err := NewBlockChain(diskdb, nil, params.TestChainConfig, engine, vm.Config{}, nil)
->>>>>>> cbc4ac26
 	if err != nil {
 		t.Fatalf("failed to create tester chain: %v", err)
 	}
@@ -1971,11 +1915,7 @@
 	new(Genesis).MustCommit(chaindb)
 	defer os.RemoveAll(dir)
 
-<<<<<<< HEAD
 	chain, err := NewBlockChain(chaindb, nil, params.TestChainConfig, engine, vm.Config{}, nil, NewTxSenderCacher())
-=======
-	chain, err := NewBlockChain(chaindb, nil, params.TestChainConfig, engine, vm.Config{}, nil)
->>>>>>> cbc4ac26
 	if err != nil {
 		t.Fatalf("failed to create tester chain: %v", err)
 	}
@@ -2091,11 +2031,7 @@
 	diskdb := rawdb.NewMemoryDatabase()
 	new(Genesis).MustCommit(diskdb)
 
-<<<<<<< HEAD
 	chain, err := NewBlockChain(diskdb, nil, params.TestChainConfig, engine, vm.Config{}, nil, NewTxSenderCacher())
-=======
-	chain, err := NewBlockChain(diskdb, nil, params.TestChainConfig, engine, vm.Config{}, nil)
->>>>>>> cbc4ac26
 	if err != nil {
 		return nil, nil, nil, fmt.Errorf("failed to create tester chain: %v", err)
 	}
@@ -2326,11 +2262,7 @@
 	blocks, _ := GenerateChain(params.TestChainConfig, genesis, engine, db, 2*TriesInMemory, nil)
 	diskdb := rawdb.NewMemoryDatabase()
 	new(Genesis).MustCommit(diskdb)
-<<<<<<< HEAD
 	chain, err := NewBlockChain(diskdb, nil, params.TestChainConfig, engine, vm.Config{}, nil, NewTxSenderCacher())
-=======
-	chain, err := NewBlockChain(diskdb, nil, params.TestChainConfig, engine, vm.Config{}, nil)
->>>>>>> cbc4ac26
 	if err != nil {
 		t.Fatalf("failed to create tester chain: %v", err)
 	}
@@ -2385,11 +2317,7 @@
 				// The address 0xAAAAA selfdestructs if called
 				aa: {
 					// Code needs to just selfdestruct
-<<<<<<< HEAD
-					Code:    []byte{byte(vm.PC), 0xFF},
-=======
 					Code:    []byte{byte(vm.PC), byte(vm.SELFDESTRUCT)},
->>>>>>> cbc4ac26
 					Nonce:   1,
 					Balance: big.NewInt(0),
 				},
@@ -2428,19 +2356,13 @@
 	diskdb := rawdb.NewMemoryDatabase()
 	gspec.MustCommit(diskdb)
 
-<<<<<<< HEAD
 	chain, err := NewBlockChain(diskdb, nil, params.TestChainConfig, engine, vm.Config{}, nil, NewTxSenderCacher())
-=======
-	chain, err := NewBlockChain(diskdb, nil, params.TestChainConfig, engine, vm.Config{}, nil)
->>>>>>> cbc4ac26
 	if err != nil {
 		t.Fatalf("failed to create tester chain: %v", err)
 	}
 	if n, err := chain.InsertChain(blocks); err != nil {
 		t.Fatalf("block %d: failed to insert into chain: %v", n, err)
 	}
-<<<<<<< HEAD
-=======
 }
 
 // TestDeleteRecreateSlots tests a state-transition that contains both deletion
@@ -2960,5 +2882,4 @@
 			t.Fatalf("block %d: failed to insert into chain: %v", block.NumberU64(), err)
 		}
 	}
->>>>>>> cbc4ac26
 }