--- conflicted
+++ resolved
@@ -26,7 +26,6 @@
 	"sync/atomic"
 	"time"
 
-<<<<<<< HEAD
 	"github.com/clearmatics/autonity/common"
 	"github.com/clearmatics/autonity/consensus"
 	"github.com/clearmatics/autonity/core/rawdb"
@@ -34,15 +33,6 @@
 	"github.com/clearmatics/autonity/ethdb"
 	"github.com/clearmatics/autonity/log"
 	"github.com/clearmatics/autonity/params"
-=======
-	"github.com/ethereum/go-ethereum/common"
-	"github.com/ethereum/go-ethereum/consensus"
-	"github.com/ethereum/go-ethereum/core/rawdb"
-	"github.com/ethereum/go-ethereum/core/types"
-	"github.com/ethereum/go-ethereum/ethdb"
-	"github.com/ethereum/go-ethereum/log"
-	"github.com/ethereum/go-ethereum/params"
->>>>>>> cbc4ac26
 	lru "github.com/hashicorp/golang-lru"
 )
 
@@ -219,10 +209,7 @@
 	} else {
 		status = SideStatTy
 	}
-<<<<<<< HEAD
-=======
 	hc.tdCache.Add(hash, externTd)
->>>>>>> cbc4ac26
 	hc.headerCache.Add(hash, header)
 	hc.numberCache.Add(hash, number)
 	return
@@ -523,13 +510,6 @@
 		// first then remove the relative data from the database.
 		//
 		// Update head first(head fast block, head full block) before deleting the data.
-<<<<<<< HEAD
-		if updateFn != nil {
-			updateFn(hc.chainDb, parent)
-		}
-		// Update head header then.
-		rawdb.WriteHeadHeaderHash(hc.chainDb, parentHash)
-=======
 		markerBatch := hc.chainDb.NewBatch()
 		if updateFn != nil {
 			updateFn(markerBatch, parent)
@@ -542,7 +522,6 @@
 		hc.currentHeader.Store(parent)
 		hc.currentHeaderHash = parentHash
 		headHeaderGauge.Update(parent.Number.Int64())
->>>>>>> cbc4ac26
 
 		// Remove the relative data from the database.
 		if delFn != nil {
@@ -552,17 +531,10 @@
 		rawdb.DeleteHeader(batch, hash, num)
 		rawdb.DeleteTd(batch, hash, num)
 		rawdb.DeleteCanonicalHash(batch, num)
-<<<<<<< HEAD
-
-		hc.currentHeader.Store(parent)
-		hc.currentHeaderHash = parentHash
-		headHeaderGauge.Update(parent.Number.Int64())
-=======
 	}
 	// Flush all accumulated deletions.
 	if err := batch.Write(); err != nil {
 		log.Crit("Failed to rewind block", "error", err)
->>>>>>> cbc4ac26
 	}
 	// Clear out any stale content from the caches
 	hc.headerCache.Purge()
