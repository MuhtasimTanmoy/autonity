// Copyright 2019 The go-ethereum Authors
// This file is part of the go-ethereum library.
//
// The go-ethereum library is free software: you can redistribute it and/or modify
// it under the terms of the GNU Lesser General Public License as published by
// the Free Software Foundation, either version 3 of the License, or
// (at your option) any later version.
//
// The go-ethereum library is distributed in the hope that it will be useful,
// but WITHOUT ANY WARRANTY; without even the implied warranty of
// MERCHANTABILITY or FITNESS FOR A PARTICULAR PURPOSE. See the
// GNU Lesser General Public License for more details.
//
// You should have received a copy of the GNU Lesser General Public License
// along with the go-ethereum library. If not, see <http://www.gnu.org/licenses/>.

package snapshot

import (
	"bytes"
	"encoding/binary"
	"errors"
	"fmt"
	"math/big"
	"time"

	"github.com/VictoriaMetrics/fastcache"
<<<<<<< HEAD
	"github.com/clearmatics/autonity/common"
	"github.com/clearmatics/autonity/common/math"
	"github.com/clearmatics/autonity/core/rawdb"
	"github.com/clearmatics/autonity/crypto"
	"github.com/clearmatics/autonity/ethdb"
	"github.com/clearmatics/autonity/log"
	"github.com/clearmatics/autonity/rlp"
	"github.com/clearmatics/autonity/trie"
=======
	"github.com/ethereum/go-ethereum/common"
	"github.com/ethereum/go-ethereum/common/hexutil"
	"github.com/ethereum/go-ethereum/common/math"
	"github.com/ethereum/go-ethereum/core/rawdb"
	"github.com/ethereum/go-ethereum/crypto"
	"github.com/ethereum/go-ethereum/ethdb"
	"github.com/ethereum/go-ethereum/ethdb/memorydb"
	"github.com/ethereum/go-ethereum/log"
	"github.com/ethereum/go-ethereum/metrics"
	"github.com/ethereum/go-ethereum/rlp"
	"github.com/ethereum/go-ethereum/trie"
>>>>>>> aaca58a7
)

var (
	// emptyRoot is the known root hash of an empty trie.
	emptyRoot = common.HexToHash("56e81f171bcc55a6ff8345e692c0f86e5b48e01b996cadc001622fb5e363b421")

	// emptyCode is the known hash of the empty EVM bytecode.
	emptyCode = crypto.Keccak256Hash(nil)

	// accountCheckRange is the upper limit of the number of accounts involved in
	// each range check. This is a value estimated based on experience. If this
	// value is too large, the failure rate of range prove will increase. Otherwise
	// the value is too small, the efficiency of the state recovery will decrease.
	accountCheckRange = 128

	// storageCheckRange is the upper limit of the number of storage slots involved
	// in each range check. This is a value estimated based on experience. If this
	// value is too large, the failure rate of range prove will increase. Otherwise
	// the value is too small, the efficiency of the state recovery will decrease.
	storageCheckRange = 1024

	// errMissingTrie is returned if the target trie is missing while the generation
	// is running. In this case the generation is aborted and wait the new signal.
	errMissingTrie = errors.New("missing trie")
)

// Metrics in generation
var (
	snapGeneratedAccountMeter     = metrics.NewRegisteredMeter("state/snapshot/generation/account/generated", nil)
	snapRecoveredAccountMeter     = metrics.NewRegisteredMeter("state/snapshot/generation/account/recovered", nil)
	snapWipedAccountMeter         = metrics.NewRegisteredMeter("state/snapshot/generation/account/wiped", nil)
	snapMissallAccountMeter       = metrics.NewRegisteredMeter("state/snapshot/generation/account/missall", nil)
	snapGeneratedStorageMeter     = metrics.NewRegisteredMeter("state/snapshot/generation/storage/generated", nil)
	snapRecoveredStorageMeter     = metrics.NewRegisteredMeter("state/snapshot/generation/storage/recovered", nil)
	snapWipedStorageMeter         = metrics.NewRegisteredMeter("state/snapshot/generation/storage/wiped", nil)
	snapMissallStorageMeter       = metrics.NewRegisteredMeter("state/snapshot/generation/storage/missall", nil)
	snapSuccessfulRangeProofMeter = metrics.NewRegisteredMeter("state/snapshot/generation/proof/success", nil)
	snapFailedRangeProofMeter     = metrics.NewRegisteredMeter("state/snapshot/generation/proof/failure", nil)

	// snapAccountProveCounter measures time spent on the account proving
	snapAccountProveCounter = metrics.NewRegisteredCounter("state/snapshot/generation/duration/account/prove", nil)
	// snapAccountTrieReadCounter measures time spent on the account trie iteration
	snapAccountTrieReadCounter = metrics.NewRegisteredCounter("state/snapshot/generation/duration/account/trieread", nil)
	// snapAccountSnapReadCounter measues time spent on the snapshot account iteration
	snapAccountSnapReadCounter = metrics.NewRegisteredCounter("state/snapshot/generation/duration/account/snapread", nil)
	// snapAccountWriteCounter measures time spent on writing/updating/deleting accounts
	snapAccountWriteCounter = metrics.NewRegisteredCounter("state/snapshot/generation/duration/account/write", nil)
	// snapStorageProveCounter measures time spent on storage proving
	snapStorageProveCounter = metrics.NewRegisteredCounter("state/snapshot/generation/duration/storage/prove", nil)
	// snapStorageTrieReadCounter measures time spent on the storage trie iteration
	snapStorageTrieReadCounter = metrics.NewRegisteredCounter("state/snapshot/generation/duration/storage/trieread", nil)
	// snapStorageSnapReadCounter measures time spent on the snapshot storage iteration
	snapStorageSnapReadCounter = metrics.NewRegisteredCounter("state/snapshot/generation/duration/storage/snapread", nil)
	// snapStorageWriteCounter measures time spent on writing/updating/deleting storages
	snapStorageWriteCounter = metrics.NewRegisteredCounter("state/snapshot/generation/duration/storage/write", nil)
)

// generatorStats is a collection of statistics gathered by the snapshot generator
// for logging purposes.
type generatorStats struct {
	origin   uint64             // Origin prefix where generation started
	start    time.Time          // Timestamp when generation started
	accounts uint64             // Number of accounts indexed(generated or recovered)
	slots    uint64             // Number of storage slots indexed(generated or recovered)
	storage  common.StorageSize // Total account and storage slot size(generation or recovery)
}

// Log creates an contextual log with the given message and the context pulled
// from the internally maintained statistics.
func (gs *generatorStats) Log(msg string, root common.Hash, marker []byte) {
	var ctx []interface{}
	if root != (common.Hash{}) {
		ctx = append(ctx, []interface{}{"root", root}...)
	}
	// Figure out whether we're after or within an account
	switch len(marker) {
	case common.HashLength:
		ctx = append(ctx, []interface{}{"at", common.BytesToHash(marker)}...)
	case 2 * common.HashLength:
		ctx = append(ctx, []interface{}{
			"in", common.BytesToHash(marker[:common.HashLength]),
			"at", common.BytesToHash(marker[common.HashLength:]),
		}...)
	}
	// Add the usual measurements
	ctx = append(ctx, []interface{}{
		"accounts", gs.accounts,
		"slots", gs.slots,
		"storage", gs.storage,
		"elapsed", common.PrettyDuration(time.Since(gs.start)),
	}...)
	// Calculate the estimated indexing time based on current stats
	if len(marker) > 0 {
		if done := binary.BigEndian.Uint64(marker[:8]) - gs.origin; done > 0 {
			left := math.MaxUint64 - binary.BigEndian.Uint64(marker[:8])

			speed := done/uint64(time.Since(gs.start)/time.Millisecond+1) + 1 // +1s to avoid division by zero
			ctx = append(ctx, []interface{}{
				"eta", common.PrettyDuration(time.Duration(left/speed) * time.Millisecond),
			}...)
		}
	}
	log.Info(msg, ctx...)
}

// generateSnapshot regenerates a brand new snapshot based on an existing state
// database and head block asynchronously. The snapshot is returned immediately
// and generation is continued in the background until done.
func generateSnapshot(diskdb ethdb.KeyValueStore, triedb *trie.Database, cache int, root common.Hash) *diskLayer {
	// Create a new disk layer with an initialized state marker at zero
	var (
		stats     = &generatorStats{start: time.Now()}
		batch     = diskdb.NewBatch()
		genMarker = []byte{} // Initialized but empty!
	)
	rawdb.WriteSnapshotRoot(batch, root)
	journalProgress(batch, genMarker, stats)
	if err := batch.Write(); err != nil {
		log.Crit("Failed to write initialized state marker", "err", err)
	}
	base := &diskLayer{
		diskdb:     diskdb,
		triedb:     triedb,
		root:       root,
		cache:      fastcache.New(cache * 1024 * 1024),
		genMarker:  genMarker,
		genPending: make(chan struct{}),
		genAbort:   make(chan chan *generatorStats),
	}
	go base.generate(stats)
	log.Debug("Start snapshot generation", "root", root)
	return base
}

// journalProgress persists the generator stats into the database to resume later.
func journalProgress(db ethdb.KeyValueWriter, marker []byte, stats *generatorStats) {
	// Write out the generator marker. Note it's a standalone disk layer generator
	// which is not mixed with journal. It's ok if the generator is persisted while
	// journal is not.
	entry := journalGenerator{
		Done:   marker == nil,
		Marker: marker,
	}
	if stats != nil {
		entry.Accounts = stats.accounts
		entry.Slots = stats.slots
		entry.Storage = uint64(stats.storage)
	}
	blob, err := rlp.EncodeToBytes(entry)
	if err != nil {
		panic(err) // Cannot happen, here to catch dev errors
	}
	var logstr string
	switch {
	case marker == nil:
		logstr = "done"
	case bytes.Equal(marker, []byte{}):
		logstr = "empty"
	case len(marker) == common.HashLength:
		logstr = fmt.Sprintf("%#x", marker)
	default:
		logstr = fmt.Sprintf("%#x:%#x", marker[:common.HashLength], marker[common.HashLength:])
	}
	log.Debug("Journalled generator progress", "progress", logstr)
	rawdb.WriteSnapshotGenerator(db, blob)
}

// proofResult contains the output of range proving which can be used
// for further processing regardless if it is successful or not.
type proofResult struct {
	keys     [][]byte   // The key set of all elements being iterated, even proving is failed
	vals     [][]byte   // The val set of all elements being iterated, even proving is failed
	diskMore bool       // Set when the database has extra snapshot states since last iteration
	trieMore bool       // Set when the trie has extra snapshot states(only meaningful for successful proving)
	proofErr error      // Indicator whether the given state range is valid or not
	tr       *trie.Trie // The trie, in case the trie was resolved by the prover (may be nil)
}

// valid returns the indicator that range proof is successful or not.
func (result *proofResult) valid() bool {
	return result.proofErr == nil
}

// last returns the last verified element key regardless of whether the range proof is
// successful or not. Nil is returned if nothing involved in the proving.
func (result *proofResult) last() []byte {
	var last []byte
	if len(result.keys) > 0 {
		last = result.keys[len(result.keys)-1]
	}
	return last
}

// forEach iterates all the visited elements and applies the given callback on them.
// The iteration is aborted if the callback returns non-nil error.
func (result *proofResult) forEach(callback func(key []byte, val []byte) error) error {
	for i := 0; i < len(result.keys); i++ {
		key, val := result.keys[i], result.vals[i]
		if err := callback(key, val); err != nil {
			return err
		}
	}
	return nil
}

// proveRange proves the snapshot segment with particular prefix is "valid".
// The iteration start point will be assigned if the iterator is restored from
// the last interruption. Max will be assigned in order to limit the maximum
// amount of data involved in each iteration.
//
// The proof result will be returned if the range proving is finished, otherwise
// the error will be returned to abort the entire procedure.
func (dl *diskLayer) proveRange(stats *generatorStats, root common.Hash, prefix []byte, kind string, origin []byte, max int, valueConvertFn func([]byte) ([]byte, error)) (*proofResult, error) {
	var (
		keys     [][]byte
		vals     [][]byte
		proof    = rawdb.NewMemoryDatabase()
		diskMore = false
	)
	iter := dl.diskdb.NewIterator(prefix, origin)
	defer iter.Release()

	var start = time.Now()
	for iter.Next() {
		key := iter.Key()
		if len(key) != len(prefix)+common.HashLength {
			continue
		}
		if len(keys) == max {
			// Break if we've reached the max size, and signal that we're not
			// done yet.
			diskMore = true
			break
		}
		keys = append(keys, common.CopyBytes(key[len(prefix):]))

		if valueConvertFn == nil {
			vals = append(vals, common.CopyBytes(iter.Value()))
		} else {
			val, err := valueConvertFn(iter.Value())
			if err != nil {
				// Special case, the state data is corrupted (invalid slim-format account),
				// don't abort the entire procedure directly. Instead, let the fallback
				// generation to heal the invalid data.
				//
				// Here append the original value to ensure that the number of key and
				// value are the same.
				vals = append(vals, common.CopyBytes(iter.Value()))
				log.Error("Failed to convert account state data", "err", err)
			} else {
				vals = append(vals, val)
			}
		}
	}
	// Update metrics for database iteration and merkle proving
	if kind == "storage" {
		snapStorageSnapReadCounter.Inc(time.Since(start).Nanoseconds())
	} else {
		snapAccountSnapReadCounter.Inc(time.Since(start).Nanoseconds())
	}
	defer func(start time.Time) {
		if kind == "storage" {
			snapStorageProveCounter.Inc(time.Since(start).Nanoseconds())
		} else {
			snapAccountProveCounter.Inc(time.Since(start).Nanoseconds())
		}
	}(time.Now())

	// The snap state is exhausted, pass the entire key/val set for verification
	if origin == nil && !diskMore {
		stackTr := trie.NewStackTrie(nil)
		for i, key := range keys {
			stackTr.TryUpdate(key, vals[i])
		}
		if gotRoot := stackTr.Hash(); gotRoot != root {
			return &proofResult{
				keys:     keys,
				vals:     vals,
				proofErr: fmt.Errorf("wrong root: have %#x want %#x", gotRoot, root),
			}, nil
		}
		return &proofResult{keys: keys, vals: vals}, nil
	}
	// Snap state is chunked, generate edge proofs for verification.
	tr, err := trie.New(root, dl.triedb)
	if err != nil {
		stats.Log("Trie missing, state snapshotting paused", dl.root, dl.genMarker)
		return nil, errMissingTrie
	}
	// Firstly find out the key of last iterated element.
	var last []byte
	if len(keys) > 0 {
		last = keys[len(keys)-1]
	}
	// Generate the Merkle proofs for the first and last element
	if origin == nil {
		origin = common.Hash{}.Bytes()
	}
	if err := tr.Prove(origin, 0, proof); err != nil {
		log.Debug("Failed to prove range", "kind", kind, "origin", origin, "err", err)
		return &proofResult{
			keys:     keys,
			vals:     vals,
			diskMore: diskMore,
			proofErr: err,
			tr:       tr,
		}, nil
	}
	if last != nil {
		if err := tr.Prove(last, 0, proof); err != nil {
			log.Debug("Failed to prove range", "kind", kind, "last", last, "err", err)
			return &proofResult{
				keys:     keys,
				vals:     vals,
				diskMore: diskMore,
				proofErr: err,
				tr:       tr,
			}, nil
		}
	}
	// Verify the snapshot segment with range prover, ensure that all flat states
	// in this range correspond to merkle trie.
	cont, err := trie.VerifyRangeProof(root, origin, last, keys, vals, proof)
	return &proofResult{
			keys:     keys,
			vals:     vals,
			diskMore: diskMore,
			trieMore: cont,
			proofErr: err,
			tr:       tr},
		nil
}

// onStateCallback is a function that is called by generateRange, when processing a range of
// accounts or storage slots. For each element, the callback is invoked.
// If 'delete' is true, then this element (and potential slots) needs to be deleted from the snapshot.
// If 'write' is true, then this element needs to be updated with the 'val'.
// If 'write' is false, then this element is already correct, and needs no update. However,
// for accounts, the storage trie of the account needs to be checked.
// The 'val' is the canonical encoding of the value (not the slim format for accounts)
type onStateCallback func(key []byte, val []byte, write bool, delete bool) error

// generateRange generates the state segment with particular prefix. Generation can
// either verify the correctness of existing state through rangeproof and skip
// generation, or iterate trie to regenerate state on demand.
func (dl *diskLayer) generateRange(root common.Hash, prefix []byte, kind string, origin []byte, max int, stats *generatorStats, onState onStateCallback, valueConvertFn func([]byte) ([]byte, error)) (bool, []byte, error) {
	// Use range prover to check the validity of the flat state in the range
	result, err := dl.proveRange(stats, root, prefix, kind, origin, max, valueConvertFn)
	if err != nil {
		return false, nil, err
	}
	last := result.last()

	// Construct contextual logger
	logCtx := []interface{}{"kind", kind, "prefix", hexutil.Encode(prefix)}
	if len(origin) > 0 {
		logCtx = append(logCtx, "origin", hexutil.Encode(origin))
	}
	logger := log.New(logCtx...)

	// The range prover says the range is correct, skip trie iteration
	if result.valid() {
		snapSuccessfulRangeProofMeter.Mark(1)
		logger.Trace("Proved state range", "last", hexutil.Encode(last))

		// The verification is passed, process each state with the given
		// callback function. If this state represents a contract, the
		// corresponding storage check will be performed in the callback
		if err := result.forEach(func(key []byte, val []byte) error { return onState(key, val, false, false) }); err != nil {
			return false, nil, err
		}
		// Only abort the iteration when both database and trie are exhausted
		return !result.diskMore && !result.trieMore, last, nil
	}
	logger.Trace("Detected outdated state range", "last", hexutil.Encode(last), "err", result.proofErr)
	snapFailedRangeProofMeter.Mark(1)

	// Special case, the entire trie is missing. In the original trie scheme,
	// all the duplicated subtries will be filter out(only one copy of data
	// will be stored). While in the snapshot model, all the storage tries
	// belong to different contracts will be kept even they are duplicated.
	// Track it to a certain extent remove the noise data used for statistics.
	if origin == nil && last == nil {
		meter := snapMissallAccountMeter
		if kind == "storage" {
			meter = snapMissallStorageMeter
		}
		meter.Mark(1)
	}

	// We use the snap data to build up a cache which can be used by the
	// main account trie as a primary lookup when resolving hashes
	var snapNodeCache ethdb.KeyValueStore
	if len(result.keys) > 0 {
		snapNodeCache = memorydb.New()
		snapTrieDb := trie.NewDatabase(snapNodeCache)
		snapTrie, _ := trie.New(common.Hash{}, snapTrieDb)
		for i, key := range result.keys {
			snapTrie.Update(key, result.vals[i])
		}
		root, _, _ := snapTrie.Commit(nil)
		snapTrieDb.Commit(root, false, nil)
	}
	tr := result.tr
	if tr == nil {
		tr, err = trie.New(root, dl.triedb)
		if err != nil {
			stats.Log("Trie missing, state snapshotting paused", dl.root, dl.genMarker)
			return false, nil, errMissingTrie
		}
	}

	var (
		trieMore       bool
		nodeIt         = tr.NodeIterator(origin)
		iter           = trie.NewIterator(nodeIt)
		kvkeys, kvvals = result.keys, result.vals

		// counters
		count     = 0 // number of states delivered by iterator
		created   = 0 // states created from the trie
		updated   = 0 // states updated from the trie
		deleted   = 0 // states not in trie, but were in snapshot
		untouched = 0 // states already correct

		// timers
		start    = time.Now()
		internal time.Duration
	)
	nodeIt.AddResolver(snapNodeCache)
	for iter.Next() {
		if last != nil && bytes.Compare(iter.Key, last) > 0 {
			trieMore = true
			break
		}
		count++
		write := true
		created++
		for len(kvkeys) > 0 {
			if cmp := bytes.Compare(kvkeys[0], iter.Key); cmp < 0 {
				// delete the key
				istart := time.Now()
				if err := onState(kvkeys[0], nil, false, true); err != nil {
					return false, nil, err
				}
				kvkeys = kvkeys[1:]
				kvvals = kvvals[1:]
				deleted++
				internal += time.Since(istart)
				continue
			} else if cmp == 0 {
				// the snapshot key can be overwritten
				created--
				if write = !bytes.Equal(kvvals[0], iter.Value); write {
					updated++
				} else {
					untouched++
				}
				kvkeys = kvkeys[1:]
				kvvals = kvvals[1:]
			}
			break
		}
		istart := time.Now()
		if err := onState(iter.Key, iter.Value, write, false); err != nil {
			return false, nil, err
		}
		internal += time.Since(istart)
	}
	if iter.Err != nil {
		return false, nil, iter.Err
	}
	// Delete all stale snapshot states remaining
	istart := time.Now()
	for _, key := range kvkeys {
		if err := onState(key, nil, false, true); err != nil {
			return false, nil, err
		}
		deleted += 1
	}
	internal += time.Since(istart)

	// Update metrics for counting trie iteration
	if kind == "storage" {
		snapStorageTrieReadCounter.Inc((time.Since(start) - internal).Nanoseconds())
	} else {
		snapAccountTrieReadCounter.Inc((time.Since(start) - internal).Nanoseconds())
	}
	logger.Debug("Regenerated state range", "root", root, "last", hexutil.Encode(last),
		"count", count, "created", created, "updated", updated, "untouched", untouched, "deleted", deleted)

	// If there are either more trie items, or there are more snap items
	// (in the next segment), then we need to keep working
	return !trieMore && !result.diskMore, last, nil
}

// generate is a background thread that iterates over the state and storage tries,
// constructing the state snapshot. All the arguments are purely for statistics
// gathering and logging, since the method surfs the blocks as they arrive, often
// being restarted.
func (dl *diskLayer) generate(stats *generatorStats) {
	var (
		accMarker    []byte
		accountRange = accountCheckRange
	)
	if len(dl.genMarker) > 0 { // []byte{} is the start, use nil for that
		// Always reset the initial account range as 1
		// whenever recover from the interruption.
		accMarker, accountRange = dl.genMarker[:common.HashLength], 1
	}
	var (
		batch     = dl.diskdb.NewBatch()
		logged    = time.Now()
		accOrigin = common.CopyBytes(accMarker)
		abort     chan *generatorStats
	)
	stats.Log("Resuming state snapshot generation", dl.root, dl.genMarker)

	checkAndFlush := func(currentLocation []byte) error {
		select {
		case abort = <-dl.genAbort:
		default:
		}
		if batch.ValueSize() > ethdb.IdealBatchSize || abort != nil {
			if bytes.Compare(currentLocation, dl.genMarker) < 0 {
				log.Error("Snapshot generator went backwards",
					"currentLocation", fmt.Sprintf("%x", currentLocation),
					"genMarker", fmt.Sprintf("%x", dl.genMarker))
			}

			// Flush out the batch anyway no matter it's empty or not.
			// It's possible that all the states are recovered and the
			// generation indeed makes progress.
			journalProgress(batch, currentLocation, stats)

			if err := batch.Write(); err != nil {
				return err
			}
			batch.Reset()

			dl.lock.Lock()
			dl.genMarker = currentLocation
			dl.lock.Unlock()

			if abort != nil {
				stats.Log("Aborting state snapshot generation", dl.root, currentLocation)
				return errors.New("aborted")
			}
		}
		if time.Since(logged) > 8*time.Second {
			stats.Log("Generating state snapshot", dl.root, currentLocation)
			logged = time.Now()
		}
		return nil
	}

	onAccount := func(key []byte, val []byte, write bool, delete bool) error {
		var (
			start       = time.Now()
			accountHash = common.BytesToHash(key)
		)
		if delete {
			rawdb.DeleteAccountSnapshot(batch, accountHash)
			snapWipedAccountMeter.Mark(1)

			// Ensure that any previous snapshot storage values are cleared
			prefix := append(rawdb.SnapshotStoragePrefix, accountHash.Bytes()...)
			keyLen := len(rawdb.SnapshotStoragePrefix) + 2*common.HashLength
			if err := wipeKeyRange(dl.diskdb, "storage", prefix, nil, nil, keyLen, snapWipedStorageMeter, false); err != nil {
				return err
			}
			snapAccountWriteCounter.Inc(time.Since(start).Nanoseconds())
			return nil
		}
		// Retrieve the current account and flatten it into the internal format
		var acc struct {
			Nonce    uint64
			Balance  *big.Int
			Root     common.Hash
			CodeHash []byte
		}
		if err := rlp.DecodeBytes(val, &acc); err != nil {
			log.Crit("Invalid account encountered during snapshot creation", "err", err)
		}
		// If the account is not yet in-progress, write it out
		if accMarker == nil || !bytes.Equal(accountHash[:], accMarker) {
			dataLen := len(val) // Approximate size, saves us a round of RLP-encoding
			if !write {
				if bytes.Equal(acc.CodeHash, emptyCode[:]) {
					dataLen -= 32
				}
				if acc.Root == emptyRoot {
					dataLen -= 32
				}
				snapRecoveredAccountMeter.Mark(1)
			} else {
				data := SlimAccountRLP(acc.Nonce, acc.Balance, acc.Root, acc.CodeHash)
				dataLen = len(data)
				rawdb.WriteAccountSnapshot(batch, accountHash, data)
				snapGeneratedAccountMeter.Mark(1)
			}
			stats.storage += common.StorageSize(1 + common.HashLength + dataLen)
			stats.accounts++
		}
		marker := accountHash[:]
		// If the snap generation goes here after interrupted, genMarker may go backward
		// when last genMarker is consisted of accountHash and storageHash
		if accMarker != nil && bytes.Equal(marker, accMarker) && len(dl.genMarker) > common.HashLength {
			marker = dl.genMarker[:]
		}
		// If we've exceeded our batch allowance or termination was requested, flush to disk
		if err := checkAndFlush(marker); err != nil {
			return err
		}
		// If the iterated account is the contract, create a further loop to
		// verify or regenerate the contract storage.
		if acc.Root == emptyRoot {
			// If the root is empty, we still need to ensure that any previous snapshot
			// storage values are cleared
			// TODO: investigate if this can be avoided, this will be very costly since it
			// affects every single EOA account
			//  - Perhaps we can avoid if where codeHash is emptyCode
			prefix := append(rawdb.SnapshotStoragePrefix, accountHash.Bytes()...)
			keyLen := len(rawdb.SnapshotStoragePrefix) + 2*common.HashLength
			if err := wipeKeyRange(dl.diskdb, "storage", prefix, nil, nil, keyLen, snapWipedStorageMeter, false); err != nil {
				return err
			}
			snapAccountWriteCounter.Inc(time.Since(start).Nanoseconds())
		} else {
			snapAccountWriteCounter.Inc(time.Since(start).Nanoseconds())

			var storeMarker []byte
			if accMarker != nil && bytes.Equal(accountHash[:], accMarker) && len(dl.genMarker) > common.HashLength {
				storeMarker = dl.genMarker[common.HashLength:]
			}
			onStorage := func(key []byte, val []byte, write bool, delete bool) error {
				defer func(start time.Time) {
					snapStorageWriteCounter.Inc(time.Since(start).Nanoseconds())
				}(time.Now())

				if delete {
					rawdb.DeleteStorageSnapshot(batch, accountHash, common.BytesToHash(key))
					snapWipedStorageMeter.Mark(1)
					return nil
				}
				if write {
					rawdb.WriteStorageSnapshot(batch, accountHash, common.BytesToHash(key), val)
					snapGeneratedStorageMeter.Mark(1)
				} else {
					snapRecoveredStorageMeter.Mark(1)
				}
				stats.storage += common.StorageSize(1 + 2*common.HashLength + len(val))
				stats.slots++

				// If we've exceeded our batch allowance or termination was requested, flush to disk
				if err := checkAndFlush(append(accountHash[:], key...)); err != nil {
					return err
				}
				return nil
			}
			var storeOrigin = common.CopyBytes(storeMarker)
			for {
				exhausted, last, err := dl.generateRange(acc.Root, append(rawdb.SnapshotStoragePrefix, accountHash.Bytes()...), "storage", storeOrigin, storageCheckRange, stats, onStorage, nil)
				if err != nil {
					return err
				}
				if exhausted {
					break
				}
				if storeOrigin = increaseKey(last); storeOrigin == nil {
					break // special case, the last is 0xffffffff...fff
				}
			}
		}
		// Some account processed, unmark the marker
		accMarker = nil
		return nil
	}

	// Global loop for regerating the entire state trie + all layered storage tries.
	for {
		exhausted, last, err := dl.generateRange(dl.root, rawdb.SnapshotAccountPrefix, "account", accOrigin, accountRange, stats, onAccount, FullAccountRLP)
		// The procedure it aborted, either by external signal or internal error
		if err != nil {
			if abort == nil { // aborted by internal error, wait the signal
				abort = <-dl.genAbort
			}
			abort <- stats
			return
		}
		// Abort the procedure if the entire snapshot is generated
		if exhausted {
			break
		}
		if accOrigin = increaseKey(last); accOrigin == nil {
			break // special case, the last is 0xffffffff...fff
		}
		accountRange = accountCheckRange
	}
	// Snapshot fully generated, set the marker to nil.
	// Note even there is nothing to commit, persist the
	// generator anyway to mark the snapshot is complete.
	journalProgress(batch, nil, stats)
	if err := batch.Write(); err != nil {
		log.Error("Failed to flush batch", "err", err)

		abort = <-dl.genAbort
		abort <- stats
		return
	}
	batch.Reset()

	log.Info("Generated state snapshot", "accounts", stats.accounts, "slots", stats.slots,
		"storage", stats.storage, "elapsed", common.PrettyDuration(time.Since(stats.start)))

	dl.lock.Lock()
	dl.genMarker = nil
	close(dl.genPending)
	dl.lock.Unlock()

	// Someone will be looking for us, wait it out
	abort = <-dl.genAbort
	abort <- nil
}

// increaseKey increase the input key by one bit. Return nil if the entire
// addition operation overflows,
func increaseKey(key []byte) []byte {
	for i := len(key) - 1; i >= 0; i-- {
		key[i]++
		if key[i] != 0x0 {
			return key
		}
	}
	return nil
}<|MERGE_RESOLUTION|>--- conflicted
+++ resolved
@@ -17,101 +17,90 @@
 package snapshot
 
 import (
-	"bytes"
-	"encoding/binary"
-	"errors"
-	"fmt"
-	"math/big"
-	"time"
-
-	"github.com/VictoriaMetrics/fastcache"
-<<<<<<< HEAD
-	"github.com/clearmatics/autonity/common"
-	"github.com/clearmatics/autonity/common/math"
-	"github.com/clearmatics/autonity/core/rawdb"
-	"github.com/clearmatics/autonity/crypto"
-	"github.com/clearmatics/autonity/ethdb"
-	"github.com/clearmatics/autonity/log"
-	"github.com/clearmatics/autonity/rlp"
-	"github.com/clearmatics/autonity/trie"
-=======
-	"github.com/ethereum/go-ethereum/common"
-	"github.com/ethereum/go-ethereum/common/hexutil"
-	"github.com/ethereum/go-ethereum/common/math"
-	"github.com/ethereum/go-ethereum/core/rawdb"
-	"github.com/ethereum/go-ethereum/crypto"
-	"github.com/ethereum/go-ethereum/ethdb"
-	"github.com/ethereum/go-ethereum/ethdb/memorydb"
-	"github.com/ethereum/go-ethereum/log"
-	"github.com/ethereum/go-ethereum/metrics"
-	"github.com/ethereum/go-ethereum/rlp"
-	"github.com/ethereum/go-ethereum/trie"
->>>>>>> aaca58a7
+    "bytes"
+    "encoding/binary"
+    "errors"
+    "fmt"
+    "math/big"
+    "time"
+
+    "github.com/VictoriaMetrics/fastcache"
+    "github.com/ethereum/go-ethereum/common"
+    "github.com/ethereum/go-ethereum/common/hexutil"
+    "github.com/ethereum/go-ethereum/common/math"
+    "github.com/ethereum/go-ethereum/core/rawdb"
+    "github.com/ethereum/go-ethereum/crypto"
+    "github.com/ethereum/go-ethereum/ethdb"
+    "github.com/ethereum/go-ethereum/ethdb/memorydb"
+    "github.com/ethereum/go-ethereum/log"
+    "github.com/ethereum/go-ethereum/metrics"
+    "github.com/ethereum/go-ethereum/rlp"
+    "github.com/ethereum/go-ethereum/trie"
 )
 
 var (
-	// emptyRoot is the known root hash of an empty trie.
-	emptyRoot = common.HexToHash("56e81f171bcc55a6ff8345e692c0f86e5b48e01b996cadc001622fb5e363b421")
-
-	// emptyCode is the known hash of the empty EVM bytecode.
-	emptyCode = crypto.Keccak256Hash(nil)
-
-	// accountCheckRange is the upper limit of the number of accounts involved in
-	// each range check. This is a value estimated based on experience. If this
-	// value is too large, the failure rate of range prove will increase. Otherwise
-	// the value is too small, the efficiency of the state recovery will decrease.
-	accountCheckRange = 128
-
-	// storageCheckRange is the upper limit of the number of storage slots involved
-	// in each range check. This is a value estimated based on experience. If this
-	// value is too large, the failure rate of range prove will increase. Otherwise
-	// the value is too small, the efficiency of the state recovery will decrease.
-	storageCheckRange = 1024
-
-	// errMissingTrie is returned if the target trie is missing while the generation
-	// is running. In this case the generation is aborted and wait the new signal.
-	errMissingTrie = errors.New("missing trie")
+    // emptyRoot is the known root hash of an empty trie.
+    emptyRoot = common.HexToHash("56e81f171bcc55a6ff8345e692c0f86e5b48e01b996cadc001622fb5e363b421")
+
+    // emptyCode is the known hash of the empty EVM bytecode.
+    emptyCode = crypto.Keccak256Hash(nil)
+
+    // accountCheckRange is the upper limit of the number of accounts involved in
+    // each range check. This is a value estimated based on experience. If this
+    // value is too large, the failure rate of range prove will increase. Otherwise
+    // the value is too small, the efficiency of the state recovery will decrease.
+    accountCheckRange = 128
+
+    // storageCheckRange is the upper limit of the number of storage slots involved
+    // in each range check. This is a value estimated based on experience. If this
+    // value is too large, the failure rate of range prove will increase. Otherwise
+    // the value is too small, the efficiency of the state recovery will decrease.
+    storageCheckRange = 1024
+
+    // errMissingTrie is returned if the target trie is missing while the generation
+    // is running. In this case the generation is aborted and wait the new signal.
+    errMissingTrie = errors.New("missing trie")
 )
 
 // Metrics in generation
 var (
-	snapGeneratedAccountMeter     = metrics.NewRegisteredMeter("state/snapshot/generation/account/generated", nil)
-	snapRecoveredAccountMeter     = metrics.NewRegisteredMeter("state/snapshot/generation/account/recovered", nil)
-	snapWipedAccountMeter         = metrics.NewRegisteredMeter("state/snapshot/generation/account/wiped", nil)
-	snapMissallAccountMeter       = metrics.NewRegisteredMeter("state/snapshot/generation/account/missall", nil)
-	snapGeneratedStorageMeter     = metrics.NewRegisteredMeter("state/snapshot/generation/storage/generated", nil)
-	snapRecoveredStorageMeter     = metrics.NewRegisteredMeter("state/snapshot/generation/storage/recovered", nil)
-	snapWipedStorageMeter         = metrics.NewRegisteredMeter("state/snapshot/generation/storage/wiped", nil)
-	snapMissallStorageMeter       = metrics.NewRegisteredMeter("state/snapshot/generation/storage/missall", nil)
-	snapSuccessfulRangeProofMeter = metrics.NewRegisteredMeter("state/snapshot/generation/proof/success", nil)
-	snapFailedRangeProofMeter     = metrics.NewRegisteredMeter("state/snapshot/generation/proof/failure", nil)
-
-	// snapAccountProveCounter measures time spent on the account proving
-	snapAccountProveCounter = metrics.NewRegisteredCounter("state/snapshot/generation/duration/account/prove", nil)
-	// snapAccountTrieReadCounter measures time spent on the account trie iteration
-	snapAccountTrieReadCounter = metrics.NewRegisteredCounter("state/snapshot/generation/duration/account/trieread", nil)
-	// snapAccountSnapReadCounter measues time spent on the snapshot account iteration
-	snapAccountSnapReadCounter = metrics.NewRegisteredCounter("state/snapshot/generation/duration/account/snapread", nil)
-	// snapAccountWriteCounter measures time spent on writing/updating/deleting accounts
-	snapAccountWriteCounter = metrics.NewRegisteredCounter("state/snapshot/generation/duration/account/write", nil)
-	// snapStorageProveCounter measures time spent on storage proving
-	snapStorageProveCounter = metrics.NewRegisteredCounter("state/snapshot/generation/duration/storage/prove", nil)
-	// snapStorageTrieReadCounter measures time spent on the storage trie iteration
-	snapStorageTrieReadCounter = metrics.NewRegisteredCounter("state/snapshot/generation/duration/storage/trieread", nil)
-	// snapStorageSnapReadCounter measures time spent on the snapshot storage iteration
-	snapStorageSnapReadCounter = metrics.NewRegisteredCounter("state/snapshot/generation/duration/storage/snapread", nil)
-	// snapStorageWriteCounter measures time spent on writing/updating/deleting storages
-	snapStorageWriteCounter = metrics.NewRegisteredCounter("state/snapshot/generation/duration/storage/write", nil)
+    snapGeneratedAccountMeter     = metrics.NewRegisteredMeter("state/snapshot/generation/account/generated", nil)
+    snapRecoveredAccountMeter     = metrics.NewRegisteredMeter("state/snapshot/generation/account/recovered", nil)
+    snapWipedAccountMeter         = metrics.NewRegisteredMeter("state/snapshot/generation/account/wiped", nil)
+    snapMissallAccountMeter       = metrics.NewRegisteredMeter("state/snapshot/generation/account/missall", nil)
+    snapGeneratedStorageMeter     = metrics.NewRegisteredMeter("state/snapshot/generation/storage/generated", nil)
+    snapRecoveredStorageMeter     = metrics.NewRegisteredMeter("state/snapshot/generation/storage/recovered", nil)
+    snapWipedStorageMeter         = metrics.NewRegisteredMeter("state/snapshot/generation/storage/wiped", nil)
+    snapMissallStorageMeter       = metrics.NewRegisteredMeter("state/snapshot/generation/storage/missall", nil)
+    snapSuccessfulRangeProofMeter = metrics.NewRegisteredMeter("state/snapshot/generation/proof/success", nil)
+    snapFailedRangeProofMeter     = metrics.NewRegisteredMeter("state/snapshot/generation/proof/failure", nil)
+
+    // snapAccountProveCounter measures time spent on the account proving
+    snapAccountProveCounter = metrics.NewRegisteredCounter("state/snapshot/generation/duration/account/prove", nil)
+    // snapAccountTrieReadCounter measures time spent on the account trie iteration
+    snapAccountTrieReadCounter = metrics.NewRegisteredCounter("state/snapshot/generation/duration/account/trieread", nil)
+    // snapAccountSnapReadCounter measues time spent on the snapshot account iteration
+    snapAccountSnapReadCounter = metrics.NewRegisteredCounter("state/snapshot/generation/duration/account/snapread", nil)
+    // snapAccountWriteCounter measures time spent on writing/updating/deleting accounts
+    snapAccountWriteCounter = metrics.NewRegisteredCounter("state/snapshot/generation/duration/account/write", nil)
+    // snapStorageProveCounter measures time spent on storage proving
+    snapStorageProveCounter = metrics.NewRegisteredCounter("state/snapshot/generation/duration/storage/prove", nil)
+    // snapStorageTrieReadCounter measures time spent on the storage trie iteration
+    snapStorageTrieReadCounter = metrics.NewRegisteredCounter("state/snapshot/generation/duration/storage/trieread", nil)
+    // snapStorageSnapReadCounter measures time spent on the snapshot storage iteration
+    snapStorageSnapReadCounter = metrics.NewRegisteredCounter("state/snapshot/generation/duration/storage/snapread", nil)
+    // snapStorageWriteCounter measures time spent on writing/updating/deleting storages
+    snapStorageWriteCounter = metrics.NewRegisteredCounter("state/snapshot/generation/duration/storage/write", nil)
 )
 
 // generatorStats is a collection of statistics gathered by the snapshot generator
 // for logging purposes.
 type generatorStats struct {
-	origin   uint64             // Origin prefix where generation started
-	start    time.Time          // Timestamp when generation started
-	accounts uint64             // Number of accounts indexed(generated or recovered)
-	slots    uint64             // Number of storage slots indexed(generated or recovered)
-	storage  common.StorageSize // Total account and storage slot size(generation or recovery)
+    origin   uint64             // Origin prefix where generation started
+    start    time.Time          // Timestamp when generation started
+    accounts uint64             // Number of accounts indexed(generated or recovered)
+    slots    uint64             // Number of storage slots indexed(generated or recovered)
+    storage  common.StorageSize // Total account and storage slot size(generation or recovery)
 }
 
 // Log creates an contextual log with the given message and the context pulled
@@ -156,100 +145,100 @@
 // database and head block asynchronously. The snapshot is returned immediately
 // and generation is continued in the background until done.
 func generateSnapshot(diskdb ethdb.KeyValueStore, triedb *trie.Database, cache int, root common.Hash) *diskLayer {
-	// Create a new disk layer with an initialized state marker at zero
-	var (
-		stats     = &generatorStats{start: time.Now()}
-		batch     = diskdb.NewBatch()
-		genMarker = []byte{} // Initialized but empty!
-	)
-	rawdb.WriteSnapshotRoot(batch, root)
-	journalProgress(batch, genMarker, stats)
-	if err := batch.Write(); err != nil {
-		log.Crit("Failed to write initialized state marker", "err", err)
-	}
-	base := &diskLayer{
-		diskdb:     diskdb,
-		triedb:     triedb,
-		root:       root,
-		cache:      fastcache.New(cache * 1024 * 1024),
-		genMarker:  genMarker,
-		genPending: make(chan struct{}),
-		genAbort:   make(chan chan *generatorStats),
-	}
-	go base.generate(stats)
-	log.Debug("Start snapshot generation", "root", root)
-	return base
+    // Create a new disk layer with an initialized state marker at zero
+    var (
+        stats     = &generatorStats{start: time.Now()}
+        batch     = diskdb.NewBatch()
+        genMarker = []byte{} // Initialized but empty!
+    )
+    rawdb.WriteSnapshotRoot(batch, root)
+    journalProgress(batch, genMarker, stats)
+    if err := batch.Write(); err != nil {
+        log.Crit("Failed to write initialized state marker", "err", err)
+    }
+    base := &diskLayer{
+        diskdb:     diskdb,
+        triedb:     triedb,
+        root:       root,
+        cache:      fastcache.New(cache * 1024 * 1024),
+        genMarker:  genMarker,
+        genPending: make(chan struct{}),
+        genAbort:   make(chan chan *generatorStats),
+    }
+    go base.generate(stats)
+    log.Debug("Start snapshot generation", "root", root)
+    return base
 }
 
 // journalProgress persists the generator stats into the database to resume later.
 func journalProgress(db ethdb.KeyValueWriter, marker []byte, stats *generatorStats) {
-	// Write out the generator marker. Note it's a standalone disk layer generator
-	// which is not mixed with journal. It's ok if the generator is persisted while
-	// journal is not.
-	entry := journalGenerator{
-		Done:   marker == nil,
-		Marker: marker,
-	}
-	if stats != nil {
-		entry.Accounts = stats.accounts
-		entry.Slots = stats.slots
-		entry.Storage = uint64(stats.storage)
-	}
-	blob, err := rlp.EncodeToBytes(entry)
-	if err != nil {
-		panic(err) // Cannot happen, here to catch dev errors
-	}
-	var logstr string
-	switch {
-	case marker == nil:
-		logstr = "done"
-	case bytes.Equal(marker, []byte{}):
-		logstr = "empty"
-	case len(marker) == common.HashLength:
-		logstr = fmt.Sprintf("%#x", marker)
-	default:
-		logstr = fmt.Sprintf("%#x:%#x", marker[:common.HashLength], marker[common.HashLength:])
-	}
-	log.Debug("Journalled generator progress", "progress", logstr)
-	rawdb.WriteSnapshotGenerator(db, blob)
+    // Write out the generator marker. Note it's a standalone disk layer generator
+    // which is not mixed with journal. It's ok if the generator is persisted while
+    // journal is not.
+    entry := journalGenerator{
+        Done:   marker == nil,
+        Marker: marker,
+    }
+    if stats != nil {
+        entry.Accounts = stats.accounts
+        entry.Slots = stats.slots
+        entry.Storage = uint64(stats.storage)
+    }
+    blob, err := rlp.EncodeToBytes(entry)
+    if err != nil {
+        panic(err) // Cannot happen, here to catch dev errors
+    }
+    var logstr string
+    switch {
+    case marker == nil:
+        logstr = "done"
+    case bytes.Equal(marker, []byte{}):
+        logstr = "empty"
+    case len(marker) == common.HashLength:
+        logstr = fmt.Sprintf("%#x", marker)
+    default:
+        logstr = fmt.Sprintf("%#x:%#x", marker[:common.HashLength], marker[common.HashLength:])
+    }
+    log.Debug("Journalled generator progress", "progress", logstr)
+    rawdb.WriteSnapshotGenerator(db, blob)
 }
 
 // proofResult contains the output of range proving which can be used
 // for further processing regardless if it is successful or not.
 type proofResult struct {
-	keys     [][]byte   // The key set of all elements being iterated, even proving is failed
-	vals     [][]byte   // The val set of all elements being iterated, even proving is failed
-	diskMore bool       // Set when the database has extra snapshot states since last iteration
-	trieMore bool       // Set when the trie has extra snapshot states(only meaningful for successful proving)
-	proofErr error      // Indicator whether the given state range is valid or not
-	tr       *trie.Trie // The trie, in case the trie was resolved by the prover (may be nil)
+    keys     [][]byte   // The key set of all elements being iterated, even proving is failed
+    vals     [][]byte   // The val set of all elements being iterated, even proving is failed
+    diskMore bool       // Set when the database has extra snapshot states since last iteration
+    trieMore bool       // Set when the trie has extra snapshot states(only meaningful for successful proving)
+    proofErr error      // Indicator whether the given state range is valid or not
+    tr       *trie.Trie // The trie, in case the trie was resolved by the prover (may be nil)
 }
 
 // valid returns the indicator that range proof is successful or not.
 func (result *proofResult) valid() bool {
-	return result.proofErr == nil
+    return result.proofErr == nil
 }
 
 // last returns the last verified element key regardless of whether the range proof is
 // successful or not. Nil is returned if nothing involved in the proving.
 func (result *proofResult) last() []byte {
-	var last []byte
-	if len(result.keys) > 0 {
-		last = result.keys[len(result.keys)-1]
-	}
-	return last
+    var last []byte
+    if len(result.keys) > 0 {
+        last = result.keys[len(result.keys)-1]
+    }
+    return last
 }
 
 // forEach iterates all the visited elements and applies the given callback on them.
 // The iteration is aborted if the callback returns non-nil error.
 func (result *proofResult) forEach(callback func(key []byte, val []byte) error) error {
-	for i := 0; i < len(result.keys); i++ {
-		key, val := result.keys[i], result.vals[i]
-		if err := callback(key, val); err != nil {
-			return err
-		}
-	}
-	return nil
+    for i := 0; i < len(result.keys); i++ {
+        key, val := result.keys[i], result.vals[i]
+        if err := callback(key, val); err != nil {
+            return err
+        }
+    }
+    return nil
 }
 
 // proveRange proves the snapshot segment with particular prefix is "valid".
@@ -260,124 +249,124 @@
 // The proof result will be returned if the range proving is finished, otherwise
 // the error will be returned to abort the entire procedure.
 func (dl *diskLayer) proveRange(stats *generatorStats, root common.Hash, prefix []byte, kind string, origin []byte, max int, valueConvertFn func([]byte) ([]byte, error)) (*proofResult, error) {
-	var (
-		keys     [][]byte
-		vals     [][]byte
-		proof    = rawdb.NewMemoryDatabase()
-		diskMore = false
-	)
-	iter := dl.diskdb.NewIterator(prefix, origin)
-	defer iter.Release()
-
-	var start = time.Now()
-	for iter.Next() {
-		key := iter.Key()
-		if len(key) != len(prefix)+common.HashLength {
-			continue
-		}
-		if len(keys) == max {
-			// Break if we've reached the max size, and signal that we're not
-			// done yet.
-			diskMore = true
-			break
-		}
-		keys = append(keys, common.CopyBytes(key[len(prefix):]))
-
-		if valueConvertFn == nil {
-			vals = append(vals, common.CopyBytes(iter.Value()))
-		} else {
-			val, err := valueConvertFn(iter.Value())
-			if err != nil {
-				// Special case, the state data is corrupted (invalid slim-format account),
-				// don't abort the entire procedure directly. Instead, let the fallback
-				// generation to heal the invalid data.
-				//
-				// Here append the original value to ensure that the number of key and
-				// value are the same.
-				vals = append(vals, common.CopyBytes(iter.Value()))
-				log.Error("Failed to convert account state data", "err", err)
-			} else {
-				vals = append(vals, val)
-			}
-		}
-	}
-	// Update metrics for database iteration and merkle proving
-	if kind == "storage" {
-		snapStorageSnapReadCounter.Inc(time.Since(start).Nanoseconds())
-	} else {
-		snapAccountSnapReadCounter.Inc(time.Since(start).Nanoseconds())
-	}
-	defer func(start time.Time) {
-		if kind == "storage" {
-			snapStorageProveCounter.Inc(time.Since(start).Nanoseconds())
-		} else {
-			snapAccountProveCounter.Inc(time.Since(start).Nanoseconds())
-		}
-	}(time.Now())
-
-	// The snap state is exhausted, pass the entire key/val set for verification
-	if origin == nil && !diskMore {
-		stackTr := trie.NewStackTrie(nil)
-		for i, key := range keys {
-			stackTr.TryUpdate(key, vals[i])
-		}
-		if gotRoot := stackTr.Hash(); gotRoot != root {
-			return &proofResult{
-				keys:     keys,
-				vals:     vals,
-				proofErr: fmt.Errorf("wrong root: have %#x want %#x", gotRoot, root),
-			}, nil
-		}
-		return &proofResult{keys: keys, vals: vals}, nil
-	}
-	// Snap state is chunked, generate edge proofs for verification.
-	tr, err := trie.New(root, dl.triedb)
-	if err != nil {
-		stats.Log("Trie missing, state snapshotting paused", dl.root, dl.genMarker)
-		return nil, errMissingTrie
-	}
-	// Firstly find out the key of last iterated element.
-	var last []byte
-	if len(keys) > 0 {
-		last = keys[len(keys)-1]
-	}
-	// Generate the Merkle proofs for the first and last element
-	if origin == nil {
-		origin = common.Hash{}.Bytes()
-	}
-	if err := tr.Prove(origin, 0, proof); err != nil {
-		log.Debug("Failed to prove range", "kind", kind, "origin", origin, "err", err)
-		return &proofResult{
-			keys:     keys,
-			vals:     vals,
-			diskMore: diskMore,
-			proofErr: err,
-			tr:       tr,
-		}, nil
-	}
-	if last != nil {
-		if err := tr.Prove(last, 0, proof); err != nil {
-			log.Debug("Failed to prove range", "kind", kind, "last", last, "err", err)
-			return &proofResult{
-				keys:     keys,
-				vals:     vals,
-				diskMore: diskMore,
-				proofErr: err,
-				tr:       tr,
-			}, nil
-		}
-	}
-	// Verify the snapshot segment with range prover, ensure that all flat states
-	// in this range correspond to merkle trie.
-	cont, err := trie.VerifyRangeProof(root, origin, last, keys, vals, proof)
-	return &proofResult{
-			keys:     keys,
-			vals:     vals,
-			diskMore: diskMore,
-			trieMore: cont,
-			proofErr: err,
-			tr:       tr},
-		nil
+    var (
+        keys     [][]byte
+        vals     [][]byte
+        proof    = rawdb.NewMemoryDatabase()
+        diskMore = false
+    )
+    iter := dl.diskdb.NewIterator(prefix, origin)
+    defer iter.Release()
+
+    var start = time.Now()
+    for iter.Next() {
+        key := iter.Key()
+        if len(key) != len(prefix)+common.HashLength {
+            continue
+        }
+        if len(keys) == max {
+            // Break if we've reached the max size, and signal that we're not
+            // done yet.
+            diskMore = true
+            break
+        }
+        keys = append(keys, common.CopyBytes(key[len(prefix):]))
+
+        if valueConvertFn == nil {
+            vals = append(vals, common.CopyBytes(iter.Value()))
+        } else {
+            val, err := valueConvertFn(iter.Value())
+            if err != nil {
+                // Special case, the state data is corrupted (invalid slim-format account),
+                // don't abort the entire procedure directly. Instead, let the fallback
+                // generation to heal the invalid data.
+                //
+                // Here append the original value to ensure that the number of key and
+                // value are the same.
+                vals = append(vals, common.CopyBytes(iter.Value()))
+                log.Error("Failed to convert account state data", "err", err)
+            } else {
+                vals = append(vals, val)
+            }
+        }
+    }
+    // Update metrics for database iteration and merkle proving
+    if kind == "storage" {
+        snapStorageSnapReadCounter.Inc(time.Since(start).Nanoseconds())
+    } else {
+        snapAccountSnapReadCounter.Inc(time.Since(start).Nanoseconds())
+    }
+    defer func(start time.Time) {
+        if kind == "storage" {
+            snapStorageProveCounter.Inc(time.Since(start).Nanoseconds())
+        } else {
+            snapAccountProveCounter.Inc(time.Since(start).Nanoseconds())
+        }
+    }(time.Now())
+
+    // The snap state is exhausted, pass the entire key/val set for verification
+    if origin == nil && !diskMore {
+        stackTr := trie.NewStackTrie(nil)
+        for i, key := range keys {
+            stackTr.TryUpdate(key, vals[i])
+        }
+        if gotRoot := stackTr.Hash(); gotRoot != root {
+            return &proofResult{
+                keys:     keys,
+                vals:     vals,
+                proofErr: fmt.Errorf("wrong root: have %#x want %#x", gotRoot, root),
+            }, nil
+        }
+        return &proofResult{keys: keys, vals: vals}, nil
+    }
+    // Snap state is chunked, generate edge proofs for verification.
+    tr, err := trie.New(root, dl.triedb)
+    if err != nil {
+        stats.Log("Trie missing, state snapshotting paused", dl.root, dl.genMarker)
+        return nil, errMissingTrie
+    }
+    // Firstly find out the key of last iterated element.
+    var last []byte
+    if len(keys) > 0 {
+        last = keys[len(keys)-1]
+    }
+    // Generate the Merkle proofs for the first and last element
+    if origin == nil {
+        origin = common.Hash{}.Bytes()
+    }
+    if err := tr.Prove(origin, 0, proof); err != nil {
+        log.Debug("Failed to prove range", "kind", kind, "origin", origin, "err", err)
+        return &proofResult{
+            keys:     keys,
+            vals:     vals,
+            diskMore: diskMore,
+            proofErr: err,
+            tr:       tr,
+        }, nil
+    }
+    if last != nil {
+        if err := tr.Prove(last, 0, proof); err != nil {
+            log.Debug("Failed to prove range", "kind", kind, "last", last, "err", err)
+            return &proofResult{
+                keys:     keys,
+                vals:     vals,
+                diskMore: diskMore,
+                proofErr: err,
+                tr:       tr,
+            }, nil
+        }
+    }
+    // Verify the snapshot segment with range prover, ensure that all flat states
+    // in this range correspond to merkle trie.
+    cont, err := trie.VerifyRangeProof(root, origin, last, keys, vals, proof)
+    return &proofResult{
+            keys:     keys,
+            vals:     vals,
+            diskMore: diskMore,
+            trieMore: cont,
+            proofErr: err,
+            tr:       tr},
+        nil
 }
 
 // onStateCallback is a function that is called by generateRange, when processing a range of
@@ -393,154 +382,154 @@
 // either verify the correctness of existing state through rangeproof and skip
 // generation, or iterate trie to regenerate state on demand.
 func (dl *diskLayer) generateRange(root common.Hash, prefix []byte, kind string, origin []byte, max int, stats *generatorStats, onState onStateCallback, valueConvertFn func([]byte) ([]byte, error)) (bool, []byte, error) {
-	// Use range prover to check the validity of the flat state in the range
-	result, err := dl.proveRange(stats, root, prefix, kind, origin, max, valueConvertFn)
-	if err != nil {
-		return false, nil, err
-	}
-	last := result.last()
-
-	// Construct contextual logger
-	logCtx := []interface{}{"kind", kind, "prefix", hexutil.Encode(prefix)}
-	if len(origin) > 0 {
-		logCtx = append(logCtx, "origin", hexutil.Encode(origin))
-	}
-	logger := log.New(logCtx...)
-
-	// The range prover says the range is correct, skip trie iteration
-	if result.valid() {
-		snapSuccessfulRangeProofMeter.Mark(1)
-		logger.Trace("Proved state range", "last", hexutil.Encode(last))
-
-		// The verification is passed, process each state with the given
-		// callback function. If this state represents a contract, the
-		// corresponding storage check will be performed in the callback
-		if err := result.forEach(func(key []byte, val []byte) error { return onState(key, val, false, false) }); err != nil {
-			return false, nil, err
-		}
-		// Only abort the iteration when both database and trie are exhausted
-		return !result.diskMore && !result.trieMore, last, nil
-	}
-	logger.Trace("Detected outdated state range", "last", hexutil.Encode(last), "err", result.proofErr)
-	snapFailedRangeProofMeter.Mark(1)
-
-	// Special case, the entire trie is missing. In the original trie scheme,
-	// all the duplicated subtries will be filter out(only one copy of data
-	// will be stored). While in the snapshot model, all the storage tries
-	// belong to different contracts will be kept even they are duplicated.
-	// Track it to a certain extent remove the noise data used for statistics.
-	if origin == nil && last == nil {
-		meter := snapMissallAccountMeter
-		if kind == "storage" {
-			meter = snapMissallStorageMeter
-		}
-		meter.Mark(1)
-	}
-
-	// We use the snap data to build up a cache which can be used by the
-	// main account trie as a primary lookup when resolving hashes
-	var snapNodeCache ethdb.KeyValueStore
-	if len(result.keys) > 0 {
-		snapNodeCache = memorydb.New()
-		snapTrieDb := trie.NewDatabase(snapNodeCache)
-		snapTrie, _ := trie.New(common.Hash{}, snapTrieDb)
-		for i, key := range result.keys {
-			snapTrie.Update(key, result.vals[i])
-		}
-		root, _, _ := snapTrie.Commit(nil)
-		snapTrieDb.Commit(root, false, nil)
-	}
-	tr := result.tr
-	if tr == nil {
-		tr, err = trie.New(root, dl.triedb)
-		if err != nil {
-			stats.Log("Trie missing, state snapshotting paused", dl.root, dl.genMarker)
-			return false, nil, errMissingTrie
-		}
-	}
-
-	var (
-		trieMore       bool
-		nodeIt         = tr.NodeIterator(origin)
-		iter           = trie.NewIterator(nodeIt)
-		kvkeys, kvvals = result.keys, result.vals
-
-		// counters
-		count     = 0 // number of states delivered by iterator
-		created   = 0 // states created from the trie
-		updated   = 0 // states updated from the trie
-		deleted   = 0 // states not in trie, but were in snapshot
-		untouched = 0 // states already correct
-
-		// timers
-		start    = time.Now()
-		internal time.Duration
-	)
-	nodeIt.AddResolver(snapNodeCache)
-	for iter.Next() {
-		if last != nil && bytes.Compare(iter.Key, last) > 0 {
-			trieMore = true
-			break
-		}
-		count++
-		write := true
-		created++
-		for len(kvkeys) > 0 {
-			if cmp := bytes.Compare(kvkeys[0], iter.Key); cmp < 0 {
-				// delete the key
-				istart := time.Now()
-				if err := onState(kvkeys[0], nil, false, true); err != nil {
-					return false, nil, err
-				}
-				kvkeys = kvkeys[1:]
-				kvvals = kvvals[1:]
-				deleted++
-				internal += time.Since(istart)
-				continue
-			} else if cmp == 0 {
-				// the snapshot key can be overwritten
-				created--
-				if write = !bytes.Equal(kvvals[0], iter.Value); write {
-					updated++
-				} else {
-					untouched++
-				}
-				kvkeys = kvkeys[1:]
-				kvvals = kvvals[1:]
-			}
-			break
-		}
-		istart := time.Now()
-		if err := onState(iter.Key, iter.Value, write, false); err != nil {
-			return false, nil, err
-		}
-		internal += time.Since(istart)
-	}
-	if iter.Err != nil {
-		return false, nil, iter.Err
-	}
-	// Delete all stale snapshot states remaining
-	istart := time.Now()
-	for _, key := range kvkeys {
-		if err := onState(key, nil, false, true); err != nil {
-			return false, nil, err
-		}
-		deleted += 1
-	}
-	internal += time.Since(istart)
-
-	// Update metrics for counting trie iteration
-	if kind == "storage" {
-		snapStorageTrieReadCounter.Inc((time.Since(start) - internal).Nanoseconds())
-	} else {
-		snapAccountTrieReadCounter.Inc((time.Since(start) - internal).Nanoseconds())
-	}
-	logger.Debug("Regenerated state range", "root", root, "last", hexutil.Encode(last),
-		"count", count, "created", created, "updated", updated, "untouched", untouched, "deleted", deleted)
-
-	// If there are either more trie items, or there are more snap items
-	// (in the next segment), then we need to keep working
-	return !trieMore && !result.diskMore, last, nil
+    // Use range prover to check the validity of the flat state in the range
+    result, err := dl.proveRange(stats, root, prefix, kind, origin, max, valueConvertFn)
+    if err != nil {
+        return false, nil, err
+    }
+    last := result.last()
+
+    // Construct contextual logger
+    logCtx := []interface{}{"kind", kind, "prefix", hexutil.Encode(prefix)}
+    if len(origin) > 0 {
+        logCtx = append(logCtx, "origin", hexutil.Encode(origin))
+    }
+    logger := log.New(logCtx...)
+
+    // The range prover says the range is correct, skip trie iteration
+    if result.valid() {
+        snapSuccessfulRangeProofMeter.Mark(1)
+        logger.Trace("Proved state range", "last", hexutil.Encode(last))
+
+        // The verification is passed, process each state with the given
+        // callback function. If this state represents a contract, the
+        // corresponding storage check will be performed in the callback
+        if err := result.forEach(func(key []byte, val []byte) error { return onState(key, val, false, false) }); err != nil {
+            return false, nil, err
+        }
+        // Only abort the iteration when both database and trie are exhausted
+        return !result.diskMore && !result.trieMore, last, nil
+    }
+    logger.Trace("Detected outdated state range", "last", hexutil.Encode(last), "err", result.proofErr)
+    snapFailedRangeProofMeter.Mark(1)
+
+    // Special case, the entire trie is missing. In the original trie scheme,
+    // all the duplicated subtries will be filter out(only one copy of data
+    // will be stored). While in the snapshot model, all the storage tries
+    // belong to different contracts will be kept even they are duplicated.
+    // Track it to a certain extent remove the noise data used for statistics.
+    if origin == nil && last == nil {
+        meter := snapMissallAccountMeter
+        if kind == "storage" {
+            meter = snapMissallStorageMeter
+        }
+        meter.Mark(1)
+    }
+
+    // We use the snap data to build up a cache which can be used by the
+    // main account trie as a primary lookup when resolving hashes
+    var snapNodeCache ethdb.KeyValueStore
+    if len(result.keys) > 0 {
+        snapNodeCache = memorydb.New()
+        snapTrieDb := trie.NewDatabase(snapNodeCache)
+        snapTrie, _ := trie.New(common.Hash{}, snapTrieDb)
+        for i, key := range result.keys {
+            snapTrie.Update(key, result.vals[i])
+        }
+        root, _, _ := snapTrie.Commit(nil)
+        snapTrieDb.Commit(root, false, nil)
+    }
+    tr := result.tr
+    if tr == nil {
+        tr, err = trie.New(root, dl.triedb)
+        if err != nil {
+            stats.Log("Trie missing, state snapshotting paused", dl.root, dl.genMarker)
+            return false, nil, errMissingTrie
+        }
+    }
+
+    var (
+        trieMore       bool
+        nodeIt         = tr.NodeIterator(origin)
+        iter           = trie.NewIterator(nodeIt)
+        kvkeys, kvvals = result.keys, result.vals
+
+        // counters
+        count     = 0 // number of states delivered by iterator
+        created   = 0 // states created from the trie
+        updated   = 0 // states updated from the trie
+        deleted   = 0 // states not in trie, but were in snapshot
+        untouched = 0 // states already correct
+
+        // timers
+        start    = time.Now()
+        internal time.Duration
+    )
+    nodeIt.AddResolver(snapNodeCache)
+    for iter.Next() {
+        if last != nil && bytes.Compare(iter.Key, last) > 0 {
+            trieMore = true
+            break
+        }
+        count++
+        write := true
+        created++
+        for len(kvkeys) > 0 {
+            if cmp := bytes.Compare(kvkeys[0], iter.Key); cmp < 0 {
+                // delete the key
+                istart := time.Now()
+                if err := onState(kvkeys[0], nil, false, true); err != nil {
+                    return false, nil, err
+                }
+                kvkeys = kvkeys[1:]
+                kvvals = kvvals[1:]
+                deleted++
+                internal += time.Since(istart)
+                continue
+            } else if cmp == 0 {
+                // the snapshot key can be overwritten
+                created--
+                if write = !bytes.Equal(kvvals[0], iter.Value); write {
+                    updated++
+                } else {
+                    untouched++
+                }
+                kvkeys = kvkeys[1:]
+                kvvals = kvvals[1:]
+            }
+            break
+        }
+        istart := time.Now()
+        if err := onState(iter.Key, iter.Value, write, false); err != nil {
+            return false, nil, err
+        }
+        internal += time.Since(istart)
+    }
+    if iter.Err != nil {
+        return false, nil, iter.Err
+    }
+    // Delete all stale snapshot states remaining
+    istart := time.Now()
+    for _, key := range kvkeys {
+        if err := onState(key, nil, false, true); err != nil {
+            return false, nil, err
+        }
+        deleted += 1
+    }
+    internal += time.Since(istart)
+
+    // Update metrics for counting trie iteration
+    if kind == "storage" {
+        snapStorageTrieReadCounter.Inc((time.Since(start) - internal).Nanoseconds())
+    } else {
+        snapAccountTrieReadCounter.Inc((time.Since(start) - internal).Nanoseconds())
+    }
+    logger.Debug("Regenerated state range", "root", root, "last", hexutil.Encode(last),
+        "count", count, "created", created, "updated", updated, "untouched", untouched, "deleted", deleted)
+
+    // If there are either more trie items, or there are more snap items
+    // (in the next segment), then we need to keep working
+    return !trieMore && !result.diskMore, last, nil
 }
 
 // generate is a background thread that iterates over the state and storage tries,
@@ -548,79 +537,79 @@
 // gathering and logging, since the method surfs the blocks as they arrive, often
 // being restarted.
 func (dl *diskLayer) generate(stats *generatorStats) {
-	var (
-		accMarker    []byte
-		accountRange = accountCheckRange
-	)
-	if len(dl.genMarker) > 0 { // []byte{} is the start, use nil for that
-		// Always reset the initial account range as 1
-		// whenever recover from the interruption.
-		accMarker, accountRange = dl.genMarker[:common.HashLength], 1
-	}
-	var (
-		batch     = dl.diskdb.NewBatch()
-		logged    = time.Now()
-		accOrigin = common.CopyBytes(accMarker)
-		abort     chan *generatorStats
-	)
-	stats.Log("Resuming state snapshot generation", dl.root, dl.genMarker)
-
-	checkAndFlush := func(currentLocation []byte) error {
-		select {
-		case abort = <-dl.genAbort:
-		default:
-		}
-		if batch.ValueSize() > ethdb.IdealBatchSize || abort != nil {
-			if bytes.Compare(currentLocation, dl.genMarker) < 0 {
-				log.Error("Snapshot generator went backwards",
-					"currentLocation", fmt.Sprintf("%x", currentLocation),
-					"genMarker", fmt.Sprintf("%x", dl.genMarker))
-			}
-
-			// Flush out the batch anyway no matter it's empty or not.
-			// It's possible that all the states are recovered and the
-			// generation indeed makes progress.
-			journalProgress(batch, currentLocation, stats)
-
-			if err := batch.Write(); err != nil {
-				return err
-			}
-			batch.Reset()
-
-			dl.lock.Lock()
-			dl.genMarker = currentLocation
-			dl.lock.Unlock()
-
-			if abort != nil {
-				stats.Log("Aborting state snapshot generation", dl.root, currentLocation)
-				return errors.New("aborted")
-			}
-		}
-		if time.Since(logged) > 8*time.Second {
-			stats.Log("Generating state snapshot", dl.root, currentLocation)
-			logged = time.Now()
-		}
-		return nil
-	}
-
-	onAccount := func(key []byte, val []byte, write bool, delete bool) error {
-		var (
-			start       = time.Now()
-			accountHash = common.BytesToHash(key)
-		)
-		if delete {
-			rawdb.DeleteAccountSnapshot(batch, accountHash)
-			snapWipedAccountMeter.Mark(1)
-
-			// Ensure that any previous snapshot storage values are cleared
-			prefix := append(rawdb.SnapshotStoragePrefix, accountHash.Bytes()...)
-			keyLen := len(rawdb.SnapshotStoragePrefix) + 2*common.HashLength
-			if err := wipeKeyRange(dl.diskdb, "storage", prefix, nil, nil, keyLen, snapWipedStorageMeter, false); err != nil {
-				return err
-			}
-			snapAccountWriteCounter.Inc(time.Since(start).Nanoseconds())
-			return nil
-		}
+    var (
+        accMarker    []byte
+        accountRange = accountCheckRange
+    )
+    if len(dl.genMarker) > 0 { // []byte{} is the start, use nil for that
+        // Always reset the initial account range as 1
+        // whenever recover from the interruption.
+        accMarker, accountRange = dl.genMarker[:common.HashLength], 1
+    }
+    var (
+        batch     = dl.diskdb.NewBatch()
+        logged    = time.Now()
+        accOrigin = common.CopyBytes(accMarker)
+        abort     chan *generatorStats
+    )
+    stats.Log("Resuming state snapshot generation", dl.root, dl.genMarker)
+
+    checkAndFlush := func(currentLocation []byte) error {
+        select {
+        case abort = <-dl.genAbort:
+        default:
+        }
+        if batch.ValueSize() > ethdb.IdealBatchSize || abort != nil {
+            if bytes.Compare(currentLocation, dl.genMarker) < 0 {
+                log.Error("Snapshot generator went backwards",
+                    "currentLocation", fmt.Sprintf("%x", currentLocation),
+                    "genMarker", fmt.Sprintf("%x", dl.genMarker))
+            }
+
+            // Flush out the batch anyway no matter it's empty or not.
+            // It's possible that all the states are recovered and the
+            // generation indeed makes progress.
+            journalProgress(batch, currentLocation, stats)
+
+            if err := batch.Write(); err != nil {
+                return err
+            }
+            batch.Reset()
+
+            dl.lock.Lock()
+            dl.genMarker = currentLocation
+            dl.lock.Unlock()
+
+            if abort != nil {
+                stats.Log("Aborting state snapshot generation", dl.root, currentLocation)
+                return errors.New("aborted")
+            }
+        }
+        if time.Since(logged) > 8*time.Second {
+            stats.Log("Generating state snapshot", dl.root, currentLocation)
+            logged = time.Now()
+        }
+        return nil
+    }
+
+    onAccount := func(key []byte, val []byte, write bool, delete bool) error {
+        var (
+            start       = time.Now()
+            accountHash = common.BytesToHash(key)
+        )
+        if delete {
+            rawdb.DeleteAccountSnapshot(batch, accountHash)
+            snapWipedAccountMeter.Mark(1)
+
+            // Ensure that any previous snapshot storage values are cleared
+            prefix := append(rawdb.SnapshotStoragePrefix, accountHash.Bytes()...)
+            keyLen := len(rawdb.SnapshotStoragePrefix) + 2*common.HashLength
+            if err := wipeKeyRange(dl.diskdb, "storage", prefix, nil, nil, keyLen, snapWipedStorageMeter, false); err != nil {
+                return err
+            }
+            snapAccountWriteCounter.Inc(time.Since(start).Nanoseconds())
+            return nil
+        }
 		// Retrieve the current account and flatten it into the internal format
 		var acc struct {
 			Nonce    uint64
@@ -628,158 +617,158 @@
 			Root     common.Hash
 			CodeHash []byte
 		}
-		if err := rlp.DecodeBytes(val, &acc); err != nil {
-			log.Crit("Invalid account encountered during snapshot creation", "err", err)
-		}
+        if err := rlp.DecodeBytes(val, &acc); err != nil {
+            log.Crit("Invalid account encountered during snapshot creation", "err", err)
+        }
 		// If the account is not yet in-progress, write it out
 		if accMarker == nil || !bytes.Equal(accountHash[:], accMarker) {
-			dataLen := len(val) // Approximate size, saves us a round of RLP-encoding
-			if !write {
-				if bytes.Equal(acc.CodeHash, emptyCode[:]) {
-					dataLen -= 32
-				}
-				if acc.Root == emptyRoot {
-					dataLen -= 32
-				}
-				snapRecoveredAccountMeter.Mark(1)
-			} else {
-				data := SlimAccountRLP(acc.Nonce, acc.Balance, acc.Root, acc.CodeHash)
-				dataLen = len(data)
-				rawdb.WriteAccountSnapshot(batch, accountHash, data)
-				snapGeneratedAccountMeter.Mark(1)
-			}
-			stats.storage += common.StorageSize(1 + common.HashLength + dataLen)
-			stats.accounts++
-		}
-		marker := accountHash[:]
-		// If the snap generation goes here after interrupted, genMarker may go backward
-		// when last genMarker is consisted of accountHash and storageHash
-		if accMarker != nil && bytes.Equal(marker, accMarker) && len(dl.genMarker) > common.HashLength {
-			marker = dl.genMarker[:]
-		}
-		// If we've exceeded our batch allowance or termination was requested, flush to disk
-		if err := checkAndFlush(marker); err != nil {
-			return err
-		}
-		// If the iterated account is the contract, create a further loop to
-		// verify or regenerate the contract storage.
-		if acc.Root == emptyRoot {
-			// If the root is empty, we still need to ensure that any previous snapshot
-			// storage values are cleared
-			// TODO: investigate if this can be avoided, this will be very costly since it
-			// affects every single EOA account
-			//  - Perhaps we can avoid if where codeHash is emptyCode
-			prefix := append(rawdb.SnapshotStoragePrefix, accountHash.Bytes()...)
-			keyLen := len(rawdb.SnapshotStoragePrefix) + 2*common.HashLength
-			if err := wipeKeyRange(dl.diskdb, "storage", prefix, nil, nil, keyLen, snapWipedStorageMeter, false); err != nil {
-				return err
-			}
-			snapAccountWriteCounter.Inc(time.Since(start).Nanoseconds())
-		} else {
-			snapAccountWriteCounter.Inc(time.Since(start).Nanoseconds())
-
-			var storeMarker []byte
-			if accMarker != nil && bytes.Equal(accountHash[:], accMarker) && len(dl.genMarker) > common.HashLength {
-				storeMarker = dl.genMarker[common.HashLength:]
-			}
-			onStorage := func(key []byte, val []byte, write bool, delete bool) error {
-				defer func(start time.Time) {
-					snapStorageWriteCounter.Inc(time.Since(start).Nanoseconds())
-				}(time.Now())
-
-				if delete {
-					rawdb.DeleteStorageSnapshot(batch, accountHash, common.BytesToHash(key))
-					snapWipedStorageMeter.Mark(1)
-					return nil
-				}
-				if write {
-					rawdb.WriteStorageSnapshot(batch, accountHash, common.BytesToHash(key), val)
-					snapGeneratedStorageMeter.Mark(1)
-				} else {
-					snapRecoveredStorageMeter.Mark(1)
-				}
-				stats.storage += common.StorageSize(1 + 2*common.HashLength + len(val))
-				stats.slots++
-
-				// If we've exceeded our batch allowance or termination was requested, flush to disk
-				if err := checkAndFlush(append(accountHash[:], key...)); err != nil {
-					return err
-				}
-				return nil
-			}
-			var storeOrigin = common.CopyBytes(storeMarker)
-			for {
-				exhausted, last, err := dl.generateRange(acc.Root, append(rawdb.SnapshotStoragePrefix, accountHash.Bytes()...), "storage", storeOrigin, storageCheckRange, stats, onStorage, nil)
-				if err != nil {
-					return err
-				}
-				if exhausted {
-					break
-				}
-				if storeOrigin = increaseKey(last); storeOrigin == nil {
-					break // special case, the last is 0xffffffff...fff
-				}
-			}
-		}
-		// Some account processed, unmark the marker
-		accMarker = nil
-		return nil
-	}
-
-	// Global loop for regerating the entire state trie + all layered storage tries.
-	for {
-		exhausted, last, err := dl.generateRange(dl.root, rawdb.SnapshotAccountPrefix, "account", accOrigin, accountRange, stats, onAccount, FullAccountRLP)
-		// The procedure it aborted, either by external signal or internal error
-		if err != nil {
-			if abort == nil { // aborted by internal error, wait the signal
-				abort = <-dl.genAbort
-			}
-			abort <- stats
-			return
-		}
-		// Abort the procedure if the entire snapshot is generated
-		if exhausted {
-			break
-		}
-		if accOrigin = increaseKey(last); accOrigin == nil {
-			break // special case, the last is 0xffffffff...fff
-		}
-		accountRange = accountCheckRange
-	}
-	// Snapshot fully generated, set the marker to nil.
-	// Note even there is nothing to commit, persist the
-	// generator anyway to mark the snapshot is complete.
-	journalProgress(batch, nil, stats)
-	if err := batch.Write(); err != nil {
-		log.Error("Failed to flush batch", "err", err)
-
-		abort = <-dl.genAbort
-		abort <- stats
-		return
-	}
-	batch.Reset()
-
-	log.Info("Generated state snapshot", "accounts", stats.accounts, "slots", stats.slots,
-		"storage", stats.storage, "elapsed", common.PrettyDuration(time.Since(stats.start)))
-
-	dl.lock.Lock()
-	dl.genMarker = nil
-	close(dl.genPending)
-	dl.lock.Unlock()
-
-	// Someone will be looking for us, wait it out
-	abort = <-dl.genAbort
-	abort <- nil
+            dataLen := len(val) // Approximate size, saves us a round of RLP-encoding
+            if !write {
+                if bytes.Equal(acc.CodeHash, emptyCode[:]) {
+                    dataLen -= 32
+                }
+                if acc.Root == emptyRoot {
+                    dataLen -= 32
+                }
+                snapRecoveredAccountMeter.Mark(1)
+            } else {
+                data := SlimAccountRLP(acc.Nonce, acc.Balance, acc.Root, acc.CodeHash)
+                dataLen = len(data)
+                rawdb.WriteAccountSnapshot(batch, accountHash, data)
+                snapGeneratedAccountMeter.Mark(1)
+            }
+            stats.storage += common.StorageSize(1 + common.HashLength + dataLen)
+            stats.accounts++
+        }
+        marker := accountHash[:]
+        // If the snap generation goes here after interrupted, genMarker may go backward
+        // when last genMarker is consisted of accountHash and storageHash
+        if accMarker != nil && bytes.Equal(marker, accMarker) && len(dl.genMarker) > common.HashLength {
+            marker = dl.genMarker[:]
+        }
+        // If we've exceeded our batch allowance or termination was requested, flush to disk
+        if err := checkAndFlush(marker); err != nil {
+            return err
+        }
+        // If the iterated account is the contract, create a further loop to
+        // verify or regenerate the contract storage.
+        if acc.Root == emptyRoot {
+            // If the root is empty, we still need to ensure that any previous snapshot
+            // storage values are cleared
+            // TODO: investigate if this can be avoided, this will be very costly since it
+            // affects every single EOA account
+            //  - Perhaps we can avoid if where codeHash is emptyCode
+            prefix := append(rawdb.SnapshotStoragePrefix, accountHash.Bytes()...)
+            keyLen := len(rawdb.SnapshotStoragePrefix) + 2*common.HashLength
+            if err := wipeKeyRange(dl.diskdb, "storage", prefix, nil, nil, keyLen, snapWipedStorageMeter, false); err != nil {
+                return err
+            }
+            snapAccountWriteCounter.Inc(time.Since(start).Nanoseconds())
+        } else {
+            snapAccountWriteCounter.Inc(time.Since(start).Nanoseconds())
+
+            var storeMarker []byte
+            if accMarker != nil && bytes.Equal(accountHash[:], accMarker) && len(dl.genMarker) > common.HashLength {
+                storeMarker = dl.genMarker[common.HashLength:]
+            }
+            onStorage := func(key []byte, val []byte, write bool, delete bool) error {
+                defer func(start time.Time) {
+                    snapStorageWriteCounter.Inc(time.Since(start).Nanoseconds())
+                }(time.Now())
+
+                if delete {
+                    rawdb.DeleteStorageSnapshot(batch, accountHash, common.BytesToHash(key))
+                    snapWipedStorageMeter.Mark(1)
+                    return nil
+                }
+                if write {
+                    rawdb.WriteStorageSnapshot(batch, accountHash, common.BytesToHash(key), val)
+                    snapGeneratedStorageMeter.Mark(1)
+                } else {
+                    snapRecoveredStorageMeter.Mark(1)
+                }
+                stats.storage += common.StorageSize(1 + 2*common.HashLength + len(val))
+                stats.slots++
+
+                // If we've exceeded our batch allowance or termination was requested, flush to disk
+                if err := checkAndFlush(append(accountHash[:], key...)); err != nil {
+                    return err
+                }
+                return nil
+            }
+            var storeOrigin = common.CopyBytes(storeMarker)
+            for {
+                exhausted, last, err := dl.generateRange(acc.Root, append(rawdb.SnapshotStoragePrefix, accountHash.Bytes()...), "storage", storeOrigin, storageCheckRange, stats, onStorage, nil)
+                if err != nil {
+                    return err
+                }
+                if exhausted {
+                    break
+                }
+                if storeOrigin = increaseKey(last); storeOrigin == nil {
+                    break // special case, the last is 0xffffffff...fff
+                }
+            }
+        }
+        // Some account processed, unmark the marker
+        accMarker = nil
+        return nil
+    }
+
+    // Global loop for regerating the entire state trie + all layered storage tries.
+    for {
+        exhausted, last, err := dl.generateRange(dl.root, rawdb.SnapshotAccountPrefix, "account", accOrigin, accountRange, stats, onAccount, FullAccountRLP)
+        // The procedure it aborted, either by external signal or internal error
+        if err != nil {
+            if abort == nil { // aborted by internal error, wait the signal
+                abort = <-dl.genAbort
+            }
+            abort <- stats
+            return
+        }
+        // Abort the procedure if the entire snapshot is generated
+        if exhausted {
+            break
+        }
+        if accOrigin = increaseKey(last); accOrigin == nil {
+            break // special case, the last is 0xffffffff...fff
+        }
+        accountRange = accountCheckRange
+    }
+    // Snapshot fully generated, set the marker to nil.
+    // Note even there is nothing to commit, persist the
+    // generator anyway to mark the snapshot is complete.
+    journalProgress(batch, nil, stats)
+    if err := batch.Write(); err != nil {
+        log.Error("Failed to flush batch", "err", err)
+
+        abort = <-dl.genAbort
+        abort <- stats
+        return
+    }
+    batch.Reset()
+
+    log.Info("Generated state snapshot", "accounts", stats.accounts, "slots", stats.slots,
+        "storage", stats.storage, "elapsed", common.PrettyDuration(time.Since(stats.start)))
+
+    dl.lock.Lock()
+    dl.genMarker = nil
+    close(dl.genPending)
+    dl.lock.Unlock()
+
+    // Someone will be looking for us, wait it out
+    abort = <-dl.genAbort
+    abort <- nil
 }
 
 // increaseKey increase the input key by one bit. Return nil if the entire
 // addition operation overflows,
 func increaseKey(key []byte) []byte {
-	for i := len(key) - 1; i >= 0; i-- {
-		key[i]++
-		if key[i] != 0x0 {
-			return key
-		}
-	}
-	return nil
+    for i := len(key) - 1; i >= 0; i-- {
+        key[i]++
+        if key[i] != 0x0 {
+            return key
+        }
+    }
+    return nil
 }