--- conflicted
+++ resolved
@@ -17,220 +17,213 @@
 package snapshot
 
 import (
-	"fmt"
-	"math/big"
-	"os"
-	"testing"
-	"time"
-
-<<<<<<< HEAD
-	"github.com/clearmatics/autonity/common"
-	"github.com/clearmatics/autonity/ethdb/memorydb"
-	"github.com/clearmatics/autonity/rlp"
-	"github.com/clearmatics/autonity/trie"
-=======
-	"github.com/ethereum/go-ethereum/common"
-	"github.com/ethereum/go-ethereum/core/rawdb"
-	"github.com/ethereum/go-ethereum/ethdb"
-	"github.com/ethereum/go-ethereum/ethdb/memorydb"
-	"github.com/ethereum/go-ethereum/log"
-	"github.com/ethereum/go-ethereum/rlp"
-	"github.com/ethereum/go-ethereum/trie"
-	"golang.org/x/crypto/sha3"
->>>>>>> aaca58a7
+    "fmt"
+    "math/big"
+    "os"
+    "testing"
+    "time"
+
+    "github.com/ethereum/go-ethereum/common"
+    "github.com/ethereum/go-ethereum/core/rawdb"
+    "github.com/ethereum/go-ethereum/ethdb"
+    "github.com/ethereum/go-ethereum/ethdb/memorydb"
+    "github.com/ethereum/go-ethereum/log"
+    "github.com/ethereum/go-ethereum/rlp"
+    "github.com/ethereum/go-ethereum/trie"
+    "golang.org/x/crypto/sha3"
 )
 
 // Tests that snapshot generation from an empty database.
 func TestGeneration(t *testing.T) {
-	// We can't use statedb to make a test trie (circular dependency), so make
-	// a fake one manually. We're going with a small account trie of 3 accounts,
-	// two of which also has the same 3-slot storage trie attached.
-	var (
-		diskdb = memorydb.New()
-		triedb = trie.NewDatabase(diskdb)
-	)
-	stTrie, _ := trie.NewSecure(common.Hash{}, triedb)
-	stTrie.Update([]byte("key-1"), []byte("val-1")) // 0x1314700b81afc49f94db3623ef1df38f3ed18b73a1b7ea2f6c095118cf6118a0
-	stTrie.Update([]byte("key-2"), []byte("val-2")) // 0x18a0f4d79cff4459642dd7604f303886ad9d77c30cf3d7d7cedb3a693ab6d371
-	stTrie.Update([]byte("key-3"), []byte("val-3")) // 0x51c71a47af0695957647fb68766d0becee77e953df17c29b3c2f25436f055c78
-	stTrie.Commit(nil)                              // Root: 0xddefcd9376dd029653ef384bd2f0a126bb755fe84fdcc9e7cf421ba454f2bc67
-
-	accTrie, _ := trie.NewSecure(common.Hash{}, triedb)
-	acc := &Account{Balance: big.NewInt(1), Root: stTrie.Hash().Bytes(), CodeHash: emptyCode.Bytes()}
-	val, _ := rlp.EncodeToBytes(acc)
-	accTrie.Update([]byte("acc-1"), val) // 0x9250573b9c18c664139f3b6a7a8081b7d8f8916a8fcc5d94feec6c29f5fd4e9e
-
-	acc = &Account{Balance: big.NewInt(2), Root: emptyRoot.Bytes(), CodeHash: emptyCode.Bytes()}
-	val, _ = rlp.EncodeToBytes(acc)
-	accTrie.Update([]byte("acc-2"), val) // 0x65145f923027566669a1ae5ccac66f945b55ff6eaeb17d2ea8e048b7d381f2d7
-
-	acc = &Account{Balance: big.NewInt(3), Root: stTrie.Hash().Bytes(), CodeHash: emptyCode.Bytes()}
-	val, _ = rlp.EncodeToBytes(acc)
-	accTrie.Update([]byte("acc-3"), val) // 0x50815097425d000edfc8b3a4a13e175fc2bdcfee8bdfbf2d1ff61041d3c235b2
-	root, _, _ := accTrie.Commit(nil)    // Root: 0xe3712f1a226f3782caca78ca770ccc19ee000552813a9f59d479f8611db9b1fd
-	triedb.Commit(root, false, nil)
-
-	if have, want := root, common.HexToHash("0xe3712f1a226f3782caca78ca770ccc19ee000552813a9f59d479f8611db9b1fd"); have != want {
-		t.Fatalf("have %#x want %#x", have, want)
-	}
-	snap := generateSnapshot(diskdb, triedb, 16, root)
-	select {
-	case <-snap.genPending:
-		// Snapshot generation succeeded
-
-	case <-time.After(3 * time.Second):
-		t.Errorf("Snapshot generation failed")
-	}
-	checkSnapRoot(t, snap, root)
-	// Signal abortion to the generator and wait for it to tear down
-	stop := make(chan *generatorStats)
-	snap.genAbort <- stop
-	<-stop
+    // We can't use statedb to make a test trie (circular dependency), so make
+    // a fake one manually. We're going with a small account trie of 3 accounts,
+    // two of which also has the same 3-slot storage trie attached.
+    var (
+        diskdb = memorydb.New()
+        triedb = trie.NewDatabase(diskdb)
+    )
+    stTrie, _ := trie.NewSecure(common.Hash{}, triedb)
+    stTrie.Update([]byte("key-1"), []byte("val-1")) // 0x1314700b81afc49f94db3623ef1df38f3ed18b73a1b7ea2f6c095118cf6118a0
+    stTrie.Update([]byte("key-2"), []byte("val-2")) // 0x18a0f4d79cff4459642dd7604f303886ad9d77c30cf3d7d7cedb3a693ab6d371
+    stTrie.Update([]byte("key-3"), []byte("val-3")) // 0x51c71a47af0695957647fb68766d0becee77e953df17c29b3c2f25436f055c78
+    stTrie.Commit(nil)                              // Root: 0xddefcd9376dd029653ef384bd2f0a126bb755fe84fdcc9e7cf421ba454f2bc67
+
+    accTrie, _ := trie.NewSecure(common.Hash{}, triedb)
+    acc := &Account{Balance: big.NewInt(1), Root: stTrie.Hash().Bytes(), CodeHash: emptyCode.Bytes()}
+    val, _ := rlp.EncodeToBytes(acc)
+    accTrie.Update([]byte("acc-1"), val) // 0x9250573b9c18c664139f3b6a7a8081b7d8f8916a8fcc5d94feec6c29f5fd4e9e
+
+    acc = &Account{Balance: big.NewInt(2), Root: emptyRoot.Bytes(), CodeHash: emptyCode.Bytes()}
+    val, _ = rlp.EncodeToBytes(acc)
+    accTrie.Update([]byte("acc-2"), val) // 0x65145f923027566669a1ae5ccac66f945b55ff6eaeb17d2ea8e048b7d381f2d7
+
+    acc = &Account{Balance: big.NewInt(3), Root: stTrie.Hash().Bytes(), CodeHash: emptyCode.Bytes()}
+    val, _ = rlp.EncodeToBytes(acc)
+    accTrie.Update([]byte("acc-3"), val) // 0x50815097425d000edfc8b3a4a13e175fc2bdcfee8bdfbf2d1ff61041d3c235b2
+    root, _, _ := accTrie.Commit(nil)    // Root: 0xe3712f1a226f3782caca78ca770ccc19ee000552813a9f59d479f8611db9b1fd
+    triedb.Commit(root, false, nil)
+
+    if have, want := root, common.HexToHash("0xe3712f1a226f3782caca78ca770ccc19ee000552813a9f59d479f8611db9b1fd"); have != want {
+        t.Fatalf("have %#x want %#x", have, want)
+    }
+    snap := generateSnapshot(diskdb, triedb, 16, root)
+    select {
+    case <-snap.genPending:
+        // Snapshot generation succeeded
+
+    case <-time.After(3 * time.Second):
+        t.Errorf("Snapshot generation failed")
+    }
+    checkSnapRoot(t, snap, root)
+    // Signal abortion to the generator and wait for it to tear down
+    stop := make(chan *generatorStats)
+    snap.genAbort <- stop
+    <-stop
 }
 
 func hashData(input []byte) common.Hash {
-	var hasher = sha3.NewLegacyKeccak256()
-	var hash common.Hash
-	hasher.Reset()
-	hasher.Write(input)
-	hasher.Sum(hash[:0])
-	return hash
+    var hasher = sha3.NewLegacyKeccak256()
+    var hash common.Hash
+    hasher.Reset()
+    hasher.Write(input)
+    hasher.Sum(hash[:0])
+    return hash
 }
 
 // Tests that snapshot generation with existent flat state.
 func TestGenerateExistentState(t *testing.T) {
-	// We can't use statedb to make a test trie (circular dependency), so make
-	// a fake one manually. We're going with a small account trie of 3 accounts,
-	// two of which also has the same 3-slot storage trie attached.
-	var (
-		diskdb = memorydb.New()
-		triedb = trie.NewDatabase(diskdb)
-	)
-	stTrie, _ := trie.NewSecure(common.Hash{}, triedb)
-	stTrie.Update([]byte("key-1"), []byte("val-1")) // 0x1314700b81afc49f94db3623ef1df38f3ed18b73a1b7ea2f6c095118cf6118a0
-	stTrie.Update([]byte("key-2"), []byte("val-2")) // 0x18a0f4d79cff4459642dd7604f303886ad9d77c30cf3d7d7cedb3a693ab6d371
-	stTrie.Update([]byte("key-3"), []byte("val-3")) // 0x51c71a47af0695957647fb68766d0becee77e953df17c29b3c2f25436f055c78
-	stTrie.Commit(nil)                              // Root: 0xddefcd9376dd029653ef384bd2f0a126bb755fe84fdcc9e7cf421ba454f2bc67
-
-	accTrie, _ := trie.NewSecure(common.Hash{}, triedb)
-	acc := &Account{Balance: big.NewInt(1), Root: stTrie.Hash().Bytes(), CodeHash: emptyCode.Bytes()}
-	val, _ := rlp.EncodeToBytes(acc)
-	accTrie.Update([]byte("acc-1"), val) // 0x9250573b9c18c664139f3b6a7a8081b7d8f8916a8fcc5d94feec6c29f5fd4e9e
-	rawdb.WriteAccountSnapshot(diskdb, hashData([]byte("acc-1")), val)
-	rawdb.WriteStorageSnapshot(diskdb, hashData([]byte("acc-1")), hashData([]byte("key-1")), []byte("val-1"))
-	rawdb.WriteStorageSnapshot(diskdb, hashData([]byte("acc-1")), hashData([]byte("key-2")), []byte("val-2"))
-	rawdb.WriteStorageSnapshot(diskdb, hashData([]byte("acc-1")), hashData([]byte("key-3")), []byte("val-3"))
-
-	acc = &Account{Balance: big.NewInt(2), Root: emptyRoot.Bytes(), CodeHash: emptyCode.Bytes()}
-	val, _ = rlp.EncodeToBytes(acc)
-	accTrie.Update([]byte("acc-2"), val) // 0x65145f923027566669a1ae5ccac66f945b55ff6eaeb17d2ea8e048b7d381f2d7
-	diskdb.Put(hashData([]byte("acc-2")).Bytes(), val)
-	rawdb.WriteAccountSnapshot(diskdb, hashData([]byte("acc-2")), val)
-
-	acc = &Account{Balance: big.NewInt(3), Root: stTrie.Hash().Bytes(), CodeHash: emptyCode.Bytes()}
-	val, _ = rlp.EncodeToBytes(acc)
-	accTrie.Update([]byte("acc-3"), val) // 0x50815097425d000edfc8b3a4a13e175fc2bdcfee8bdfbf2d1ff61041d3c235b2
-	rawdb.WriteAccountSnapshot(diskdb, hashData([]byte("acc-3")), val)
-	rawdb.WriteStorageSnapshot(diskdb, hashData([]byte("acc-3")), hashData([]byte("key-1")), []byte("val-1"))
-	rawdb.WriteStorageSnapshot(diskdb, hashData([]byte("acc-3")), hashData([]byte("key-2")), []byte("val-2"))
-	rawdb.WriteStorageSnapshot(diskdb, hashData([]byte("acc-3")), hashData([]byte("key-3")), []byte("val-3"))
-
-	root, _, _ := accTrie.Commit(nil) // Root: 0xe3712f1a226f3782caca78ca770ccc19ee000552813a9f59d479f8611db9b1fd
-	triedb.Commit(root, false, nil)
-
-	snap := generateSnapshot(diskdb, triedb, 16, root)
-	select {
-	case <-snap.genPending:
-		// Snapshot generation succeeded
-
-	case <-time.After(3 * time.Second):
-		t.Errorf("Snapshot generation failed")
-	}
-	checkSnapRoot(t, snap, root)
-	// Signal abortion to the generator and wait for it to tear down
-	stop := make(chan *generatorStats)
-	snap.genAbort <- stop
-	<-stop
+    // We can't use statedb to make a test trie (circular dependency), so make
+    // a fake one manually. We're going with a small account trie of 3 accounts,
+    // two of which also has the same 3-slot storage trie attached.
+    var (
+        diskdb = memorydb.New()
+        triedb = trie.NewDatabase(diskdb)
+    )
+    stTrie, _ := trie.NewSecure(common.Hash{}, triedb)
+    stTrie.Update([]byte("key-1"), []byte("val-1")) // 0x1314700b81afc49f94db3623ef1df38f3ed18b73a1b7ea2f6c095118cf6118a0
+    stTrie.Update([]byte("key-2"), []byte("val-2")) // 0x18a0f4d79cff4459642dd7604f303886ad9d77c30cf3d7d7cedb3a693ab6d371
+    stTrie.Update([]byte("key-3"), []byte("val-3")) // 0x51c71a47af0695957647fb68766d0becee77e953df17c29b3c2f25436f055c78
+    stTrie.Commit(nil)                              // Root: 0xddefcd9376dd029653ef384bd2f0a126bb755fe84fdcc9e7cf421ba454f2bc67
+
+    accTrie, _ := trie.NewSecure(common.Hash{}, triedb)
+    acc := &Account{Balance: big.NewInt(1), Root: stTrie.Hash().Bytes(), CodeHash: emptyCode.Bytes()}
+    val, _ := rlp.EncodeToBytes(acc)
+    accTrie.Update([]byte("acc-1"), val) // 0x9250573b9c18c664139f3b6a7a8081b7d8f8916a8fcc5d94feec6c29f5fd4e9e
+    rawdb.WriteAccountSnapshot(diskdb, hashData([]byte("acc-1")), val)
+    rawdb.WriteStorageSnapshot(diskdb, hashData([]byte("acc-1")), hashData([]byte("key-1")), []byte("val-1"))
+    rawdb.WriteStorageSnapshot(diskdb, hashData([]byte("acc-1")), hashData([]byte("key-2")), []byte("val-2"))
+    rawdb.WriteStorageSnapshot(diskdb, hashData([]byte("acc-1")), hashData([]byte("key-3")), []byte("val-3"))
+
+    acc = &Account{Balance: big.NewInt(2), Root: emptyRoot.Bytes(), CodeHash: emptyCode.Bytes()}
+    val, _ = rlp.EncodeToBytes(acc)
+    accTrie.Update([]byte("acc-2"), val) // 0x65145f923027566669a1ae5ccac66f945b55ff6eaeb17d2ea8e048b7d381f2d7
+    diskdb.Put(hashData([]byte("acc-2")).Bytes(), val)
+    rawdb.WriteAccountSnapshot(diskdb, hashData([]byte("acc-2")), val)
+
+    acc = &Account{Balance: big.NewInt(3), Root: stTrie.Hash().Bytes(), CodeHash: emptyCode.Bytes()}
+    val, _ = rlp.EncodeToBytes(acc)
+    accTrie.Update([]byte("acc-3"), val) // 0x50815097425d000edfc8b3a4a13e175fc2bdcfee8bdfbf2d1ff61041d3c235b2
+    rawdb.WriteAccountSnapshot(diskdb, hashData([]byte("acc-3")), val)
+    rawdb.WriteStorageSnapshot(diskdb, hashData([]byte("acc-3")), hashData([]byte("key-1")), []byte("val-1"))
+    rawdb.WriteStorageSnapshot(diskdb, hashData([]byte("acc-3")), hashData([]byte("key-2")), []byte("val-2"))
+    rawdb.WriteStorageSnapshot(diskdb, hashData([]byte("acc-3")), hashData([]byte("key-3")), []byte("val-3"))
+
+    root, _, _ := accTrie.Commit(nil) // Root: 0xe3712f1a226f3782caca78ca770ccc19ee000552813a9f59d479f8611db9b1fd
+    triedb.Commit(root, false, nil)
+
+    snap := generateSnapshot(diskdb, triedb, 16, root)
+    select {
+    case <-snap.genPending:
+        // Snapshot generation succeeded
+
+    case <-time.After(3 * time.Second):
+        t.Errorf("Snapshot generation failed")
+    }
+    checkSnapRoot(t, snap, root)
+    // Signal abortion to the generator and wait for it to tear down
+    stop := make(chan *generatorStats)
+    snap.genAbort <- stop
+    <-stop
 }
 
 func checkSnapRoot(t *testing.T, snap *diskLayer, trieRoot common.Hash) {
-	t.Helper()
-	accIt := snap.AccountIterator(common.Hash{})
-	defer accIt.Release()
-	snapRoot, err := generateTrieRoot(nil, accIt, common.Hash{}, stackTrieGenerate,
-		func(db ethdb.KeyValueWriter, accountHash, codeHash common.Hash, stat *generateStats) (common.Hash, error) {
-			storageIt, _ := snap.StorageIterator(accountHash, common.Hash{})
-			defer storageIt.Release()
-
-			hash, err := generateTrieRoot(nil, storageIt, accountHash, stackTrieGenerate, nil, stat, false)
-			if err != nil {
-				return common.Hash{}, err
-			}
-			return hash, nil
-		}, newGenerateStats(), true)
-
-	if err != nil {
-		t.Fatal(err)
-	}
-	if snapRoot != trieRoot {
-		t.Fatalf("snaproot: %#x != trieroot #%x", snapRoot, trieRoot)
-	}
+    t.Helper()
+    accIt := snap.AccountIterator(common.Hash{})
+    defer accIt.Release()
+    snapRoot, err := generateTrieRoot(nil, accIt, common.Hash{}, stackTrieGenerate,
+        func(db ethdb.KeyValueWriter, accountHash, codeHash common.Hash, stat *generateStats) (common.Hash, error) {
+            storageIt, _ := snap.StorageIterator(accountHash, common.Hash{})
+            defer storageIt.Release()
+
+            hash, err := generateTrieRoot(nil, storageIt, accountHash, stackTrieGenerate, nil, stat, false)
+            if err != nil {
+                return common.Hash{}, err
+            }
+            return hash, nil
+        }, newGenerateStats(), true)
+
+    if err != nil {
+        t.Fatal(err)
+    }
+    if snapRoot != trieRoot {
+        t.Fatalf("snaproot: %#x != trieroot #%x", snapRoot, trieRoot)
+    }
 }
 
 type testHelper struct {
-	diskdb  *memorydb.Database
-	triedb  *trie.Database
-	accTrie *trie.SecureTrie
+    diskdb  *memorydb.Database
+    triedb  *trie.Database
+    accTrie *trie.SecureTrie
 }
 
 func newHelper() *testHelper {
-	diskdb := memorydb.New()
-	triedb := trie.NewDatabase(diskdb)
-	accTrie, _ := trie.NewSecure(common.Hash{}, triedb)
-	return &testHelper{
-		diskdb:  diskdb,
-		triedb:  triedb,
-		accTrie: accTrie,
-	}
+    diskdb := memorydb.New()
+    triedb := trie.NewDatabase(diskdb)
+    accTrie, _ := trie.NewSecure(common.Hash{}, triedb)
+    return &testHelper{
+        diskdb:  diskdb,
+        triedb:  triedb,
+        accTrie: accTrie,
+    }
 }
 
 func (t *testHelper) addTrieAccount(acckey string, acc *Account) {
-	val, _ := rlp.EncodeToBytes(acc)
-	t.accTrie.Update([]byte(acckey), val)
+    val, _ := rlp.EncodeToBytes(acc)
+    t.accTrie.Update([]byte(acckey), val)
 }
 
 func (t *testHelper) addSnapAccount(acckey string, acc *Account) {
-	val, _ := rlp.EncodeToBytes(acc)
-	key := hashData([]byte(acckey))
-	rawdb.WriteAccountSnapshot(t.diskdb, key, val)
+    val, _ := rlp.EncodeToBytes(acc)
+    key := hashData([]byte(acckey))
+    rawdb.WriteAccountSnapshot(t.diskdb, key, val)
 }
 
 func (t *testHelper) addAccount(acckey string, acc *Account) {
-	t.addTrieAccount(acckey, acc)
-	t.addSnapAccount(acckey, acc)
+    t.addTrieAccount(acckey, acc)
+    t.addSnapAccount(acckey, acc)
 }
 
 func (t *testHelper) addSnapStorage(accKey string, keys []string, vals []string) {
-	accHash := hashData([]byte(accKey))
-	for i, key := range keys {
-		rawdb.WriteStorageSnapshot(t.diskdb, accHash, hashData([]byte(key)), []byte(vals[i]))
-	}
+    accHash := hashData([]byte(accKey))
+    for i, key := range keys {
+        rawdb.WriteStorageSnapshot(t.diskdb, accHash, hashData([]byte(key)), []byte(vals[i]))
+    }
 }
 
 func (t *testHelper) makeStorageTrie(keys []string, vals []string) []byte {
-	stTrie, _ := trie.NewSecure(common.Hash{}, t.triedb)
-	for i, k := range keys {
-		stTrie.Update([]byte(k), []byte(vals[i]))
-	}
-	root, _, _ := stTrie.Commit(nil)
-	return root.Bytes()
+    stTrie, _ := trie.NewSecure(common.Hash{}, t.triedb)
+    for i, k := range keys {
+        stTrie.Update([]byte(k), []byte(vals[i]))
+    }
+    root, _, _ := stTrie.Commit(nil)
+    return root.Bytes()
 }
 
 func (t *testHelper) Generate() (common.Hash, *diskLayer) {
-	root, _, _ := t.accTrie.Commit(nil)
-	t.triedb.Commit(root, false, nil)
-	snap := generateSnapshot(t.diskdb, t.triedb, 16, root)
-	return root, snap
+    root, _, _ := t.accTrie.Commit(nil)
+    t.triedb.Commit(root, false, nil)
+    snap := generateSnapshot(t.diskdb, t.triedb, 16, root)
+    return root, snap
 }
 
 // Tests that snapshot generation with existent flat state, where the flat state
@@ -250,80 +243,80 @@
 //   - extra slots in the middle
 //   - extra slots in the end
 func TestGenerateExistentStateWithWrongStorage(t *testing.T) {
-	helper := newHelper()
-	stRoot := helper.makeStorageTrie([]string{"key-1", "key-2", "key-3"}, []string{"val-1", "val-2", "val-3"})
-
-	// Account one, empty root but non-empty database
-	helper.addAccount("acc-1", &Account{Balance: big.NewInt(1), Root: emptyRoot.Bytes(), CodeHash: emptyCode.Bytes()})
-	helper.addSnapStorage("acc-1", []string{"key-1", "key-2", "key-3"}, []string{"val-1", "val-2", "val-3"})
-
-	// Account two, non empty root but empty database
-	helper.addAccount("acc-2", &Account{Balance: big.NewInt(1), Root: stRoot, CodeHash: emptyCode.Bytes()})
-
-	// Miss slots
-	{
-		// Account three, non empty root but misses slots in the beginning
-		helper.addAccount("acc-3", &Account{Balance: big.NewInt(1), Root: stRoot, CodeHash: emptyCode.Bytes()})
-		helper.addSnapStorage("acc-3", []string{"key-2", "key-3"}, []string{"val-2", "val-3"})
-
-		// Account four, non empty root but misses slots in the middle
-		helper.addAccount("acc-4", &Account{Balance: big.NewInt(1), Root: stRoot, CodeHash: emptyCode.Bytes()})
-		helper.addSnapStorage("acc-4", []string{"key-1", "key-3"}, []string{"val-1", "val-3"})
-
-		// Account five, non empty root but misses slots in the end
-		helper.addAccount("acc-5", &Account{Balance: big.NewInt(1), Root: stRoot, CodeHash: emptyCode.Bytes()})
-		helper.addSnapStorage("acc-5", []string{"key-1", "key-2"}, []string{"val-1", "val-2"})
-	}
-
-	// Wrong storage slots
-	{
-		// Account six, non empty root but wrong slots in the beginning
-		helper.addAccount("acc-6", &Account{Balance: big.NewInt(1), Root: stRoot, CodeHash: emptyCode.Bytes()})
-		helper.addSnapStorage("acc-6", []string{"key-1", "key-2", "key-3"}, []string{"badval-1", "val-2", "val-3"})
-
-		// Account seven, non empty root but wrong slots in the middle
-		helper.addAccount("acc-7", &Account{Balance: big.NewInt(1), Root: stRoot, CodeHash: emptyCode.Bytes()})
-		helper.addSnapStorage("acc-7", []string{"key-1", "key-2", "key-3"}, []string{"val-1", "badval-2", "val-3"})
-
-		// Account eight, non empty root but wrong slots in the end
-		helper.addAccount("acc-8", &Account{Balance: big.NewInt(1), Root: stRoot, CodeHash: emptyCode.Bytes()})
-		helper.addSnapStorage("acc-8", []string{"key-1", "key-2", "key-3"}, []string{"val-1", "val-2", "badval-3"})
-
-		// Account 9, non empty root but rotated slots
-		helper.addAccount("acc-9", &Account{Balance: big.NewInt(1), Root: stRoot, CodeHash: emptyCode.Bytes()})
-		helper.addSnapStorage("acc-9", []string{"key-1", "key-2", "key-3"}, []string{"val-1", "val-3", "val-2"})
-	}
-
-	// Extra storage slots
-	{
-		// Account 10, non empty root but extra slots in the beginning
-		helper.addAccount("acc-10", &Account{Balance: big.NewInt(1), Root: stRoot, CodeHash: emptyCode.Bytes()})
-		helper.addSnapStorage("acc-10", []string{"key-0", "key-1", "key-2", "key-3"}, []string{"val-0", "val-1", "val-2", "val-3"})
-
-		// Account 11, non empty root but extra slots in the middle
-		helper.addAccount("acc-11", &Account{Balance: big.NewInt(1), Root: stRoot, CodeHash: emptyCode.Bytes()})
-		helper.addSnapStorage("acc-11", []string{"key-1", "key-2", "key-2-1", "key-3"}, []string{"val-1", "val-2", "val-2-1", "val-3"})
-
-		// Account 12, non empty root but extra slots in the end
-		helper.addAccount("acc-12", &Account{Balance: big.NewInt(1), Root: stRoot, CodeHash: emptyCode.Bytes()})
-		helper.addSnapStorage("acc-12", []string{"key-1", "key-2", "key-3", "key-4"}, []string{"val-1", "val-2", "val-3", "val-4"})
-	}
-
-	root, snap := helper.Generate()
-	t.Logf("Root: %#x\n", root) // Root = 0x8746cce9fd9c658b2cfd639878ed6584b7a2b3e73bb40f607fcfa156002429a0
-
-	select {
-	case <-snap.genPending:
-		// Snapshot generation succeeded
-
-	case <-time.After(3 * time.Second):
-		t.Errorf("Snapshot generation failed")
-	}
-	checkSnapRoot(t, snap, root)
-	// Signal abortion to the generator and wait for it to tear down
-	stop := make(chan *generatorStats)
-	snap.genAbort <- stop
-	<-stop
+    helper := newHelper()
+    stRoot := helper.makeStorageTrie([]string{"key-1", "key-2", "key-3"}, []string{"val-1", "val-2", "val-3"})
+
+    // Account one, empty root but non-empty database
+    helper.addAccount("acc-1", &Account{Balance: big.NewInt(1), Root: emptyRoot.Bytes(), CodeHash: emptyCode.Bytes()})
+    helper.addSnapStorage("acc-1", []string{"key-1", "key-2", "key-3"}, []string{"val-1", "val-2", "val-3"})
+
+    // Account two, non empty root but empty database
+    helper.addAccount("acc-2", &Account{Balance: big.NewInt(1), Root: stRoot, CodeHash: emptyCode.Bytes()})
+
+    // Miss slots
+    {
+        // Account three, non empty root but misses slots in the beginning
+        helper.addAccount("acc-3", &Account{Balance: big.NewInt(1), Root: stRoot, CodeHash: emptyCode.Bytes()})
+        helper.addSnapStorage("acc-3", []string{"key-2", "key-3"}, []string{"val-2", "val-3"})
+
+        // Account four, non empty root but misses slots in the middle
+        helper.addAccount("acc-4", &Account{Balance: big.NewInt(1), Root: stRoot, CodeHash: emptyCode.Bytes()})
+        helper.addSnapStorage("acc-4", []string{"key-1", "key-3"}, []string{"val-1", "val-3"})
+
+        // Account five, non empty root but misses slots in the end
+        helper.addAccount("acc-5", &Account{Balance: big.NewInt(1), Root: stRoot, CodeHash: emptyCode.Bytes()})
+        helper.addSnapStorage("acc-5", []string{"key-1", "key-2"}, []string{"val-1", "val-2"})
+    }
+
+    // Wrong storage slots
+    {
+        // Account six, non empty root but wrong slots in the beginning
+        helper.addAccount("acc-6", &Account{Balance: big.NewInt(1), Root: stRoot, CodeHash: emptyCode.Bytes()})
+        helper.addSnapStorage("acc-6", []string{"key-1", "key-2", "key-3"}, []string{"badval-1", "val-2", "val-3"})
+
+        // Account seven, non empty root but wrong slots in the middle
+        helper.addAccount("acc-7", &Account{Balance: big.NewInt(1), Root: stRoot, CodeHash: emptyCode.Bytes()})
+        helper.addSnapStorage("acc-7", []string{"key-1", "key-2", "key-3"}, []string{"val-1", "badval-2", "val-3"})
+
+        // Account eight, non empty root but wrong slots in the end
+        helper.addAccount("acc-8", &Account{Balance: big.NewInt(1), Root: stRoot, CodeHash: emptyCode.Bytes()})
+        helper.addSnapStorage("acc-8", []string{"key-1", "key-2", "key-3"}, []string{"val-1", "val-2", "badval-3"})
+
+        // Account 9, non empty root but rotated slots
+        helper.addAccount("acc-9", &Account{Balance: big.NewInt(1), Root: stRoot, CodeHash: emptyCode.Bytes()})
+        helper.addSnapStorage("acc-9", []string{"key-1", "key-2", "key-3"}, []string{"val-1", "val-3", "val-2"})
+    }
+
+    // Extra storage slots
+    {
+        // Account 10, non empty root but extra slots in the beginning
+        helper.addAccount("acc-10", &Account{Balance: big.NewInt(1), Root: stRoot, CodeHash: emptyCode.Bytes()})
+        helper.addSnapStorage("acc-10", []string{"key-0", "key-1", "key-2", "key-3"}, []string{"val-0", "val-1", "val-2", "val-3"})
+
+        // Account 11, non empty root but extra slots in the middle
+        helper.addAccount("acc-11", &Account{Balance: big.NewInt(1), Root: stRoot, CodeHash: emptyCode.Bytes()})
+        helper.addSnapStorage("acc-11", []string{"key-1", "key-2", "key-2-1", "key-3"}, []string{"val-1", "val-2", "val-2-1", "val-3"})
+
+        // Account 12, non empty root but extra slots in the end
+        helper.addAccount("acc-12", &Account{Balance: big.NewInt(1), Root: stRoot, CodeHash: emptyCode.Bytes()})
+        helper.addSnapStorage("acc-12", []string{"key-1", "key-2", "key-3", "key-4"}, []string{"val-1", "val-2", "val-3", "val-4"})
+    }
+
+    root, snap := helper.Generate()
+    t.Logf("Root: %#x\n", root) // Root = 0x8746cce9fd9c658b2cfd639878ed6584b7a2b3e73bb40f607fcfa156002429a0
+
+    select {
+    case <-snap.genPending:
+        // Snapshot generation succeeded
+
+    case <-time.After(3 * time.Second):
+        t.Errorf("Snapshot generation failed")
+    }
+    checkSnapRoot(t, snap, root)
+    // Signal abortion to the generator and wait for it to tear down
+    stop := make(chan *generatorStats)
+    snap.genAbort <- stop
+    <-stop
 }
 
 // Tests that snapshot generation with existent flat state, where the flat state
@@ -332,62 +325,62 @@
 // - wrong accounts
 // - extra accounts
 func TestGenerateExistentStateWithWrongAccounts(t *testing.T) {
-	helper := newHelper()
-	stRoot := helper.makeStorageTrie([]string{"key-1", "key-2", "key-3"}, []string{"val-1", "val-2", "val-3"})
-
-	// Trie accounts [acc-1, acc-2, acc-3, acc-4, acc-6]
-	// Extra accounts [acc-0, acc-5, acc-7]
-
-	// Missing accounts, only in the trie
-	{
-		helper.addTrieAccount("acc-1", &Account{Balance: big.NewInt(1), Root: stRoot, CodeHash: emptyCode.Bytes()}) // Beginning
-		helper.addTrieAccount("acc-4", &Account{Balance: big.NewInt(1), Root: stRoot, CodeHash: emptyCode.Bytes()}) // Middle
-		helper.addTrieAccount("acc-6", &Account{Balance: big.NewInt(1), Root: stRoot, CodeHash: emptyCode.Bytes()}) // End
-	}
-
-	// Wrong accounts
-	{
-		helper.addTrieAccount("acc-2", &Account{Balance: big.NewInt(1), Root: stRoot, CodeHash: emptyCode.Bytes()})
-		helper.addSnapAccount("acc-2", &Account{Balance: big.NewInt(1), Root: stRoot, CodeHash: common.Hex2Bytes("0x1234")})
-
-		helper.addTrieAccount("acc-3", &Account{Balance: big.NewInt(1), Root: stRoot, CodeHash: emptyCode.Bytes()})
-		helper.addSnapAccount("acc-3", &Account{Balance: big.NewInt(1), Root: emptyRoot.Bytes(), CodeHash: emptyCode.Bytes()})
-	}
-
-	// Extra accounts, only in the snap
-	{
-		helper.addSnapAccount("acc-0", &Account{Balance: big.NewInt(1), Root: stRoot, CodeHash: emptyRoot.Bytes()})                     // before the beginning
-		helper.addSnapAccount("acc-5", &Account{Balance: big.NewInt(1), Root: emptyRoot.Bytes(), CodeHash: common.Hex2Bytes("0x1234")}) // Middle
-		helper.addSnapAccount("acc-7", &Account{Balance: big.NewInt(1), Root: emptyRoot.Bytes(), CodeHash: emptyRoot.Bytes()})          // after the end
-	}
-
-	root, snap := helper.Generate()
-	t.Logf("Root: %#x\n", root) // Root = 0x825891472281463511e7ebcc7f109e4f9200c20fa384754e11fd605cd98464e8
-
-	select {
-	case <-snap.genPending:
-		// Snapshot generation succeeded
-
-	case <-time.After(3 * time.Second):
-		t.Errorf("Snapshot generation failed")
-	}
-	checkSnapRoot(t, snap, root)
-
-	// Signal abortion to the generator and wait for it to tear down
-	stop := make(chan *generatorStats)
-	snap.genAbort <- stop
-	<-stop
+    helper := newHelper()
+    stRoot := helper.makeStorageTrie([]string{"key-1", "key-2", "key-3"}, []string{"val-1", "val-2", "val-3"})
+
+    // Trie accounts [acc-1, acc-2, acc-3, acc-4, acc-6]
+    // Extra accounts [acc-0, acc-5, acc-7]
+
+    // Missing accounts, only in the trie
+    {
+        helper.addTrieAccount("acc-1", &Account{Balance: big.NewInt(1), Root: stRoot, CodeHash: emptyCode.Bytes()}) // Beginning
+        helper.addTrieAccount("acc-4", &Account{Balance: big.NewInt(1), Root: stRoot, CodeHash: emptyCode.Bytes()}) // Middle
+        helper.addTrieAccount("acc-6", &Account{Balance: big.NewInt(1), Root: stRoot, CodeHash: emptyCode.Bytes()}) // End
+    }
+
+    // Wrong accounts
+    {
+        helper.addTrieAccount("acc-2", &Account{Balance: big.NewInt(1), Root: stRoot, CodeHash: emptyCode.Bytes()})
+        helper.addSnapAccount("acc-2", &Account{Balance: big.NewInt(1), Root: stRoot, CodeHash: common.Hex2Bytes("0x1234")})
+
+        helper.addTrieAccount("acc-3", &Account{Balance: big.NewInt(1), Root: stRoot, CodeHash: emptyCode.Bytes()})
+        helper.addSnapAccount("acc-3", &Account{Balance: big.NewInt(1), Root: emptyRoot.Bytes(), CodeHash: emptyCode.Bytes()})
+    }
+
+    // Extra accounts, only in the snap
+    {
+        helper.addSnapAccount("acc-0", &Account{Balance: big.NewInt(1), Root: stRoot, CodeHash: emptyRoot.Bytes()})                     // before the beginning
+        helper.addSnapAccount("acc-5", &Account{Balance: big.NewInt(1), Root: emptyRoot.Bytes(), CodeHash: common.Hex2Bytes("0x1234")}) // Middle
+        helper.addSnapAccount("acc-7", &Account{Balance: big.NewInt(1), Root: emptyRoot.Bytes(), CodeHash: emptyRoot.Bytes()})          // after the end
+    }
+
+    root, snap := helper.Generate()
+    t.Logf("Root: %#x\n", root) // Root = 0x825891472281463511e7ebcc7f109e4f9200c20fa384754e11fd605cd98464e8
+
+    select {
+    case <-snap.genPending:
+        // Snapshot generation succeeded
+
+    case <-time.After(3 * time.Second):
+        t.Errorf("Snapshot generation failed")
+    }
+    checkSnapRoot(t, snap, root)
+
+    // Signal abortion to the generator and wait for it to tear down
+    stop := make(chan *generatorStats)
+    snap.genAbort <- stop
+    <-stop
 }
 
 // Tests that snapshot generation errors out correctly in case of a missing trie
 // node in the account trie.
 func TestGenerateCorruptAccountTrie(t *testing.T) {
-	// We can't use statedb to make a test trie (circular dependency), so make
-	// a fake one manually. We're going with a small account trie of 3 accounts,
-	// without any storage slots to keep the test smaller.
-	var (
-		diskdb = memorydb.New()
-		triedb = trie.NewDatabase(diskdb)
+    // We can't use statedb to make a test trie (circular dependency), so make
+    // a fake one manually. We're going with a small account trie of 3 accounts,
+    // without any storage slots to keep the test smaller.
+    var (
+        diskdb = memorydb.New()
+        triedb = trie.NewDatabase(diskdb)
 	)
 	tr, _ := trie.NewSecure(common.Hash{}, triedb)
 	acc := &Account{Balance: big.NewInt(1), Root: emptyRoot.Bytes(), CodeHash: emptyCode.Bytes()}
@@ -407,14 +400,14 @@
 	triedb.Commit(common.HexToHash("0xa04693ea110a31037fb5ee814308a6f1d76bdab0b11676bdf4541d2de55ba978"), false, nil)
 	diskdb.Delete(common.HexToHash("0x65145f923027566669a1ae5ccac66f945b55ff6eaeb17d2ea8e048b7d381f2d7").Bytes())
 
-	snap := generateSnapshot(diskdb, triedb, 16, common.HexToHash("0xa04693ea110a31037fb5ee814308a6f1d76bdab0b11676bdf4541d2de55ba978"))
+    snap := generateSnapshot(diskdb, triedb, 16, common.HexToHash("0xa04693ea110a31037fb5ee814308a6f1d76bdab0b11676bdf4541d2de55ba978"))
 	select {
 	case <-snap.genPending:
 		// Snapshot generation succeeded
 		t.Errorf("Snapshot generated against corrupt account trie")
 
-	case <-time.After(time.Second):
-		// Not generated fast enough, hopefully blocked inside on missing trie node fail
+    case <-time.After(time.Second):
+        // Not generated fast enough, hopefully blocked inside on missing trie node fail
 	}
 	// Signal abortion to the generator and wait for it to tear down
 	stop := make(chan *generatorStats)
@@ -467,14 +460,14 @@
 	// Delete a storage trie root and ensure the generator chokes
 	diskdb.Delete(common.HexToHash("0xddefcd9376dd029653ef384bd2f0a126bb755fe84fdcc9e7cf421ba454f2bc67").Bytes())
 
-	snap := generateSnapshot(diskdb, triedb, 16, common.HexToHash("0xe3712f1a226f3782caca78ca770ccc19ee000552813a9f59d479f8611db9b1fd"))
+    snap := generateSnapshot(diskdb, triedb, 16, common.HexToHash("0xe3712f1a226f3782caca78ca770ccc19ee000552813a9f59d479f8611db9b1fd"))
 	select {
 	case <-snap.genPending:
 		// Snapshot generation succeeded
 		t.Errorf("Snapshot generated against corrupt storage trie")
 
-	case <-time.After(time.Second):
-		// Not generated fast enough, hopefully blocked inside on missing trie node fail
+    case <-time.After(time.Second):
+        // Not generated fast enough, hopefully blocked inside on missing trie node fail
 	}
 	// Signal abortion to the generator and wait for it to tear down
 	stop := make(chan *generatorStats)
@@ -526,141 +519,141 @@
 	// Delete a storage trie leaf and ensure the generator chokes
 	diskdb.Delete(common.HexToHash("0x18a0f4d79cff4459642dd7604f303886ad9d77c30cf3d7d7cedb3a693ab6d371").Bytes())
 
-	snap := generateSnapshot(diskdb, triedb, 16, common.HexToHash("0xe3712f1a226f3782caca78ca770ccc19ee000552813a9f59d479f8611db9b1fd"))
+    snap := generateSnapshot(diskdb, triedb, 16, common.HexToHash("0xe3712f1a226f3782caca78ca770ccc19ee000552813a9f59d479f8611db9b1fd"))
 	select {
 	case <-snap.genPending:
 		// Snapshot generation succeeded
-		t.Errorf("Snapshot generated against corrupt storage trie")
-
-	case <-time.After(time.Second):
-		// Not generated fast enough, hopefully blocked inside on missing trie node fail
-	}
-	// Signal abortion to the generator and wait for it to tear down
-	stop := make(chan *generatorStats)
-	snap.genAbort <- stop
-	<-stop
+        t.Errorf("Snapshot generated against corrupt storage trie")
+
+    case <-time.After(time.Second):
+        // Not generated fast enough, hopefully blocked inside on missing trie node fail
+    }
+    // Signal abortion to the generator and wait for it to tear down
+    stop := make(chan *generatorStats)
+    snap.genAbort <- stop
+    <-stop
 }
 
 func getStorageTrie(n int, triedb *trie.Database) *trie.SecureTrie {
-	stTrie, _ := trie.NewSecure(common.Hash{}, triedb)
-	for i := 0; i < n; i++ {
-		k := fmt.Sprintf("key-%d", i)
-		v := fmt.Sprintf("val-%d", i)
-		stTrie.Update([]byte(k), []byte(v))
-	}
-	stTrie.Commit(nil)
-	return stTrie
+    stTrie, _ := trie.NewSecure(common.Hash{}, triedb)
+    for i := 0; i < n; i++ {
+        k := fmt.Sprintf("key-%d", i)
+        v := fmt.Sprintf("val-%d", i)
+        stTrie.Update([]byte(k), []byte(v))
+    }
+    stTrie.Commit(nil)
+    return stTrie
 }
 
 // Tests that snapshot generation when an extra account with storage exists in the snap state.
 func TestGenerateWithExtraAccounts(t *testing.T) {
-	var (
-		diskdb = memorydb.New()
-		triedb = trie.NewDatabase(diskdb)
-		stTrie = getStorageTrie(5, triedb)
-	)
-	accTrie, _ := trie.NewSecure(common.Hash{}, triedb)
-	{ // Account one in the trie
-		acc := &Account{Balance: big.NewInt(1), Root: stTrie.Hash().Bytes(), CodeHash: emptyCode.Bytes()}
-		val, _ := rlp.EncodeToBytes(acc)
-		accTrie.Update([]byte("acc-1"), val) // 0x9250573b9c18c664139f3b6a7a8081b7d8f8916a8fcc5d94feec6c29f5fd4e9e
-		// Identical in the snap
-		key := hashData([]byte("acc-1"))
-		rawdb.WriteAccountSnapshot(diskdb, key, val)
-		rawdb.WriteStorageSnapshot(diskdb, key, hashData([]byte("key-1")), []byte("val-1"))
-		rawdb.WriteStorageSnapshot(diskdb, key, hashData([]byte("key-2")), []byte("val-2"))
-		rawdb.WriteStorageSnapshot(diskdb, key, hashData([]byte("key-3")), []byte("val-3"))
-		rawdb.WriteStorageSnapshot(diskdb, key, hashData([]byte("key-4")), []byte("val-4"))
-		rawdb.WriteStorageSnapshot(diskdb, key, hashData([]byte("key-5")), []byte("val-5"))
-	}
-	{ // Account two exists only in the snapshot
-		acc := &Account{Balance: big.NewInt(1), Root: stTrie.Hash().Bytes(), CodeHash: emptyCode.Bytes()}
-		val, _ := rlp.EncodeToBytes(acc)
-		key := hashData([]byte("acc-2"))
-		rawdb.WriteAccountSnapshot(diskdb, key, val)
-		rawdb.WriteStorageSnapshot(diskdb, key, hashData([]byte("b-key-1")), []byte("b-val-1"))
-		rawdb.WriteStorageSnapshot(diskdb, key, hashData([]byte("b-key-2")), []byte("b-val-2"))
-		rawdb.WriteStorageSnapshot(diskdb, key, hashData([]byte("b-key-3")), []byte("b-val-3"))
-	}
-	root, _, _ := accTrie.Commit(nil)
-	t.Logf("root: %x", root)
-	triedb.Commit(root, false, nil)
-	// To verify the test: If we now inspect the snap db, there should exist extraneous storage items
-	if data := rawdb.ReadStorageSnapshot(diskdb, hashData([]byte("acc-2")), hashData([]byte("b-key-1"))); data == nil {
-		t.Fatalf("expected snap storage to exist")
-	}
-
-	snap := generateSnapshot(diskdb, triedb, 16, root)
-	select {
-	case <-snap.genPending:
-		// Snapshot generation succeeded
-
-	case <-time.After(3 * time.Second):
-		t.Errorf("Snapshot generation failed")
-	}
-	checkSnapRoot(t, snap, root)
-	// Signal abortion to the generator and wait for it to tear down
-	stop := make(chan *generatorStats)
-	snap.genAbort <- stop
-	<-stop
-	// If we now inspect the snap db, there should exist no extraneous storage items
-	if data := rawdb.ReadStorageSnapshot(diskdb, hashData([]byte("acc-2")), hashData([]byte("b-key-1"))); data != nil {
-		t.Fatalf("expected slot to be removed, got %v", string(data))
-	}
+    var (
+        diskdb = memorydb.New()
+        triedb = trie.NewDatabase(diskdb)
+        stTrie = getStorageTrie(5, triedb)
+    )
+    accTrie, _ := trie.NewSecure(common.Hash{}, triedb)
+    { // Account one in the trie
+        acc := &Account{Balance: big.NewInt(1), Root: stTrie.Hash().Bytes(), CodeHash: emptyCode.Bytes()}
+        val, _ := rlp.EncodeToBytes(acc)
+        accTrie.Update([]byte("acc-1"), val) // 0x9250573b9c18c664139f3b6a7a8081b7d8f8916a8fcc5d94feec6c29f5fd4e9e
+        // Identical in the snap
+        key := hashData([]byte("acc-1"))
+        rawdb.WriteAccountSnapshot(diskdb, key, val)
+        rawdb.WriteStorageSnapshot(diskdb, key, hashData([]byte("key-1")), []byte("val-1"))
+        rawdb.WriteStorageSnapshot(diskdb, key, hashData([]byte("key-2")), []byte("val-2"))
+        rawdb.WriteStorageSnapshot(diskdb, key, hashData([]byte("key-3")), []byte("val-3"))
+        rawdb.WriteStorageSnapshot(diskdb, key, hashData([]byte("key-4")), []byte("val-4"))
+        rawdb.WriteStorageSnapshot(diskdb, key, hashData([]byte("key-5")), []byte("val-5"))
+    }
+    { // Account two exists only in the snapshot
+        acc := &Account{Balance: big.NewInt(1), Root: stTrie.Hash().Bytes(), CodeHash: emptyCode.Bytes()}
+        val, _ := rlp.EncodeToBytes(acc)
+        key := hashData([]byte("acc-2"))
+        rawdb.WriteAccountSnapshot(diskdb, key, val)
+        rawdb.WriteStorageSnapshot(diskdb, key, hashData([]byte("b-key-1")), []byte("b-val-1"))
+        rawdb.WriteStorageSnapshot(diskdb, key, hashData([]byte("b-key-2")), []byte("b-val-2"))
+        rawdb.WriteStorageSnapshot(diskdb, key, hashData([]byte("b-key-3")), []byte("b-val-3"))
+    }
+    root, _, _ := accTrie.Commit(nil)
+    t.Logf("root: %x", root)
+    triedb.Commit(root, false, nil)
+    // To verify the test: If we now inspect the snap db, there should exist extraneous storage items
+    if data := rawdb.ReadStorageSnapshot(diskdb, hashData([]byte("acc-2")), hashData([]byte("b-key-1"))); data == nil {
+        t.Fatalf("expected snap storage to exist")
+    }
+
+    snap := generateSnapshot(diskdb, triedb, 16, root)
+    select {
+    case <-snap.genPending:
+        // Snapshot generation succeeded
+
+    case <-time.After(3 * time.Second):
+        t.Errorf("Snapshot generation failed")
+    }
+    checkSnapRoot(t, snap, root)
+    // Signal abortion to the generator and wait for it to tear down
+    stop := make(chan *generatorStats)
+    snap.genAbort <- stop
+    <-stop
+    // If we now inspect the snap db, there should exist no extraneous storage items
+    if data := rawdb.ReadStorageSnapshot(diskdb, hashData([]byte("acc-2")), hashData([]byte("b-key-1"))); data != nil {
+        t.Fatalf("expected slot to be removed, got %v", string(data))
+    }
 }
 
 func enableLogging() {
-	log.Root().SetHandler(log.LvlFilterHandler(log.LvlTrace, log.StreamHandler(os.Stderr, log.TerminalFormat(true))))
+    log.Root().SetHandler(log.LvlFilterHandler(log.LvlTrace, log.StreamHandler(os.Stderr, log.TerminalFormat(true))))
 }
 
 // Tests that snapshot generation when an extra account with storage exists in the snap state.
 func TestGenerateWithManyExtraAccounts(t *testing.T) {
-	if false {
-		enableLogging()
-	}
-	var (
-		diskdb = memorydb.New()
-		triedb = trie.NewDatabase(diskdb)
-		stTrie = getStorageTrie(3, triedb)
-	)
-	accTrie, _ := trie.NewSecure(common.Hash{}, triedb)
-	{ // Account one in the trie
-		acc := &Account{Balance: big.NewInt(1), Root: stTrie.Hash().Bytes(), CodeHash: emptyCode.Bytes()}
-		val, _ := rlp.EncodeToBytes(acc)
-		accTrie.Update([]byte("acc-1"), val) // 0x9250573b9c18c664139f3b6a7a8081b7d8f8916a8fcc5d94feec6c29f5fd4e9e
-		// Identical in the snap
-		key := hashData([]byte("acc-1"))
-		rawdb.WriteAccountSnapshot(diskdb, key, val)
-		rawdb.WriteStorageSnapshot(diskdb, key, hashData([]byte("key-1")), []byte("val-1"))
-		rawdb.WriteStorageSnapshot(diskdb, key, hashData([]byte("key-2")), []byte("val-2"))
-		rawdb.WriteStorageSnapshot(diskdb, key, hashData([]byte("key-3")), []byte("val-3"))
-	}
-	{ // 100 accounts exist only in snapshot
-		for i := 0; i < 1000; i++ {
-			//acc := &Account{Balance: big.NewInt(int64(i)), Root: stTrie.Hash().Bytes(), CodeHash: emptyCode.Bytes()}
-			acc := &Account{Balance: big.NewInt(int64(i)), Root: emptyRoot.Bytes(), CodeHash: emptyCode.Bytes()}
-			val, _ := rlp.EncodeToBytes(acc)
-			key := hashData([]byte(fmt.Sprintf("acc-%d", i)))
-			rawdb.WriteAccountSnapshot(diskdb, key, val)
-		}
-	}
-	root, _, _ := accTrie.Commit(nil)
-	t.Logf("root: %x", root)
-	triedb.Commit(root, false, nil)
-
-	snap := generateSnapshot(diskdb, triedb, 16, root)
-	select {
-	case <-snap.genPending:
-		// Snapshot generation succeeded
-
-	case <-time.After(3 * time.Second):
-		t.Errorf("Snapshot generation failed")
-	}
-	checkSnapRoot(t, snap, root)
-	// Signal abortion to the generator and wait for it to tear down
-	stop := make(chan *generatorStats)
-	snap.genAbort <- stop
-	<-stop
+    if false {
+        enableLogging()
+    }
+    var (
+        diskdb = memorydb.New()
+        triedb = trie.NewDatabase(diskdb)
+        stTrie = getStorageTrie(3, triedb)
+    )
+    accTrie, _ := trie.NewSecure(common.Hash{}, triedb)
+    { // Account one in the trie
+        acc := &Account{Balance: big.NewInt(1), Root: stTrie.Hash().Bytes(), CodeHash: emptyCode.Bytes()}
+        val, _ := rlp.EncodeToBytes(acc)
+        accTrie.Update([]byte("acc-1"), val) // 0x9250573b9c18c664139f3b6a7a8081b7d8f8916a8fcc5d94feec6c29f5fd4e9e
+        // Identical in the snap
+        key := hashData([]byte("acc-1"))
+        rawdb.WriteAccountSnapshot(diskdb, key, val)
+        rawdb.WriteStorageSnapshot(diskdb, key, hashData([]byte("key-1")), []byte("val-1"))
+        rawdb.WriteStorageSnapshot(diskdb, key, hashData([]byte("key-2")), []byte("val-2"))
+        rawdb.WriteStorageSnapshot(diskdb, key, hashData([]byte("key-3")), []byte("val-3"))
+    }
+    { // 100 accounts exist only in snapshot
+        for i := 0; i < 1000; i++ {
+            //acc := &Account{Balance: big.NewInt(int64(i)), Root: stTrie.Hash().Bytes(), CodeHash: emptyCode.Bytes()}
+            acc := &Account{Balance: big.NewInt(int64(i)), Root: emptyRoot.Bytes(), CodeHash: emptyCode.Bytes()}
+            val, _ := rlp.EncodeToBytes(acc)
+            key := hashData([]byte(fmt.Sprintf("acc-%d", i)))
+            rawdb.WriteAccountSnapshot(diskdb, key, val)
+        }
+    }
+    root, _, _ := accTrie.Commit(nil)
+    t.Logf("root: %x", root)
+    triedb.Commit(root, false, nil)
+
+    snap := generateSnapshot(diskdb, triedb, 16, root)
+    select {
+    case <-snap.genPending:
+        // Snapshot generation succeeded
+
+    case <-time.After(3 * time.Second):
+        t.Errorf("Snapshot generation failed")
+    }
+    checkSnapRoot(t, snap, root)
+    // Signal abortion to the generator and wait for it to tear down
+    stop := make(chan *generatorStats)
+    snap.genAbort <- stop
+    <-stop
 }
 
 // Tests this case
@@ -673,123 +666,123 @@
 // So in trie, we iterate 2 entries 0x03, 0x07. We create the 0x07 in the database and abort the procedure, because the trie is exhausted.
 // But in the database, we still have the stale storage slots 0x04, 0x05. They are not iterated yet, but the procedure is finished.
 func TestGenerateWithExtraBeforeAndAfter(t *testing.T) {
-	accountCheckRange = 3
-	if false {
-		enableLogging()
-	}
-	var (
-		diskdb = memorydb.New()
-		triedb = trie.NewDatabase(diskdb)
-	)
-	accTrie, _ := trie.New(common.Hash{}, triedb)
-	{
-		acc := &Account{Balance: big.NewInt(1), Root: emptyRoot.Bytes(), CodeHash: emptyCode.Bytes()}
-		val, _ := rlp.EncodeToBytes(acc)
-		accTrie.Update(common.HexToHash("0x03").Bytes(), val)
-		accTrie.Update(common.HexToHash("0x07").Bytes(), val)
-
-		rawdb.WriteAccountSnapshot(diskdb, common.HexToHash("0x01"), val)
-		rawdb.WriteAccountSnapshot(diskdb, common.HexToHash("0x02"), val)
-		rawdb.WriteAccountSnapshot(diskdb, common.HexToHash("0x03"), val)
-		rawdb.WriteAccountSnapshot(diskdb, common.HexToHash("0x04"), val)
-		rawdb.WriteAccountSnapshot(diskdb, common.HexToHash("0x05"), val)
-		rawdb.WriteAccountSnapshot(diskdb, common.HexToHash("0x06"), val)
-		rawdb.WriteAccountSnapshot(diskdb, common.HexToHash("0x07"), val)
-	}
-
-	root, _, _ := accTrie.Commit(nil)
-	t.Logf("root: %x", root)
-	triedb.Commit(root, false, nil)
-
-	snap := generateSnapshot(diskdb, triedb, 16, root)
-	select {
-	case <-snap.genPending:
-		// Snapshot generation succeeded
-
-	case <-time.After(3 * time.Second):
-		t.Errorf("Snapshot generation failed")
-	}
-	checkSnapRoot(t, snap, root)
-	// Signal abortion to the generator and wait for it to tear down
-	stop := make(chan *generatorStats)
-	snap.genAbort <- stop
-	<-stop
+    accountCheckRange = 3
+    if false {
+        enableLogging()
+    }
+    var (
+        diskdb = memorydb.New()
+        triedb = trie.NewDatabase(diskdb)
+    )
+    accTrie, _ := trie.New(common.Hash{}, triedb)
+    {
+        acc := &Account{Balance: big.NewInt(1), Root: emptyRoot.Bytes(), CodeHash: emptyCode.Bytes()}
+        val, _ := rlp.EncodeToBytes(acc)
+        accTrie.Update(common.HexToHash("0x03").Bytes(), val)
+        accTrie.Update(common.HexToHash("0x07").Bytes(), val)
+
+        rawdb.WriteAccountSnapshot(diskdb, common.HexToHash("0x01"), val)
+        rawdb.WriteAccountSnapshot(diskdb, common.HexToHash("0x02"), val)
+        rawdb.WriteAccountSnapshot(diskdb, common.HexToHash("0x03"), val)
+        rawdb.WriteAccountSnapshot(diskdb, common.HexToHash("0x04"), val)
+        rawdb.WriteAccountSnapshot(diskdb, common.HexToHash("0x05"), val)
+        rawdb.WriteAccountSnapshot(diskdb, common.HexToHash("0x06"), val)
+        rawdb.WriteAccountSnapshot(diskdb, common.HexToHash("0x07"), val)
+    }
+
+    root, _, _ := accTrie.Commit(nil)
+    t.Logf("root: %x", root)
+    triedb.Commit(root, false, nil)
+
+    snap := generateSnapshot(diskdb, triedb, 16, root)
+    select {
+    case <-snap.genPending:
+        // Snapshot generation succeeded
+
+    case <-time.After(3 * time.Second):
+        t.Errorf("Snapshot generation failed")
+    }
+    checkSnapRoot(t, snap, root)
+    // Signal abortion to the generator and wait for it to tear down
+    stop := make(chan *generatorStats)
+    snap.genAbort <- stop
+    <-stop
 }
 
 // TestGenerateWithMalformedSnapdata tests what happes if we have some junk
 // in the snapshot database, which cannot be parsed back to an account
 func TestGenerateWithMalformedSnapdata(t *testing.T) {
-	accountCheckRange = 3
-	if false {
-		enableLogging()
-	}
-	var (
-		diskdb = memorydb.New()
-		triedb = trie.NewDatabase(diskdb)
-	)
-	accTrie, _ := trie.New(common.Hash{}, triedb)
-	{
-		acc := &Account{Balance: big.NewInt(1), Root: emptyRoot.Bytes(), CodeHash: emptyCode.Bytes()}
-		val, _ := rlp.EncodeToBytes(acc)
-		accTrie.Update(common.HexToHash("0x03").Bytes(), val)
-
-		junk := make([]byte, 100)
-		copy(junk, []byte{0xde, 0xad})
-		rawdb.WriteAccountSnapshot(diskdb, common.HexToHash("0x02"), junk)
-		rawdb.WriteAccountSnapshot(diskdb, common.HexToHash("0x03"), junk)
-		rawdb.WriteAccountSnapshot(diskdb, common.HexToHash("0x04"), junk)
-		rawdb.WriteAccountSnapshot(diskdb, common.HexToHash("0x05"), junk)
-	}
-
-	root, _, _ := accTrie.Commit(nil)
-	t.Logf("root: %x", root)
-	triedb.Commit(root, false, nil)
-
-	snap := generateSnapshot(diskdb, triedb, 16, root)
-	select {
-	case <-snap.genPending:
-		// Snapshot generation succeeded
-
-	case <-time.After(3 * time.Second):
-		t.Errorf("Snapshot generation failed")
-	}
-	checkSnapRoot(t, snap, root)
-	// Signal abortion to the generator and wait for it to tear down
-	stop := make(chan *generatorStats)
-	snap.genAbort <- stop
-	<-stop
-	// If we now inspect the snap db, there should exist no extraneous storage items
-	if data := rawdb.ReadStorageSnapshot(diskdb, hashData([]byte("acc-2")), hashData([]byte("b-key-1"))); data != nil {
-		t.Fatalf("expected slot to be removed, got %v", string(data))
-	}
+    accountCheckRange = 3
+    if false {
+        enableLogging()
+    }
+    var (
+        diskdb = memorydb.New()
+        triedb = trie.NewDatabase(diskdb)
+    )
+    accTrie, _ := trie.New(common.Hash{}, triedb)
+    {
+        acc := &Account{Balance: big.NewInt(1), Root: emptyRoot.Bytes(), CodeHash: emptyCode.Bytes()}
+        val, _ := rlp.EncodeToBytes(acc)
+        accTrie.Update(common.HexToHash("0x03").Bytes(), val)
+
+        junk := make([]byte, 100)
+        copy(junk, []byte{0xde, 0xad})
+        rawdb.WriteAccountSnapshot(diskdb, common.HexToHash("0x02"), junk)
+        rawdb.WriteAccountSnapshot(diskdb, common.HexToHash("0x03"), junk)
+        rawdb.WriteAccountSnapshot(diskdb, common.HexToHash("0x04"), junk)
+        rawdb.WriteAccountSnapshot(diskdb, common.HexToHash("0x05"), junk)
+    }
+
+    root, _, _ := accTrie.Commit(nil)
+    t.Logf("root: %x", root)
+    triedb.Commit(root, false, nil)
+
+    snap := generateSnapshot(diskdb, triedb, 16, root)
+    select {
+    case <-snap.genPending:
+        // Snapshot generation succeeded
+
+    case <-time.After(3 * time.Second):
+        t.Errorf("Snapshot generation failed")
+    }
+    checkSnapRoot(t, snap, root)
+    // Signal abortion to the generator and wait for it to tear down
+    stop := make(chan *generatorStats)
+    snap.genAbort <- stop
+    <-stop
+    // If we now inspect the snap db, there should exist no extraneous storage items
+    if data := rawdb.ReadStorageSnapshot(diskdb, hashData([]byte("acc-2")), hashData([]byte("b-key-1"))); data != nil {
+        t.Fatalf("expected slot to be removed, got %v", string(data))
+    }
 }
 
 func TestGenerateFromEmptySnap(t *testing.T) {
-	//enableLogging()
-	accountCheckRange = 10
-	storageCheckRange = 20
-	helper := newHelper()
-	stRoot := helper.makeStorageTrie([]string{"key-1", "key-2", "key-3"}, []string{"val-1", "val-2", "val-3"})
-	// Add 1K accounts to the trie
-	for i := 0; i < 400; i++ {
-		helper.addTrieAccount(fmt.Sprintf("acc-%d", i),
-			&Account{Balance: big.NewInt(1), Root: stRoot, CodeHash: emptyCode.Bytes()})
-	}
-	root, snap := helper.Generate()
-	t.Logf("Root: %#x\n", root) // Root: 0x6f7af6d2e1a1bf2b84a3beb3f8b64388465fbc1e274ca5d5d3fc787ca78f59e4
-
-	select {
-	case <-snap.genPending:
-		// Snapshot generation succeeded
-
-	case <-time.After(3 * time.Second):
-		t.Errorf("Snapshot generation failed")
-	}
-	checkSnapRoot(t, snap, root)
-	// Signal abortion to the generator and wait for it to tear down
-	stop := make(chan *generatorStats)
-	snap.genAbort <- stop
-	<-stop
+    //enableLogging()
+    accountCheckRange = 10
+    storageCheckRange = 20
+    helper := newHelper()
+    stRoot := helper.makeStorageTrie([]string{"key-1", "key-2", "key-3"}, []string{"val-1", "val-2", "val-3"})
+    // Add 1K accounts to the trie
+    for i := 0; i < 400; i++ {
+        helper.addTrieAccount(fmt.Sprintf("acc-%d", i),
+            &Account{Balance: big.NewInt(1), Root: stRoot, CodeHash: emptyCode.Bytes()})
+    }
+    root, snap := helper.Generate()
+    t.Logf("Root: %#x\n", root) // Root: 0x6f7af6d2e1a1bf2b84a3beb3f8b64388465fbc1e274ca5d5d3fc787ca78f59e4
+
+    select {
+    case <-snap.genPending:
+        // Snapshot generation succeeded
+
+    case <-time.After(3 * time.Second):
+        t.Errorf("Snapshot generation failed")
+    }
+    checkSnapRoot(t, snap, root)
+    // Signal abortion to the generator and wait for it to tear down
+    stop := make(chan *generatorStats)
+    snap.genAbort <- stop
+    <-stop
 }
 
 // Tests that snapshot generation with existent flat state, where the flat state
@@ -800,41 +793,41 @@
 // This hits a case where the snap verification passes, but there are more elements in the trie
 // which we must also add.
 func TestGenerateWithIncompleteStorage(t *testing.T) {
-	storageCheckRange = 4
-	helper := newHelper()
-	stKeys := []string{"1", "2", "3", "4", "5", "6", "7", "8"}
-	stVals := []string{"v1", "v2", "v3", "v4", "v5", "v6", "v7", "v8"}
-	stRoot := helper.makeStorageTrie(stKeys, stVals)
-	// We add 8 accounts, each one is missing exactly one of the storage slots. This means
-	// we don't have to order the keys and figure out exactly which hash-key winds up
-	// on the sensitive spots at the boundaries
-	for i := 0; i < 8; i++ {
-		accKey := fmt.Sprintf("acc-%d", i)
-		helper.addAccount(accKey, &Account{Balance: big.NewInt(int64(i)), Root: stRoot, CodeHash: emptyCode.Bytes()})
-		var moddedKeys []string
-		var moddedVals []string
-		for ii := 0; ii < 8; ii++ {
-			if ii != i {
-				moddedKeys = append(moddedKeys, stKeys[ii])
-				moddedVals = append(moddedVals, stVals[ii])
-			}
-		}
-		helper.addSnapStorage(accKey, moddedKeys, moddedVals)
-	}
-
-	root, snap := helper.Generate()
-	t.Logf("Root: %#x\n", root) // Root: 0xca73f6f05ba4ca3024ef340ef3dfca8fdabc1b677ff13f5a9571fd49c16e67ff
-
-	select {
-	case <-snap.genPending:
-		// Snapshot generation succeeded
-
-	case <-time.After(3 * time.Second):
-		t.Errorf("Snapshot generation failed")
-	}
-	checkSnapRoot(t, snap, root)
-	// Signal abortion to the generator and wait for it to tear down
-	stop := make(chan *generatorStats)
-	snap.genAbort <- stop
-	<-stop
+    storageCheckRange = 4
+    helper := newHelper()
+    stKeys := []string{"1", "2", "3", "4", "5", "6", "7", "8"}
+    stVals := []string{"v1", "v2", "v3", "v4", "v5", "v6", "v7", "v8"}
+    stRoot := helper.makeStorageTrie(stKeys, stVals)
+    // We add 8 accounts, each one is missing exactly one of the storage slots. This means
+    // we don't have to order the keys and figure out exactly which hash-key winds up
+    // on the sensitive spots at the boundaries
+    for i := 0; i < 8; i++ {
+        accKey := fmt.Sprintf("acc-%d", i)
+        helper.addAccount(accKey, &Account{Balance: big.NewInt(int64(i)), Root: stRoot, CodeHash: emptyCode.Bytes()})
+        var moddedKeys []string
+        var moddedVals []string
+        for ii := 0; ii < 8; ii++ {
+            if ii != i {
+                moddedKeys = append(moddedKeys, stKeys[ii])
+                moddedVals = append(moddedVals, stVals[ii])
+            }
+        }
+        helper.addSnapStorage(accKey, moddedKeys, moddedVals)
+    }
+
+    root, snap := helper.Generate()
+    t.Logf("Root: %#x\n", root) // Root: 0xca73f6f05ba4ca3024ef340ef3dfca8fdabc1b677ff13f5a9571fd49c16e67ff
+
+    select {
+    case <-snap.genPending:
+        // Snapshot generation succeeded
+
+    case <-time.After(3 * time.Second):
+        t.Errorf("Snapshot generation failed")
+    }
+    checkSnapRoot(t, snap, root)
+    // Signal abortion to the generator and wait for it to tear down
+    stop := make(chan *generatorStats)
+    snap.genAbort <- stop
+    <-stop
 }