// Copyright 2017 The go-ethereum Authors
// This file is part of the go-ethereum library.
//
// The go-ethereum library is free software: you can redistribute it and/or modify
// it under the terms of the GNU Lesser General Public License as published by
// the Free Software Foundation, either version 3 of the License, or
// (at your option) any later version.
//
// The go-ethereum library is distributed in the hope that it will be useful,
// but WITHOUT ANY WARRANTY; without even the implied warranty of
// MERCHANTABILITY or FITNESS FOR A PARTICULAR PURPOSE. See the
// GNU Lesser General Public License for more details.
//
// You should have received a copy of the GNU Lesser General Public License
// along with the go-ethereum library. If not, see <http://www.gnu.org/licenses/>.

package state

import (
	"errors"
	"fmt"

	"github.com/VictoriaMetrics/fastcache"
<<<<<<< HEAD
	"github.com/clearmatics/autonity/common"
	"github.com/clearmatics/autonity/core/rawdb"
	"github.com/clearmatics/autonity/ethdb"
	"github.com/clearmatics/autonity/trie"
=======
	"github.com/ethereum/go-ethereum/common"
	"github.com/ethereum/go-ethereum/core/rawdb"
	"github.com/ethereum/go-ethereum/core/types"
	"github.com/ethereum/go-ethereum/ethdb"
	"github.com/ethereum/go-ethereum/trie"
>>>>>>> aaca58a7
	lru "github.com/hashicorp/golang-lru"
)

const (
	// Number of codehash->size associations to keep.
	codeSizeCacheSize = 100000

	// Cache size granted for caching clean code.
	codeCacheSize = 64 * 1024 * 1024
)

// Database wraps access to tries and contract code.
type Database interface {
	// OpenTrie opens the main account trie.
	OpenTrie(root common.Hash) (Trie, error)

	// OpenStorageTrie opens the storage trie of an account.
	OpenStorageTrie(addrHash, root common.Hash) (Trie, error)

	// CopyTrie returns an independent copy of the given trie.
	CopyTrie(Trie) Trie

	// ContractCode retrieves a particular contract's code.
	ContractCode(addrHash, codeHash common.Hash) ([]byte, error)

	// ContractCodeSize retrieves a particular contracts code's size.
	ContractCodeSize(addrHash, codeHash common.Hash) (int, error)

	// TrieDB retrieves the low level trie database used for data storage.
	TrieDB() *trie.Database
}

// Trie is a Ethereum Merkle Patricia trie.
type Trie interface {
	// GetKey returns the sha3 preimage of a hashed key that was previously used
	// to store a value.
	//
	// TODO(fjl): remove this when SecureTrie is removed
	GetKey([]byte) []byte

	// TryGet returns the value for key stored in the trie. The value bytes must
	// not be modified by the caller. If a node was not found in the database, a
	// trie.MissingNodeError is returned.
	TryGet(key []byte) ([]byte, error)

	// TryUpdateAccount abstract an account write in the trie.
	TryUpdateAccount(key []byte, account *types.StateAccount) error

	// TryUpdate associates key with value in the trie. If value has length zero, any
	// existing value is deleted from the trie. The value bytes must not be modified
	// by the caller while they are stored in the trie. If a node was not found in the
	// database, a trie.MissingNodeError is returned.
	TryUpdate(key, value []byte) error

	// TryDelete removes any existing value for key from the trie. If a node was not
	// found in the database, a trie.MissingNodeError is returned.
	TryDelete(key []byte) error

	// Hash returns the root hash of the trie. It does not write to the database and
	// can be used even if the trie doesn't have one.
	Hash() common.Hash

	// Commit writes all nodes to the trie's memory database, tracking the internal
	// and external (for account tries) references.
	Commit(onleaf trie.LeafCallback) (common.Hash, int, error)

	// NodeIterator returns an iterator that returns nodes of the trie. Iteration
	// starts at the key after the given start key.
	NodeIterator(startKey []byte) trie.NodeIterator

	// Prove constructs a Merkle proof for key. The result contains all encoded nodes
	// on the path to the value at key. The value itself is also included in the last
	// node and can be retrieved by verifying the proof.
	//
	// If the trie does not contain a value for key, the returned proof contains all
	// nodes of the longest existing prefix of the key (at least the root), ending
	// with the node that proves the absence of the key.
	Prove(key []byte, fromLevel uint, proofDb ethdb.KeyValueWriter) error
}

// NewDatabase creates a backing store for state. The returned database is safe for
// concurrent use, but does not retain any recent trie nodes in memory. To keep some
// historical state in memory, use the NewDatabaseWithConfig constructor.
func NewDatabase(db ethdb.Database) Database {
	return NewDatabaseWithConfig(db, nil)
}

// NewDatabaseWithConfig creates a backing store for state. The returned database
// is safe for concurrent use and retains a lot of collapsed RLP trie nodes in a
// large memory cache.
func NewDatabaseWithConfig(db ethdb.Database, config *trie.Config) Database {
	csc, _ := lru.New(codeSizeCacheSize)
	return &cachingDB{
		db:            trie.NewDatabaseWithConfig(db, config),
		codeSizeCache: csc,
		codeCache:     fastcache.New(codeCacheSize),
	}
}

type cachingDB struct {
	db            *trie.Database
	codeSizeCache *lru.Cache
	codeCache     *fastcache.Cache
}

// OpenTrie opens the main account trie at a specific root hash.
func (db *cachingDB) OpenTrie(root common.Hash) (Trie, error) {
	tr, err := trie.NewSecure(root, db.db)
	if err != nil {
		return nil, err
	}
	return tr, nil
}

// OpenStorageTrie opens the storage trie of an account.
func (db *cachingDB) OpenStorageTrie(addrHash, root common.Hash) (Trie, error) {
	tr, err := trie.NewSecure(root, db.db)
	if err != nil {
		return nil, err
	}
	return tr, nil
}

// CopyTrie returns an independent copy of the given trie.
func (db *cachingDB) CopyTrie(t Trie) Trie {
	switch t := t.(type) {
	case *trie.SecureTrie:
		return t.Copy()
	default:
		panic(fmt.Errorf("unknown trie type %T", t))
	}
}

// ContractCode retrieves a particular contract's code.
func (db *cachingDB) ContractCode(addrHash, codeHash common.Hash) ([]byte, error) {
	if code := db.codeCache.Get(nil, codeHash.Bytes()); len(code) > 0 {
		return code, nil
	}
	code := rawdb.ReadCode(db.db.DiskDB(), codeHash)
	if len(code) > 0 {
		db.codeCache.Set(codeHash.Bytes(), code)
		db.codeSizeCache.Add(codeHash, len(code))
		return code, nil
	}
	return nil, errors.New("not found")
}

// ContractCodeWithPrefix retrieves a particular contract's code. If the
// code can't be found in the cache, then check the existence with **new**
// db scheme.
func (db *cachingDB) ContractCodeWithPrefix(addrHash, codeHash common.Hash) ([]byte, error) {
	if code := db.codeCache.Get(nil, codeHash.Bytes()); len(code) > 0 {
		return code, nil
	}
	code := rawdb.ReadCodeWithPrefix(db.db.DiskDB(), codeHash)
	if len(code) > 0 {
		db.codeCache.Set(codeHash.Bytes(), code)
		db.codeSizeCache.Add(codeHash, len(code))
		return code, nil
	}
	return nil, errors.New("not found")
}

// ContractCodeSize retrieves a particular contracts code's size.
func (db *cachingDB) ContractCodeSize(addrHash, codeHash common.Hash) (int, error) {
	if cached, ok := db.codeSizeCache.Get(codeHash); ok {
		return cached.(int), nil
	}
	code, err := db.ContractCode(addrHash, codeHash)
	return len(code), err
}

// TrieDB retrieves any intermediate trie-node caching layer.
func (db *cachingDB) TrieDB() *trie.Database {
	return db.db
}<|MERGE_RESOLUTION|>--- conflicted
+++ resolved
@@ -17,23 +17,16 @@
 package state
 
 import (
-	"errors"
-	"fmt"
-
-	"github.com/VictoriaMetrics/fastcache"
-<<<<<<< HEAD
-	"github.com/clearmatics/autonity/common"
-	"github.com/clearmatics/autonity/core/rawdb"
-	"github.com/clearmatics/autonity/ethdb"
-	"github.com/clearmatics/autonity/trie"
-=======
-	"github.com/ethereum/go-ethereum/common"
-	"github.com/ethereum/go-ethereum/core/rawdb"
-	"github.com/ethereum/go-ethereum/core/types"
-	"github.com/ethereum/go-ethereum/ethdb"
-	"github.com/ethereum/go-ethereum/trie"
->>>>>>> aaca58a7
-	lru "github.com/hashicorp/golang-lru"
+    "errors"
+    "fmt"
+
+    "github.com/VictoriaMetrics/fastcache"
+    "github.com/ethereum/go-ethereum/common"
+    "github.com/ethereum/go-ethereum/core/rawdb"
+    "github.com/ethereum/go-ethereum/core/types"
+    "github.com/ethereum/go-ethereum/ethdb"
+    "github.com/ethereum/go-ethereum/trie"
+    lru "github.com/hashicorp/golang-lru"
 )
 
 const (
@@ -68,28 +61,28 @@
 // Trie is a Ethereum Merkle Patricia trie.
 type Trie interface {
 	// GetKey returns the sha3 preimage of a hashed key that was previously used
-	// to store a value.
-	//
-	// TODO(fjl): remove this when SecureTrie is removed
-	GetKey([]byte) []byte
-
-	// TryGet returns the value for key stored in the trie. The value bytes must
-	// not be modified by the caller. If a node was not found in the database, a
-	// trie.MissingNodeError is returned.
-	TryGet(key []byte) ([]byte, error)
-
-	// TryUpdateAccount abstract an account write in the trie.
-	TryUpdateAccount(key []byte, account *types.StateAccount) error
-
-	// TryUpdate associates key with value in the trie. If value has length zero, any
-	// existing value is deleted from the trie. The value bytes must not be modified
-	// by the caller while they are stored in the trie. If a node was not found in the
-	// database, a trie.MissingNodeError is returned.
-	TryUpdate(key, value []byte) error
-
-	// TryDelete removes any existing value for key from the trie. If a node was not
-	// found in the database, a trie.MissingNodeError is returned.
-	TryDelete(key []byte) error
+    // to store a value.
+    //
+    // TODO(fjl): remove this when SecureTrie is removed
+    GetKey([]byte) []byte
+
+    // TryGet returns the value for key stored in the trie. The value bytes must
+    // not be modified by the caller. If a node was not found in the database, a
+    // trie.MissingNodeError is returned.
+    TryGet(key []byte) ([]byte, error)
+
+    // TryUpdateAccount abstract an account write in the trie.
+    TryUpdateAccount(key []byte, account *types.StateAccount) error
+
+    // TryUpdate associates key with value in the trie. If value has length zero, any
+    // existing value is deleted from the trie. The value bytes must not be modified
+    // by the caller while they are stored in the trie. If a node was not found in the
+    // database, a trie.MissingNodeError is returned.
+    TryUpdate(key, value []byte) error
+
+    // TryDelete removes any existing value for key from the trie. If a node was not
+    // found in the database, a trie.MissingNodeError is returned.
+    TryDelete(key []byte) error
 
 	// Hash returns the root hash of the trie. It does not write to the database and
 	// can be used even if the trie doesn't have one.
@@ -97,7 +90,7 @@
 
 	// Commit writes all nodes to the trie's memory database, tracking the internal
 	// and external (for account tries) references.
-	Commit(onleaf trie.LeafCallback) (common.Hash, int, error)
+    Commit(onleaf trie.LeafCallback) (common.Hash, int, error)
 
 	// NodeIterator returns an iterator that returns nodes of the trie. Iteration
 	// starts at the key after the given start key.
@@ -117,19 +110,19 @@
 // concurrent use, but does not retain any recent trie nodes in memory. To keep some
 // historical state in memory, use the NewDatabaseWithConfig constructor.
 func NewDatabase(db ethdb.Database) Database {
-	return NewDatabaseWithConfig(db, nil)
+    return NewDatabaseWithConfig(db, nil)
 }
 
 // NewDatabaseWithConfig creates a backing store for state. The returned database
 // is safe for concurrent use and retains a lot of collapsed RLP trie nodes in a
 // large memory cache.
 func NewDatabaseWithConfig(db ethdb.Database, config *trie.Config) Database {
-	csc, _ := lru.New(codeSizeCacheSize)
-	return &cachingDB{
-		db:            trie.NewDatabaseWithConfig(db, config),
-		codeSizeCache: csc,
-		codeCache:     fastcache.New(codeCacheSize),
-	}
+    csc, _ := lru.New(codeSizeCacheSize)
+    return &cachingDB{
+        db:            trie.NewDatabaseWithConfig(db, config),
+        codeSizeCache: csc,
+        codeCache:     fastcache.New(codeCacheSize),
+    }
 }
 
 type cachingDB struct {
@@ -140,20 +133,20 @@
 
 // OpenTrie opens the main account trie at a specific root hash.
 func (db *cachingDB) OpenTrie(root common.Hash) (Trie, error) {
-	tr, err := trie.NewSecure(root, db.db)
-	if err != nil {
-		return nil, err
-	}
-	return tr, nil
+    tr, err := trie.NewSecure(root, db.db)
+    if err != nil {
+        return nil, err
+    }
+    return tr, nil
 }
 
 // OpenStorageTrie opens the storage trie of an account.
 func (db *cachingDB) OpenStorageTrie(addrHash, root common.Hash) (Trie, error) {
-	tr, err := trie.NewSecure(root, db.db)
-	if err != nil {
-		return nil, err
-	}
-	return tr, nil
+    tr, err := trie.NewSecure(root, db.db)
+    if err != nil {
+        return nil, err
+    }
+    return tr, nil
 }
 
 // CopyTrie returns an independent copy of the given trie.
