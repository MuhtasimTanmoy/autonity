--- conflicted
+++ resolved
@@ -23,17 +23,10 @@
 	"math/big"
 	"time"
 
-<<<<<<< HEAD
 	"github.com/clearmatics/autonity/common"
 	"github.com/clearmatics/autonity/crypto"
 	"github.com/clearmatics/autonity/metrics"
 	"github.com/clearmatics/autonity/rlp"
-=======
-	"github.com/ethereum/go-ethereum/common"
-	"github.com/ethereum/go-ethereum/crypto"
-	"github.com/ethereum/go-ethereum/metrics"
-	"github.com/ethereum/go-ethereum/rlp"
->>>>>>> cbc4ac26
 )
 
 var emptyCodeHash = crypto.Keccak256(nil)
@@ -202,17 +195,6 @@
 	if value, cached := s.originStorage[key]; cached {
 		return value
 	}
-<<<<<<< HEAD
-	// Track the amount of time wasted on reading the storage trie
-	if metrics.EnabledExpensive {
-		defer func(start time.Time) { s.db.StorageReads += time.Since(start) }(time.Now())
-	}
-	// Otherwise load the value from the database
-	enc, err := s.getTrie(db).TryGet(key[:])
-	if err != nil {
-		s.setError(err)
-		return common.Hash{}
-=======
 	// If no live objects are available, attempt to use snapshots
 	var (
 		enc []byte
@@ -242,7 +224,6 @@
 			s.setError(err)
 			return common.Hash{}
 		}
->>>>>>> cbc4ac26
 	}
 	var value common.Hash
 	if len(enc) > 0 {
@@ -293,30 +274,6 @@
 	}
 	// Don't bother journal since this function should only be used for
 	// debugging and the `fake` storage won't be committed to database.
-<<<<<<< HEAD
-}
-
-func (s *stateObject) setState(key, value common.Hash) {
-	s.dirtyStorage[key] = value
-}
-
-// finalise moves all dirty storage slots into the pending area to be hashed or
-// committed later. It is invoked at the end of every transaction.
-func (s *stateObject) finalise() {
-	for key, value := range s.dirtyStorage {
-		s.pendingStorage[key] = value
-	}
-	if len(s.dirtyStorage) > 0 {
-		s.dirtyStorage = make(Storage)
-	}
-}
-
-// updateTrie writes cached storage modifications into the object's storage trie.
-func (s *stateObject) updateTrie(db Database) Trie {
-	// Make sure all dirty slots are finalized into the pending storage area
-	s.finalise()
-
-=======
 }
 
 func (s *stateObject) setState(key, value common.Hash) {
@@ -342,13 +299,10 @@
 	if len(s.pendingStorage) == 0 {
 		return s.trie
 	}
->>>>>>> cbc4ac26
 	// Track the amount of time wasted on updating the storge trie
 	if metrics.EnabledExpensive {
 		defer func(start time.Time) { s.db.StorageUpdates += time.Since(start) }(time.Now())
 	}
-<<<<<<< HEAD
-=======
 	// Retrieve the snapshot storage map for the object
 	var storage map[common.Hash][]byte
 	if s.db.snap != nil {
@@ -359,7 +313,6 @@
 			s.db.snapStorage[s.addrHash] = storage
 		}
 	}
->>>>>>> cbc4ac26
 	// Insert all the pending updates into the trie
 	tr := s.getTrie(db)
 	for key, value := range s.pendingStorage {
@@ -372,13 +325,6 @@
 		var v []byte
 		if (value == common.Hash{}) {
 			s.setError(tr.TryDelete(key[:]))
-<<<<<<< HEAD
-			continue
-		}
-		// Encoding []byte cannot fail, ok to ignore the error.
-		v, _ := rlp.EncodeToBytes(common.TrimLeftZeroes(value[:]))
-		s.setError(tr.TryUpdate(key[:], v))
-=======
 		} else {
 			// Encoding []byte cannot fail, ok to ignore the error.
 			v, _ = rlp.EncodeToBytes(common.TrimLeftZeroes(value[:]))
@@ -388,7 +334,6 @@
 		if storage != nil {
 			storage[crypto.Keccak256Hash(key[:])] = v // v will be nil if value is 0x00
 		}
->>>>>>> cbc4ac26
 	}
 	if len(s.pendingStorage) > 0 {
 		s.pendingStorage = make(Storage)
@@ -398,15 +343,10 @@
 
 // UpdateRoot sets the trie root to the current root hash of
 func (s *stateObject) updateRoot(db Database) {
-<<<<<<< HEAD
-	s.updateTrie(db)
-
-=======
 	// If nothing changed, don't bother with hashing anything
 	if s.updateTrie(db) == nil {
 		return
 	}
->>>>>>> cbc4ac26
 	// Track the amount of time wasted on hashing the storge trie
 	if metrics.EnabledExpensive {
 		defer func(start time.Time) { s.db.StorageHashes += time.Since(start) }(time.Now())
@@ -417,12 +357,6 @@
 // CommitTrie the storage trie of the object to db.
 // This updates the trie root.
 func (s *stateObject) CommitTrie(db Database) error {
-<<<<<<< HEAD
-	s.updateTrie(db)
-	if s.dbErr != nil {
-		return s.dbErr
-	}
-=======
 	// If nothing changed, don't bother with hashing anything
 	if s.updateTrie(db) == nil {
 		return nil
@@ -430,7 +364,6 @@
 	if s.dbErr != nil {
 		return s.dbErr
 	}
->>>>>>> cbc4ac26
 	// Track the amount of time wasted on committing the storge trie
 	if metrics.EnabledExpensive {
 		defer func(start time.Time) { s.db.StorageCommits += time.Since(start) }(time.Now())
