// Copyright 2015 The go-ethereum Authors
// This file is part of the go-ethereum library.
//
// The go-ethereum library is free software: you can redistribute it and/or modify
// it under the terms of the GNU Lesser General Public License as published by
// the Free Software Foundation, either version 3 of the License, or
// (at your option) any later version.
//
// The go-ethereum library is distributed in the hope that it will be useful,
// but WITHOUT ANY WARRANTY; without even the implied warranty of
// MERCHANTABILITY or FITNESS FOR A PARTICULAR PURPOSE. See the
// GNU Lesser General Public License for more details.
//
// You should have received a copy of the GNU Lesser General Public License
// along with the go-ethereum library. If not, see <http://www.gnu.org/licenses/>.

package state

import (
	"bytes"
	"math/big"
	"testing"

<<<<<<< HEAD
	"github.com/clearmatics/autonity/common"
	"github.com/clearmatics/autonity/core/rawdb"
	"github.com/clearmatics/autonity/crypto"
	"github.com/clearmatics/autonity/ethdb"
	"github.com/clearmatics/autonity/ethdb/memorydb"
	"github.com/clearmatics/autonity/rlp"
	"github.com/clearmatics/autonity/trie"
=======
	"github.com/ethereum/go-ethereum/common"
	"github.com/ethereum/go-ethereum/core/rawdb"
	"github.com/ethereum/go-ethereum/core/types"
	"github.com/ethereum/go-ethereum/crypto"
	"github.com/ethereum/go-ethereum/ethdb"
	"github.com/ethereum/go-ethereum/rlp"
	"github.com/ethereum/go-ethereum/trie"
>>>>>>> aaca58a7
)

// testAccount is the data associated with an account used by the state tests.
type testAccount struct {
	address common.Address
	balance *big.Int
	nonce   uint64
	code    []byte
}

// makeTestState create a sample test state to test node-wise reconstruction.
func makeTestState() (Database, common.Hash, []*testAccount) {
	// Create an empty state
	db := NewDatabase(rawdb.NewMemoryDatabase())
	state, _ := New(common.Hash{}, db, nil)

	// Fill it with some arbitrary data
	var accounts []*testAccount
	for i := byte(0); i < 96; i++ {
		obj := state.GetOrNewStateObject(common.BytesToAddress([]byte{i}))
		acc := &testAccount{address: common.BytesToAddress([]byte{i})}

		obj.AddBalance(big.NewInt(int64(11 * i)))
		acc.balance = big.NewInt(int64(11 * i))

		obj.SetNonce(uint64(42 * i))
		acc.nonce = uint64(42 * i)

		if i%3 == 0 {
			obj.SetCode(crypto.Keccak256Hash([]byte{i, i, i, i, i}), []byte{i, i, i, i, i})
			acc.code = []byte{i, i, i, i, i}
		}
		if i%5 == 0 {
			for j := byte(0); j < 5; j++ {
				hash := crypto.Keccak256Hash([]byte{i, i, i, i, i, j, j})
				obj.SetState(db, hash, hash)
			}
		}
		state.updateStateObject(obj)
		accounts = append(accounts, acc)
	}
	root, _ := state.Commit(false)

	// Return the generated state
	return db, root, accounts
}

// checkStateAccounts cross references a reconstructed state with an expected
// account array.
func checkStateAccounts(t *testing.T, db ethdb.Database, root common.Hash, accounts []*testAccount) {
	// Check root availability and state contents
	state, err := New(root, NewDatabase(db), nil)
	if err != nil {
		t.Fatalf("failed to create state trie at %x: %v", root, err)
	}
	if err := checkStateConsistency(db, root); err != nil {
		t.Fatalf("inconsistent state trie at %x: %v", root, err)
	}
	for i, acc := range accounts {
		if balance := state.GetBalance(acc.address); balance.Cmp(acc.balance) != 0 {
			t.Errorf("account %d: balance mismatch: have %v, want %v", i, balance, acc.balance)
		}
		if nonce := state.GetNonce(acc.address); nonce != acc.nonce {
			t.Errorf("account %d: nonce mismatch: have %v, want %v", i, nonce, acc.nonce)
		}
		if code := state.GetCode(acc.address); !bytes.Equal(code, acc.code) {
			t.Errorf("account %d: code mismatch: have %x, want %x", i, code, acc.code)
		}
	}
}

// checkTrieConsistency checks that all nodes in a (sub-)trie are indeed present.
func checkTrieConsistency(db ethdb.Database, root common.Hash) error {
	if v, _ := db.Get(root[:]); v == nil {
		return nil // Consider a non existent state consistent.
	}
	trie, err := trie.New(root, trie.NewDatabase(db))
	if err != nil {
		return err
	}
	it := trie.NodeIterator(nil)
	for it.Next(true) {
	}
	return it.Error()
}

// checkStateConsistency checks that all data of a state root is present.
func checkStateConsistency(db ethdb.Database, root common.Hash) error {
	// Create and iterate a state trie rooted in a sub-node
	if _, err := db.Get(root.Bytes()); err != nil {
		return nil // Consider a non existent state consistent.
	}
	state, err := New(root, NewDatabase(db), nil)
	if err != nil {
		return err
	}
	it := NewNodeIterator(state)
	for it.Next() {
	}
	return it.Error
}

// Tests that an empty state is not scheduled for syncing.
func TestEmptyStateSync(t *testing.T) {
	empty := common.HexToHash("56e81f171bcc55a6ff8345e692c0f86e5b48e01b996cadc001622fb5e363b421")
	sync := NewStateSync(empty, rawdb.NewMemoryDatabase(), nil)
	if nodes, paths, codes := sync.Missing(1); len(nodes) != 0 || len(paths) != 0 || len(codes) != 0 {
		t.Errorf(" content requested for empty state: %v, %v, %v", nodes, paths, codes)
	}
}

// Tests that given a root hash, a state can sync iteratively on a single thread,
// requesting retrieval tasks and returning all of them in one go.
func TestIterativeStateSyncIndividual(t *testing.T) {
	testIterativeStateSync(t, 1, false, false)
}
func TestIterativeStateSyncBatched(t *testing.T) {
	testIterativeStateSync(t, 100, false, false)
}
func TestIterativeStateSyncIndividualFromDisk(t *testing.T) {
	testIterativeStateSync(t, 1, true, false)
}
func TestIterativeStateSyncBatchedFromDisk(t *testing.T) {
	testIterativeStateSync(t, 100, true, false)
}
func TestIterativeStateSyncIndividualByPath(t *testing.T) {
	testIterativeStateSync(t, 1, false, true)
}
func TestIterativeStateSyncBatchedByPath(t *testing.T) {
	testIterativeStateSync(t, 100, false, true)
}

func testIterativeStateSync(t *testing.T, count int, commit bool, bypath bool) {
	// Create a random state to copy
	srcDb, srcRoot, srcAccounts := makeTestState()
	if commit {
		srcDb.TrieDB().Commit(srcRoot, false, nil)
	}
	srcTrie, _ := trie.New(srcRoot, srcDb.TrieDB())

	// Create a destination state and sync with the scheduler
	dstDb := rawdb.NewMemoryDatabase()
	sched := NewStateSync(srcRoot, dstDb, nil)

	nodes, paths, codes := sched.Missing(count)
	var (
		hashQueue []common.Hash
		pathQueue []trie.SyncPath
	)
	if !bypath {
		hashQueue = append(append(hashQueue[:0], nodes...), codes...)
	} else {
		hashQueue = append(hashQueue[:0], codes...)
		pathQueue = append(pathQueue[:0], paths...)
	}
	for len(hashQueue)+len(pathQueue) > 0 {
		results := make([]trie.SyncResult, len(hashQueue)+len(pathQueue))
		for i, hash := range hashQueue {
			data, err := srcDb.TrieDB().Node(hash)
			if err != nil {
				data, err = srcDb.ContractCode(common.Hash{}, hash)
			}
			if err != nil {
				t.Fatalf("failed to retrieve node data for hash %x", hash)
			}
			results[i] = trie.SyncResult{Hash: hash, Data: data}
		}
		for i, path := range pathQueue {
			if len(path) == 1 {
				data, _, err := srcTrie.TryGetNode(path[0])
				if err != nil {
					t.Fatalf("failed to retrieve node data for path %x: %v", path, err)
				}
				results[len(hashQueue)+i] = trie.SyncResult{Hash: crypto.Keccak256Hash(data), Data: data}
			} else {
				var acc types.StateAccount
				if err := rlp.DecodeBytes(srcTrie.Get(path[0]), &acc); err != nil {
					t.Fatalf("failed to decode account on path %x: %v", path, err)
				}
				stTrie, err := trie.New(acc.Root, srcDb.TrieDB())
				if err != nil {
					t.Fatalf("failed to retriev storage trie for path %x: %v", path, err)
				}
				data, _, err := stTrie.TryGetNode(path[1])
				if err != nil {
					t.Fatalf("failed to retrieve node data for path %x: %v", path, err)
				}
				results[len(hashQueue)+i] = trie.SyncResult{Hash: crypto.Keccak256Hash(data), Data: data}
			}
		}
		for _, result := range results {
			if err := sched.Process(result); err != nil {
				t.Errorf("failed to process result %v", err)
			}
		}
		batch := dstDb.NewBatch()
		if err := sched.Commit(batch); err != nil {
			t.Fatalf("failed to commit data: %v", err)
		}
		batch.Write()

		nodes, paths, codes = sched.Missing(count)
		if !bypath {
			hashQueue = append(append(hashQueue[:0], nodes...), codes...)
		} else {
			hashQueue = append(hashQueue[:0], codes...)
			pathQueue = append(pathQueue[:0], paths...)
		}
	}
	// Cross check that the two states are in sync
	checkStateAccounts(t, dstDb, srcRoot, srcAccounts)
}

// Tests that the trie scheduler can correctly reconstruct the state even if only
// partial results are returned, and the others sent only later.
func TestIterativeDelayedStateSync(t *testing.T) {
	// Create a random state to copy
	srcDb, srcRoot, srcAccounts := makeTestState()

	// Create a destination state and sync with the scheduler
	dstDb := rawdb.NewMemoryDatabase()
	sched := NewStateSync(srcRoot, dstDb, nil)

	nodes, _, codes := sched.Missing(0)
	queue := append(append([]common.Hash{}, nodes...), codes...)

	for len(queue) > 0 {
		// Sync only half of the scheduled nodes
		results := make([]trie.SyncResult, len(queue)/2+1)
		for i, hash := range queue[:len(results)] {
			data, err := srcDb.TrieDB().Node(hash)
			if err != nil {
				data, err = srcDb.ContractCode(common.Hash{}, hash)
			}
			if err != nil {
				t.Fatalf("failed to retrieve node data for %x", hash)
			}
			results[i] = trie.SyncResult{Hash: hash, Data: data}
		}
		for _, result := range results {
			if err := sched.Process(result); err != nil {
				t.Fatalf("failed to process result %v", err)
			}
		}
		batch := dstDb.NewBatch()
		if err := sched.Commit(batch); err != nil {
			t.Fatalf("failed to commit data: %v", err)
		}
		batch.Write()

		nodes, _, codes = sched.Missing(0)
		queue = append(append(queue[len(results):], nodes...), codes...)
	}
	// Cross check that the two states are in sync
	checkStateAccounts(t, dstDb, srcRoot, srcAccounts)
}

// Tests that given a root hash, a trie can sync iteratively on a single thread,
// requesting retrieval tasks and returning all of them in one go, however in a
// random order.
func TestIterativeRandomStateSyncIndividual(t *testing.T) { testIterativeRandomStateSync(t, 1) }
func TestIterativeRandomStateSyncBatched(t *testing.T)    { testIterativeRandomStateSync(t, 100) }

func testIterativeRandomStateSync(t *testing.T, count int) {
	// Create a random state to copy
	srcDb, srcRoot, srcAccounts := makeTestState()

	// Create a destination state and sync with the scheduler
	dstDb := rawdb.NewMemoryDatabase()
	sched := NewStateSync(srcRoot, dstDb, nil)

	queue := make(map[common.Hash]struct{})
	nodes, _, codes := sched.Missing(count)
	for _, hash := range append(nodes, codes...) {
		queue[hash] = struct{}{}
	}
	for len(queue) > 0 {
		// Fetch all the queued nodes in a random order
		results := make([]trie.SyncResult, 0, len(queue))
		for hash := range queue {
			data, err := srcDb.TrieDB().Node(hash)
			if err != nil {
				data, err = srcDb.ContractCode(common.Hash{}, hash)
			}
			if err != nil {
				t.Fatalf("failed to retrieve node data for %x", hash)
			}
			results = append(results, trie.SyncResult{Hash: hash, Data: data})
		}
		// Feed the retrieved results back and queue new tasks
		for _, result := range results {
			if err := sched.Process(result); err != nil {
				t.Fatalf("failed to process result %v", err)
			}
		}
		batch := dstDb.NewBatch()
		if err := sched.Commit(batch); err != nil {
			t.Fatalf("failed to commit data: %v", err)
		}
		batch.Write()

		queue = make(map[common.Hash]struct{})
		nodes, _, codes = sched.Missing(count)
		for _, hash := range append(nodes, codes...) {
			queue[hash] = struct{}{}
		}
	}
	// Cross check that the two states are in sync
	checkStateAccounts(t, dstDb, srcRoot, srcAccounts)
}

// Tests that the trie scheduler can correctly reconstruct the state even if only
// partial results are returned (Even those randomly), others sent only later.
func TestIterativeRandomDelayedStateSync(t *testing.T) {
	// Create a random state to copy
	srcDb, srcRoot, srcAccounts := makeTestState()

	// Create a destination state and sync with the scheduler
	dstDb := rawdb.NewMemoryDatabase()
	sched := NewStateSync(srcRoot, dstDb, nil)

	queue := make(map[common.Hash]struct{})
	nodes, _, codes := sched.Missing(0)
	for _, hash := range append(nodes, codes...) {
		queue[hash] = struct{}{}
	}
	for len(queue) > 0 {
		// Sync only half of the scheduled nodes, even those in random order
		results := make([]trie.SyncResult, 0, len(queue)/2+1)
		for hash := range queue {
			delete(queue, hash)

			data, err := srcDb.TrieDB().Node(hash)
			if err != nil {
				data, err = srcDb.ContractCode(common.Hash{}, hash)
			}
			if err != nil {
				t.Fatalf("failed to retrieve node data for %x", hash)
			}
			results = append(results, trie.SyncResult{Hash: hash, Data: data})

			if len(results) >= cap(results) {
				break
			}
		}
		// Feed the retrieved results back and queue new tasks
		for _, result := range results {
			if err := sched.Process(result); err != nil {
				t.Fatalf("failed to process result %v", err)
			}
		}
		batch := dstDb.NewBatch()
		if err := sched.Commit(batch); err != nil {
			t.Fatalf("failed to commit data: %v", err)
		}
		batch.Write()
		for _, result := range results {
			delete(queue, result.Hash)
		}
		nodes, _, codes = sched.Missing(0)
		for _, hash := range append(nodes, codes...) {
			queue[hash] = struct{}{}
		}
	}
	// Cross check that the two states are in sync
	checkStateAccounts(t, dstDb, srcRoot, srcAccounts)
}

// Tests that at any point in time during a sync, only complete sub-tries are in
// the database.
func TestIncompleteStateSync(t *testing.T) {
	// Create a random state to copy
	srcDb, srcRoot, srcAccounts := makeTestState()

	// isCodeLookup to save some hashing
	var isCode = make(map[common.Hash]struct{})
	for _, acc := range srcAccounts {
		if len(acc.code) > 0 {
			isCode[crypto.Keccak256Hash(acc.code)] = struct{}{}
		}
	}
	isCode[common.BytesToHash(emptyCodeHash)] = struct{}{}
	checkTrieConsistency(srcDb.TrieDB().DiskDB().(ethdb.Database), srcRoot)

	// Create a destination state and sync with the scheduler
	dstDb := rawdb.NewMemoryDatabase()
	sched := NewStateSync(srcRoot, dstDb, nil)

	var added []common.Hash

	nodes, _, codes := sched.Missing(1)
	queue := append(append([]common.Hash{}, nodes...), codes...)

	for len(queue) > 0 {
		// Fetch a batch of state nodes
		results := make([]trie.SyncResult, len(queue))
		for i, hash := range queue {
			data, err := srcDb.TrieDB().Node(hash)
			if err != nil {
				data, err = srcDb.ContractCode(common.Hash{}, hash)
			}
			if err != nil {
				t.Fatalf("failed to retrieve node data for %x", hash)
			}
			results[i] = trie.SyncResult{Hash: hash, Data: data}
		}
		// Process each of the state nodes
		for _, result := range results {
			if err := sched.Process(result); err != nil {
				t.Fatalf("failed to process result %v", err)
			}
		}
		batch := dstDb.NewBatch()
		if err := sched.Commit(batch); err != nil {
			t.Fatalf("failed to commit data: %v", err)
		}
		batch.Write()
		for _, result := range results {
			added = append(added, result.Hash)
			// Check that all known sub-tries added so far are complete or missing entirely.
			if _, ok := isCode[result.Hash]; ok {
				continue
			}
			// Can't use checkStateConsistency here because subtrie keys may have odd
			// length and crash in LeafKey.
			if err := checkTrieConsistency(dstDb, result.Hash); err != nil {
				t.Fatalf("state inconsistent: %v", err)
			}
		}
		// Fetch the next batch to retrieve
		nodes, _, codes = sched.Missing(1)
		queue = append(append(queue[:0], nodes...), codes...)
	}
	// Sanity check that removing any node from the database is detected
	for _, node := range added[1:] {
		var (
			key     = node.Bytes()
			_, code = isCode[node]
			val     []byte
		)
		if code {
			val = rawdb.ReadCode(dstDb, node)
			rawdb.DeleteCode(dstDb, node)
		} else {
			val = rawdb.ReadTrieNode(dstDb, node)
			rawdb.DeleteTrieNode(dstDb, node)
		}
		if err := checkStateConsistency(dstDb, added[0]); err == nil {
			t.Fatalf("trie inconsistency not caught, missing: %x", key)
		}
		if code {
			rawdb.WriteCode(dstDb, node, val)
		} else {
			rawdb.WriteTrieNode(dstDb, node, val)
		}
	}
}<|MERGE_RESOLUTION|>--- conflicted
+++ resolved
@@ -17,27 +17,17 @@
 package state
 
 import (
-	"bytes"
-	"math/big"
-	"testing"
-
-<<<<<<< HEAD
-	"github.com/clearmatics/autonity/common"
-	"github.com/clearmatics/autonity/core/rawdb"
-	"github.com/clearmatics/autonity/crypto"
-	"github.com/clearmatics/autonity/ethdb"
-	"github.com/clearmatics/autonity/ethdb/memorydb"
-	"github.com/clearmatics/autonity/rlp"
-	"github.com/clearmatics/autonity/trie"
-=======
-	"github.com/ethereum/go-ethereum/common"
-	"github.com/ethereum/go-ethereum/core/rawdb"
-	"github.com/ethereum/go-ethereum/core/types"
-	"github.com/ethereum/go-ethereum/crypto"
-	"github.com/ethereum/go-ethereum/ethdb"
-	"github.com/ethereum/go-ethereum/rlp"
-	"github.com/ethereum/go-ethereum/trie"
->>>>>>> aaca58a7
+    "bytes"
+    "math/big"
+    "testing"
+
+    "github.com/ethereum/go-ethereum/common"
+    "github.com/ethereum/go-ethereum/core/rawdb"
+    "github.com/ethereum/go-ethereum/core/types"
+    "github.com/ethereum/go-ethereum/crypto"
+    "github.com/ethereum/go-ethereum/ethdb"
+    "github.com/ethereum/go-ethereum/rlp"
+    "github.com/ethereum/go-ethereum/trie"
 )
 
 // testAccount is the data associated with an account used by the state tests.
@@ -72,9 +62,9 @@
 		}
 		if i%5 == 0 {
 			for j := byte(0); j < 5; j++ {
-				hash := crypto.Keccak256Hash([]byte{i, i, i, i, i, j, j})
-				obj.SetState(db, hash, hash)
-			}
+                hash := crypto.Keccak256Hash([]byte{i, i, i, i, i, j, j})
+                obj.SetState(db, hash, hash)
+            }
 		}
 		state.updateStateObject(obj)
 		accounts = append(accounts, acc)
@@ -142,8 +132,8 @@
 
 // Tests that an empty state is not scheduled for syncing.
 func TestEmptyStateSync(t *testing.T) {
-	empty := common.HexToHash("56e81f171bcc55a6ff8345e692c0f86e5b48e01b996cadc001622fb5e363b421")
-	sync := NewStateSync(empty, rawdb.NewMemoryDatabase(), nil)
+    empty := common.HexToHash("56e81f171bcc55a6ff8345e692c0f86e5b48e01b996cadc001622fb5e363b421")
+    sync := NewStateSync(empty, rawdb.NewMemoryDatabase(), nil)
 	if nodes, paths, codes := sync.Missing(1); len(nodes) != 0 || len(paths) != 0 || len(codes) != 0 {
 		t.Errorf(" content requested for empty state: %v, %v, %v", nodes, paths, codes)
 	}
@@ -179,8 +169,8 @@
 	srcTrie, _ := trie.New(srcRoot, srcDb.TrieDB())
 
 	// Create a destination state and sync with the scheduler
-	dstDb := rawdb.NewMemoryDatabase()
-	sched := NewStateSync(srcRoot, dstDb, nil)
+    dstDb := rawdb.NewMemoryDatabase()
+    sched := NewStateSync(srcRoot, dstDb, nil)
 
 	nodes, paths, codes := sched.Missing(count)
 	var (
@@ -213,7 +203,7 @@
 				}
 				results[len(hashQueue)+i] = trie.SyncResult{Hash: crypto.Keccak256Hash(data), Data: data}
 			} else {
-				var acc types.StateAccount
+                var acc types.StateAccount
 				if err := rlp.DecodeBytes(srcTrie.Get(path[0]), &acc); err != nil {
 					t.Fatalf("failed to decode account on path %x: %v", path, err)
 				}
@@ -258,8 +248,8 @@
 	srcDb, srcRoot, srcAccounts := makeTestState()
 
 	// Create a destination state and sync with the scheduler
-	dstDb := rawdb.NewMemoryDatabase()
-	sched := NewStateSync(srcRoot, dstDb, nil)
+    dstDb := rawdb.NewMemoryDatabase()
+    sched := NewStateSync(srcRoot, dstDb, nil)
 
 	nodes, _, codes := sched.Missing(0)
 	queue := append(append([]common.Hash{}, nodes...), codes...)
@@ -306,8 +296,8 @@
 	srcDb, srcRoot, srcAccounts := makeTestState()
 
 	// Create a destination state and sync with the scheduler
-	dstDb := rawdb.NewMemoryDatabase()
-	sched := NewStateSync(srcRoot, dstDb, nil)
+    dstDb := rawdb.NewMemoryDatabase()
+    sched := NewStateSync(srcRoot, dstDb, nil)
 
 	queue := make(map[common.Hash]struct{})
 	nodes, _, codes := sched.Missing(count)
@@ -356,8 +346,8 @@
 	srcDb, srcRoot, srcAccounts := makeTestState()
 
 	// Create a destination state and sync with the scheduler
-	dstDb := rawdb.NewMemoryDatabase()
-	sched := NewStateSync(srcRoot, dstDb, nil)
+    dstDb := rawdb.NewMemoryDatabase()
+    sched := NewStateSync(srcRoot, dstDb, nil)
 
 	queue := make(map[common.Hash]struct{})
 	nodes, _, codes := sched.Missing(0)
@@ -409,27 +399,27 @@
 // Tests that at any point in time during a sync, only complete sub-tries are in
 // the database.
 func TestIncompleteStateSync(t *testing.T) {
-	// Create a random state to copy
-	srcDb, srcRoot, srcAccounts := makeTestState()
-
-	// isCodeLookup to save some hashing
-	var isCode = make(map[common.Hash]struct{})
-	for _, acc := range srcAccounts {
-		if len(acc.code) > 0 {
-			isCode[crypto.Keccak256Hash(acc.code)] = struct{}{}
-		}
-	}
-	isCode[common.BytesToHash(emptyCodeHash)] = struct{}{}
-	checkTrieConsistency(srcDb.TrieDB().DiskDB().(ethdb.Database), srcRoot)
-
-	// Create a destination state and sync with the scheduler
-	dstDb := rawdb.NewMemoryDatabase()
-	sched := NewStateSync(srcRoot, dstDb, nil)
-
-	var added []common.Hash
-
-	nodes, _, codes := sched.Missing(1)
-	queue := append(append([]common.Hash{}, nodes...), codes...)
+    // Create a random state to copy
+    srcDb, srcRoot, srcAccounts := makeTestState()
+
+    // isCodeLookup to save some hashing
+    var isCode = make(map[common.Hash]struct{})
+    for _, acc := range srcAccounts {
+        if len(acc.code) > 0 {
+            isCode[crypto.Keccak256Hash(acc.code)] = struct{}{}
+        }
+    }
+    isCode[common.BytesToHash(emptyCodeHash)] = struct{}{}
+    checkTrieConsistency(srcDb.TrieDB().DiskDB().(ethdb.Database), srcRoot)
+
+    // Create a destination state and sync with the scheduler
+    dstDb := rawdb.NewMemoryDatabase()
+    sched := NewStateSync(srcRoot, dstDb, nil)
+
+    var added []common.Hash
+
+    nodes, _, codes := sched.Missing(1)
+    queue := append(append([]common.Hash{}, nodes...), codes...)
 
 	for len(queue) > 0 {
 		// Fetch a batch of state nodes
@@ -456,28 +446,28 @@
 		}
 		batch.Write()
 		for _, result := range results {
-			added = append(added, result.Hash)
-			// Check that all known sub-tries added so far are complete or missing entirely.
-			if _, ok := isCode[result.Hash]; ok {
-				continue
-			}
-			// Can't use checkStateConsistency here because subtrie keys may have odd
-			// length and crash in LeafKey.
-			if err := checkTrieConsistency(dstDb, result.Hash); err != nil {
-				t.Fatalf("state inconsistent: %v", err)
-			}
-		}
+            added = append(added, result.Hash)
+            // Check that all known sub-tries added so far are complete or missing entirely.
+            if _, ok := isCode[result.Hash]; ok {
+                continue
+            }
+            // Can't use checkStateConsistency here because subtrie keys may have odd
+            // length and crash in LeafKey.
+            if err := checkTrieConsistency(dstDb, result.Hash); err != nil {
+                t.Fatalf("state inconsistent: %v", err)
+            }
+        }
 		// Fetch the next batch to retrieve
 		nodes, _, codes = sched.Missing(1)
 		queue = append(append(queue[:0], nodes...), codes...)
 	}
 	// Sanity check that removing any node from the database is detected
 	for _, node := range added[1:] {
-		var (
-			key     = node.Bytes()
-			_, code = isCode[node]
-			val     []byte
-		)
+        var (
+            key     = node.Bytes()
+            _, code = isCode[node]
+            val     []byte
+        )
 		if code {
 			val = rawdb.ReadCode(dstDb, node)
 			rawdb.DeleteCode(dstDb, node)
