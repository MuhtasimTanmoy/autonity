// Copyright 2014 The go-ethereum Authors
// This file is part of the go-ethereum library.
//
// The go-ethereum library is free software: you can redistribute it and/or modify
// it under the terms of the GNU Lesser General Public License as published by
// the Free Software Foundation, either version 3 of the License, or
// (at your option) any later version.
//
// The go-ethereum library is distributed in the hope that it will be useful,
// but WITHOUT ANY WARRANTY; without even the implied warranty of
// MERCHANTABILITY or FITNESS FOR A PARTICULAR PURPOSE. See the
// GNU Lesser General Public License for more details.
//
// You should have received a copy of the GNU Lesser General Public License
// along with the go-ethereum library. If not, see <http://www.gnu.org/licenses/>.

// Package state provides a caching layer atop the Ethereum state trie.
package state

import (
	"errors"
	"fmt"
	"math/big"
	"sort"
	"time"

	"github.com/clearmatics/autonity/common"
	"github.com/clearmatics/autonity/core/rawdb"
	"github.com/clearmatics/autonity/core/state/snapshot"
	"github.com/clearmatics/autonity/core/types"
	"github.com/clearmatics/autonity/crypto"
	"github.com/clearmatics/autonity/log"
	"github.com/clearmatics/autonity/metrics"
	"github.com/clearmatics/autonity/rlp"
	"github.com/clearmatics/autonity/trie"
)

type revision struct {
	id           int
	journalIndex int
}

var (
	// emptyRoot is the known root hash of an empty trie.
	emptyRoot = common.HexToHash("56e81f171bcc55a6ff8345e692c0f86e5b48e01b996cadc001622fb5e363b421")
)

type proofList [][]byte

func (n *proofList) Put(key []byte, value []byte) error {
	*n = append(*n, value)
	return nil
}

func (n *proofList) Delete(key []byte) error {
	panic("not supported")
}

// StateDB structs within the ethereum protocol are used to store anything
// within the merkle trie. StateDBs take care of caching and storing
// nested states. It's the general query interface to retrieve:
// * Contracts
// * Accounts
type StateDB struct {
    db           Database
    prefetcher   *triePrefetcher
    originalRoot common.Hash // The pre-state root, before any changes were made
    trie         Trie
    hasher       crypto.KeccakState

    snaps         *snapshot.Tree
    snap          snapshot.Snapshot
    snapDestructs map[common.Hash]struct{}
    snapAccounts  map[common.Hash][]byte
    snapStorage   map[common.Hash]map[common.Hash][]byte

    // This map holds 'live' objects, which will get modified while processing a state transition.
    stateObjects        map[common.Address]*stateObject
    stateObjectsPending map[common.Address]struct{} // State objects finalized but not yet written to the trie
	stateObjectsDirty   map[common.Address]struct{} // State objects modified in the current execution

    // DB error.
    // State objects are used by the consensus core and VM which are
    // unable to deal with database-level errors. Any error that occurs
    // during a database read is memoized here and will eventually be returned
    // by StateDB.Commit.
    dbErr error

    // The refund counter, also used by state transitioning.
    refund uint64

    thash   common.Hash
    txIndex int
    logs    map[common.Hash][]*types.Log
    logSize uint

    preimages map[common.Hash][]byte

    // Per-transaction access list
    accessList *accessList

    // Journal of state modifications. This is the backbone of
    // Snapshot and RevertToSnapshot.
    journal        *journal
    validRevisions []revision
    nextRevisionId int

    // Measurements gathered during execution for debugging purposes
    AccountReads         time.Duration
    AccountHashes        time.Duration
    AccountUpdates       time.Duration
    AccountCommits       time.Duration
    StorageReads         time.Duration
    StorageHashes        time.Duration
    StorageUpdates       time.Duration
    StorageCommits       time.Duration
    SnapshotAccountReads time.Duration
    SnapshotStorageReads time.Duration
    SnapshotCommits      time.Duration

    AccountUpdated int
    StorageUpdated int
    AccountDeleted int
    StorageDeleted int
}

// New creates a new state from a given trie.
func New(root common.Hash, db Database, snaps *snapshot.Tree) (*StateDB, error) {
	tr, err := db.OpenTrie(root)
	if err != nil {
		return nil, err
	}
	sdb := &StateDB{
        db:                  db,
        trie:                tr,
        originalRoot:        root,
        snaps:               snaps,
        stateObjects:        make(map[common.Address]*stateObject),
        stateObjectsPending: make(map[common.Address]struct{}),
        stateObjectsDirty:   make(map[common.Address]struct{}),
        logs:                make(map[common.Hash][]*types.Log),
        preimages:           make(map[common.Hash][]byte),
        journal:             newJournal(),
        accessList:          newAccessList(),
        hasher:              crypto.NewKeccakState(),
    }
    if sdb.snaps != nil {
        if sdb.snap = sdb.snaps.Snapshot(root); sdb.snap != nil {
            sdb.snapDestructs = make(map[common.Hash]struct{})
            sdb.snapAccounts = make(map[common.Hash][]byte)
            sdb.snapStorage = make(map[common.Hash]map[common.Hash][]byte)
        }
    }
    return sdb, nil
}

// StartPrefetcher initializes a new trie prefetcher to pull in nodes from the
// state trie concurrently while the state is mutated so that when we reach the
// commit phase, most of the needed data is already hot.
func (s *StateDB) StartPrefetcher(namespace string) {
    if s.prefetcher != nil {
        s.prefetcher.close()
        s.prefetcher = nil
    }
    if s.snap != nil {
        s.prefetcher = newTriePrefetcher(s.db, s.originalRoot, namespace)
    }
}

// StopPrefetcher terminates a running prefetcher and reports any leftover stats
// from the gathered metrics.
func (s *StateDB) StopPrefetcher() {
    if s.prefetcher != nil {
        s.prefetcher.close()
        s.prefetcher = nil
    }
}

// setError remembers the first non-nil error it is called with.
func (s *StateDB) setError(err error) {
    if s.dbErr == nil {
        s.dbErr = err
    }
}

func (s *StateDB) Error() error {
    return s.dbErr
}

func (s *StateDB) AddLog(log *types.Log) {
	s.journal.append(addLogChange{txhash: s.thash})

	log.TxHash = s.thash
	log.TxIndex = uint(s.txIndex)
	log.Index = s.logSize
	s.logs[s.thash] = append(s.logs[s.thash], log)
	s.logSize++
}

func (s *StateDB) GetLogs(hash common.Hash, blockHash common.Hash) []*types.Log {
    logs := s.logs[hash]
    for _, l := range logs {
        l.BlockHash = blockHash
    }
    return logs
}

func (s *StateDB) Logs() []*types.Log {
	var logs []*types.Log
	for _, lgs := range s.logs {
		logs = append(logs, lgs...)
	}
	return logs
}

// AddPreimage records a SHA3 preimage seen by the VM.
func (s *StateDB) AddPreimage(hash common.Hash, preimage []byte) {
	if _, ok := s.preimages[hash]; !ok {
		s.journal.append(addPreimageChange{hash: hash})
		pi := make([]byte, len(preimage))
		copy(pi, preimage)
		s.preimages[hash] = pi
	}
}

// Preimages returns a list of SHA3 preimages that have been submitted.
func (s *StateDB) Preimages() map[common.Hash][]byte {
	return s.preimages
}

// AddRefund adds gas to the refund counter
func (s *StateDB) AddRefund(gas uint64) {
	s.journal.append(refundChange{prev: s.refund})
	s.refund += gas
}

// SubRefund removes gas from the refund counter.
// This method will panic if the refund counter goes below zero
func (s *StateDB) SubRefund(gas uint64) {
	s.journal.append(refundChange{prev: s.refund})
	if gas > s.refund {
		panic(fmt.Sprintf("Refund counter below zero (gas: %d > refund: %d)", gas, s.refund))
	}
	s.refund -= gas
}

// Exist reports whether the given account address exists in the state.
// Notably this also returns true for suicided accounts.
func (s *StateDB) Exist(addr common.Address) bool {
	return s.getStateObject(addr) != nil
}

// Empty returns whether the state object is either non-existent
// or empty according to the EIP161 specification (balance = nonce = code = 0)
func (s *StateDB) Empty(addr common.Address) bool {
	so := s.getStateObject(addr)
	return so == nil || so.empty()
}

// GetBalance retrieves the balance from the given address or 0 if object not found
func (s *StateDB) GetBalance(addr common.Address) *big.Int {
	stateObject := s.getStateObject(addr)
	if stateObject != nil {
		return stateObject.Balance()
	}
	return common.Big0
}

func (s *StateDB) GetNonce(addr common.Address) uint64 {
	stateObject := s.getStateObject(addr)
	if stateObject != nil {
		return stateObject.Nonce()
	}

	return 0
}

// TxIndex returns the current transaction index set by Prepare.
func (s *StateDB) TxIndex() int {
	return s.txIndex
}

func (s *StateDB) GetCode(addr common.Address) []byte {
	stateObject := s.getStateObject(addr)
	if stateObject != nil {
		return stateObject.Code(s.db)
	}
	return nil
}

func (s *StateDB) GetCodeSize(addr common.Address) int {
	stateObject := s.getStateObject(addr)
	if stateObject != nil {
		return stateObject.CodeSize(s.db)
	}
	return 0
}

func (s *StateDB) GetCodeHash(addr common.Address) common.Hash {
	stateObject := s.getStateObject(addr)
	if stateObject == nil {
		return common.Hash{}
	}
	return common.BytesToHash(stateObject.CodeHash())
}

// GetState retrieves a value from the given account's storage trie.
func (s *StateDB) GetState(addr common.Address, hash common.Hash) common.Hash {
    stateObject := s.getStateObject(addr)
    if stateObject != nil {
        return stateObject.GetState(s.db, hash)
    }
    return common.Hash{}
}

// GetProof returns the Merkle proof for a given account.
func (s *StateDB) GetProof(addr common.Address) ([][]byte, error) {
    return s.GetProofByHash(crypto.Keccak256Hash(addr.Bytes()))
}

// GetProofByHash returns the Merkle proof for a given account.
func (s *StateDB) GetProofByHash(addrHash common.Hash) ([][]byte, error) {
    var proof proofList
    err := s.trie.Prove(addrHash[:], 0, &proof)
    return proof, err
}

// GetStorageProof returns the Merkle proof for given storage slot.
func (s *StateDB) GetStorageProof(a common.Address, key common.Hash) ([][]byte, error) {
    var proof proofList
    trie := s.StorageTrie(a)
    if trie == nil {
		return proof, errors.New("storage trie for requested address does not exist")
	}
	err := trie.Prove(crypto.Keccak256(key.Bytes()), 0, &proof)
    return proof, err
}

// GetCommittedState retrieves a value from the given account's committed storage trie.
func (s *StateDB) GetCommittedState(addr common.Address, hash common.Hash) common.Hash {
	stateObject := s.getStateObject(addr)
	if stateObject != nil {
		return stateObject.GetCommittedState(s.db, hash)
	}
	return common.Hash{}
}

// Database retrieves the low level database supporting the lower level trie ops.
func (s *StateDB) Database() Database {
	return s.db
}

// StorageTrie returns the storage trie of an account.
// The return value is a copy and is nil for non-existent accounts.
func (s *StateDB) StorageTrie(addr common.Address) Trie {
	stateObject := s.getStateObject(addr)
	if stateObject == nil {
		return nil
	}
	cpy := stateObject.deepCopy(s)
	cpy.updateTrie(s.db)
	return cpy.getTrie(s.db)
}

func (s *StateDB) HasSuicided(addr common.Address) bool {
	stateObject := s.getStateObject(addr)
	if stateObject != nil {
		return stateObject.suicided
	}
	return false
}

/*
 * SETTERS
 */

// AddBalance adds amount to the account associated with addr.
func (s *StateDB) AddBalance(addr common.Address, amount *big.Int) {
	stateObject := s.GetOrNewStateObject(addr)
	if stateObject != nil {
		stateObject.AddBalance(amount)
	}
}

// SubBalance subtracts amount from the account associated with addr.
func (s *StateDB) SubBalance(addr common.Address, amount *big.Int) {
	stateObject := s.GetOrNewStateObject(addr)
	if stateObject != nil {
		stateObject.SubBalance(amount)
	}
}

func (s *StateDB) SetBalance(addr common.Address, amount *big.Int) {
	stateObject := s.GetOrNewStateObject(addr)
	if stateObject != nil {
		stateObject.SetBalance(amount)
	}
}

func (s *StateDB) SetNonce(addr common.Address, nonce uint64) {
	stateObject := s.GetOrNewStateObject(addr)
	if stateObject != nil {
		stateObject.SetNonce(nonce)
	}
}

func (s *StateDB) SetCode(addr common.Address, code []byte) {
	stateObject := s.GetOrNewStateObject(addr)
	if stateObject != nil {
		stateObject.SetCode(crypto.Keccak256Hash(code), code)
	}
}

func (s *StateDB) SetState(addr common.Address, key, value common.Hash) {
	stateObject := s.GetOrNewStateObject(addr)
	if stateObject != nil {
		stateObject.SetState(s.db, key, value)
	}
}

// SetStorage replaces the entire storage for the specified account with given
// storage. This function should only be used for debugging.
func (s *StateDB) SetStorage(addr common.Address, storage map[common.Hash]common.Hash) {
	stateObject := s.GetOrNewStateObject(addr)
	if stateObject != nil {
		stateObject.SetStorage(storage)
	}
}

// Suicide marks the given account as suicided.
// This clears the account balance.
//
// The account's state object is still available until the state is committed,
// getStateObject will return a non-nil account after Suicide.
func (s *StateDB) Suicide(addr common.Address) bool {
	stateObject := s.getStateObject(addr)
	if stateObject == nil {
		return false
	}
	s.journal.append(suicideChange{
		account:     &addr,
		prev:        stateObject.suicided,
		prevbalance: new(big.Int).Set(stateObject.Balance()),
	})
	stateObject.markSuicided()
	stateObject.data.Balance = new(big.Int)

	return true
}

//
// Setting, updating & deleting state object methods.
//

// updateStateObject writes the given object to the trie.
func (s *StateDB) updateStateObject(obj *stateObject) {
	// Track the amount of time wasted on updating the account from the trie
	if metrics.EnabledExpensive {
		defer func(start time.Time) { s.AccountUpdates += time.Since(start) }(time.Now())
	}
	// Encode the account and update the account trie
	addr := obj.Address()
    if err := s.trie.TryUpdateAccount(addr[:], &obj.data); err != nil {
        s.setError(fmt.Errorf("updateStateObject (%x) error: %v", addr[:], err))
    }

	// If state snapshotting is active, cache the data til commit. Note, this
	// update mechanism is not symmetric to the deletion, because whereas it is
	// enough to track account updates at commit time, deletions need tracking
	// at transaction boundary level to ensure we capture state clearing.
	if s.snap != nil {
		s.snapAccounts[obj.addrHash] = snapshot.SlimAccountRLP(obj.data.Nonce, obj.data.Balance, obj.data.Root, obj.data.CodeHash)
	}
}

// deleteStateObject removes the given object from the state trie.
func (s *StateDB) deleteStateObject(obj *stateObject) {
	// Track the amount of time wasted on deleting the account from the trie
	if metrics.EnabledExpensive {
		defer func(start time.Time) { s.AccountUpdates += time.Since(start) }(time.Now())
	}
	// Delete the account from the trie
	addr := obj.Address()
	if err := s.trie.TryDelete(addr[:]); err != nil {
		s.setError(fmt.Errorf("deleteStateObject (%x) error: %v", addr[:], err))
	}
}

// getStateObject retrieves a state object given by the address, returning nil if
// the object is not found or was deleted in this execution context. If you need
// to differentiate between non-existent/just-deleted, use getDeletedStateObject.
func (s *StateDB) getStateObject(addr common.Address) *stateObject {
	if obj := s.getDeletedStateObject(addr); obj != nil && !obj.deleted {
		return obj
	}
	return nil
}

// getDeletedStateObject is similar to getStateObject, but instead of returning
// nil for a deleted state object, it returns the actual object with the deleted
// flag set. This is needed by the state journal to revert to the correct s-
// destructed object instead of wiping all knowledge about the state object.
func (s *StateDB) getDeletedStateObject(addr common.Address) *stateObject {
	// Prefer live objects if any is available
	if obj := s.stateObjects[addr]; obj != nil {
		return obj
	}
	// If no live objects are available, attempt to use snapshots
<<<<<<< HEAD
	var (
        data *types.StateAccount
        err  error
	)
=======
	var data *types.StateAccount
>>>>>>> 20356e57
	if s.snap != nil {
		start := time.Now()
		acc, err := s.snap.Account(crypto.HashData(s.hasher, addr.Bytes()))
		if metrics.EnabledExpensive {
			s.SnapshotAccountReads += time.Since(start)
		}
<<<<<<< HEAD
		var acc *snapshot.Account
        if acc, err = s.snap.Account(crypto.HashData(s.hasher, addr.Bytes())); err == nil {
            if acc == nil {
                return nil
            }
            data = &types.StateAccount{
                Nonce:    acc.Nonce,
                Balance:  acc.Balance,
                CodeHash: acc.CodeHash,
                Root:     common.BytesToHash(acc.Root),
            }
            if len(data.CodeHash) == 0 {
=======
		if err == nil {
			if acc == nil {
				return nil
			}
			data = &types.StateAccount{
				Nonce:    acc.Nonce,
				Balance:  acc.Balance,
				CodeHash: acc.CodeHash,
				Root:     common.BytesToHash(acc.Root),
			}
			if len(data.CodeHash) == 0 {
>>>>>>> 20356e57
				data.CodeHash = emptyCodeHash
			}
			if data.Root == (common.Hash{}) {
				data.Root = emptyRoot
			}
		}
	}
	// If snapshot unavailable or reading from it failed, load from the database
	if data == nil {
		start := time.Now()
		enc, err := s.trie.TryGet(addr.Bytes())
		if metrics.EnabledExpensive {
			s.AccountReads += time.Since(start)
		}
		if err != nil {
			s.setError(fmt.Errorf("getDeleteStateObject (%x) error: %v", addr.Bytes(), err))
			return nil
		}
		if len(enc) == 0 {
			return nil
		}
        data = new(types.StateAccount)
		if err := rlp.DecodeBytes(enc, data); err != nil {
			log.Error("Failed to decode state object", "addr", addr, "err", err)
			return nil
		}
	}
	// Insert into the live set
	obj := newObject(s, addr, *data)
	s.setStateObject(obj)
	return obj
}

func (s *StateDB) setStateObject(object *stateObject) {
	s.stateObjects[object.Address()] = object
}

// GetOrNewStateObject retrieves a state object or create a new state object if nil.
func (s *StateDB) GetOrNewStateObject(addr common.Address) *stateObject {
	stateObject := s.getStateObject(addr)
	if stateObject == nil {
		stateObject, _ = s.createObject(addr)
	}
	return stateObject
}

// createObject creates a new state object. If there is an existing account with
// the given address, it is overwritten and returned as the second return value.
func (s *StateDB) createObject(addr common.Address) (newobj, prev *stateObject) {
	prev = s.getDeletedStateObject(addr) // Note, prev might have been deleted, we need that!

	var prevdestruct bool
	if s.snap != nil && prev != nil {
		_, prevdestruct = s.snapDestructs[prev.addrHash]
		if !prevdestruct {
			s.snapDestructs[prev.addrHash] = struct{}{}
		}
	}
    newobj = newObject(s, addr, types.StateAccount{})
	if prev == nil {
		s.journal.append(createObjectChange{account: &addr})
	} else {
		s.journal.append(resetObjectChange{prev: prev, prevdestruct: prevdestruct})
	}
	s.setStateObject(newobj)
	if prev != nil && !prev.deleted {
		return newobj, prev
	}
	return newobj, nil
}

// CreateAccount explicitly creates a state object. If a state object with the address
// already exists the balance is carried over to the new account.
//
// CreateAccount is called during the EVM CREATE operation. The situation might arise that
// a contract does the following:
//
//   1. sends funds to sha(account ++ (nonce + 1))
//   2. tx_create(sha(account ++ nonce)) (note that this gets the address of 1)
//
// Carrying over the balance ensures that Ether doesn't disappear.
func (s *StateDB) CreateAccount(addr common.Address) {
	newObj, prev := s.createObject(addr)
	if prev != nil {
		newObj.setBalance(prev.data.Balance)
	}
}

func (db *StateDB) ForEachStorage(addr common.Address, cb func(key, value common.Hash) bool) error {
	so := db.getStateObject(addr)
	if so == nil {
		return nil
	}
	it := trie.NewIterator(so.getTrie(db.db).NodeIterator(nil))

	for it.Next() {
		key := common.BytesToHash(db.trie.GetKey(it.Key))
		if value, dirty := so.dirtyStorage[key]; dirty {
			if !cb(key, value) {
				return nil
			}
			continue
		}

		if len(it.Value) > 0 {
			_, content, _, err := rlp.Split(it.Value)
			if err != nil {
				return err
			}
			if !cb(key, common.BytesToHash(content)) {
				return nil
			}
		}
	}
	return nil
}

// Copy creates a deep, independent copy of the state.
// Snapshots of the copied state cannot be applied to the copy.
func (s *StateDB) Copy() *StateDB {
	// Copy all the basic fields, initialize the memory ones
	state := &StateDB{
        db:                  s.db,
        trie:                s.db.CopyTrie(s.trie),
        stateObjects:        make(map[common.Address]*stateObject, len(s.journal.dirties)),
        stateObjectsPending: make(map[common.Address]struct{}, len(s.stateObjectsPending)),
        stateObjectsDirty:   make(map[common.Address]struct{}, len(s.journal.dirties)),
        refund:              s.refund,
        logs:                make(map[common.Hash][]*types.Log, len(s.logs)),
        logSize:             s.logSize,
        preimages:           make(map[common.Hash][]byte, len(s.preimages)),
        journal:             newJournal(),
        hasher:              crypto.NewKeccakState(),
    }
	// Copy the dirty states, logs, and preimages
	for addr := range s.journal.dirties {
		// As documented [here](https://github.com/clearmatics/autonity/pull/16485#issuecomment-380438527),
		// and in the Finalise-method, there is a case where an object is in the journal but not
		// in the stateObjects: OOG after touch on ripeMD prior to Byzantium. Thus, we need to check for
		// nil
		if object, exist := s.stateObjects[addr]; exist {
			// Even though the original object is dirty, we are not copying the journal,
			// so we need to make sure that anyside effect the journal would have caused
			// during a commit (or similar op) is already applied to the copy.
			state.stateObjects[addr] = object.deepCopy(state)

			state.stateObjectsDirty[addr] = struct{}{}   // Mark the copy dirty to force internal (code/state) commits
			state.stateObjectsPending[addr] = struct{}{} // Mark the copy pending to force external (account) commits
		}
	}
	// Above, we don't copy the actual journal. This means that if the copy is copied, the
	// loop above will be a no-op, since the copy's journal is empty.
	// Thus, here we iterate over stateObjects, to enable copies of copies
	for addr := range s.stateObjectsPending {
		if _, exist := state.stateObjects[addr]; !exist {
			state.stateObjects[addr] = s.stateObjects[addr].deepCopy(state)
		}
		state.stateObjectsPending[addr] = struct{}{}
	}
	for addr := range s.stateObjectsDirty {
		if _, exist := state.stateObjects[addr]; !exist {
			state.stateObjects[addr] = s.stateObjects[addr].deepCopy(state)
		}
		state.stateObjectsDirty[addr] = struct{}{}
	}
	for hash, logs := range s.logs {
        cpy := make([]*types.Log, len(logs))
        for i, l := range logs {
            cpy[i] = new(types.Log)
            *cpy[i] = *l
        }
        state.logs[hash] = cpy
    }
    for hash, preimage := range s.preimages {
        state.preimages[hash] = preimage
    }
    // Do we need to copy the access list? In practice: No. At the start of a
    // transaction, the access list is empty. In practice, we only ever copy state
    // _between_ transactions/blocks, never in the middle of a transaction.
    // However, it doesn't cost us much to copy an empty list, so we do it anyway
    // to not blow up if we ever decide copy it in the middle of a transaction
    state.accessList = s.accessList.Copy()

    // If there's a prefetcher running, make an inactive copy of it that can
    // only access data but does not actively preload (since the user will not
    // know that they need to explicitly terminate an active copy).
    if s.prefetcher != nil {
        state.prefetcher = s.prefetcher.copy()
    }
    if s.snaps != nil {
        // In order for the miner to be able to use and make additions
        // to the snapshot tree, we need to copy that aswell.
        // Otherwise, any block mined by ourselves will cause gaps in the tree,
        // and force the miner to operate trie-backed only
        state.snaps = s.snaps
        state.snap = s.snap
        // deep copy needed
        state.snapDestructs = make(map[common.Hash]struct{})
        for k, v := range s.snapDestructs {
            state.snapDestructs[k] = v
        }
        state.snapAccounts = make(map[common.Hash][]byte)
        for k, v := range s.snapAccounts {
            state.snapAccounts[k] = v
        }
        state.snapStorage = make(map[common.Hash]map[common.Hash][]byte)
        for k, v := range s.snapStorage {
            temp := make(map[common.Hash][]byte)
            for kk, vv := range v {
                temp[kk] = vv
            }
            state.snapStorage[k] = temp
        }
    }
    return state
}

// Snapshot returns an identifier for the current revision of the state.
func (s *StateDB) Snapshot() int {
	id := s.nextRevisionId
	s.nextRevisionId++
	s.validRevisions = append(s.validRevisions, revision{id, s.journal.length()})
	return id
}

// RevertToSnapshot reverts all state changes made since the given revision.
func (s *StateDB) RevertToSnapshot(revid int) {
	// Find the snapshot in the stack of valid snapshots.
	idx := sort.Search(len(s.validRevisions), func(i int) bool {
		return s.validRevisions[i].id >= revid
	})
	if idx == len(s.validRevisions) || s.validRevisions[idx].id != revid {
		panic(fmt.Errorf("revision id %v cannot be reverted", revid))
	}
	snapshot := s.validRevisions[idx].journalIndex

	// Replay the journal to undo changes and remove invalidated snapshots
	s.journal.revert(s, snapshot)
	s.validRevisions = s.validRevisions[:idx]
}

// GetRefund returns the current value of the refund counter.
func (s *StateDB) GetRefund() uint64 {
	return s.refund
}

// Finalise finalises the state by removing the s destructed objects and clears
// the journal as well as the refunds. Finalise, however, will not push any updates
// into the tries just yet. Only IntermediateRoot or Commit will do that.
func (s *StateDB) Finalise(deleteEmptyObjects bool) {
    addressesToPrefetch := make([][]byte, 0, len(s.journal.dirties))
	for addr := range s.journal.dirties {
		obj, exist := s.stateObjects[addr]
		if !exist {
			// ripeMD is 'touched' at block 1714175, in tx 0x1237f737031e40bcde4a8b7e717b2d15e3ecadfe49bb1bbc71ee9deb09c6fcf2
			// That tx goes out of gas, and although the notion of 'touched' does not exist there, the
			// touch-event will still be recorded in the journal. Since ripeMD is a special snowflake,
			// it will persist in the journal even though the journal is reverted. In this special circumstance,
			// it may exist in `s.journal.dirties` but not in `s.stateObjects`.
			// Thus, we can safely ignore it here
			continue
		}
		if obj.suicided || (deleteEmptyObjects && obj.empty()) {
			obj.deleted = true

			// If state snapshotting is active, also mark the destruction there.
			// Note, we can't do this only at the end of a block because multiple
			// transactions within the same block might self destruct and then
			// ressurrect an account; but the snapshotter needs both events.
            if s.snap != nil {
                s.snapDestructs[obj.addrHash] = struct{}{} // We need to maintain account deletions explicitly (will remain set indefinitely)
                delete(s.snapAccounts, obj.addrHash)       // Clear out any previously updated account data (may be recreated via a ressurrect)
                delete(s.snapStorage, obj.addrHash)        // Clear out any previously updated storage data (may be recreated via a ressurrect)
            }
        } else {
            obj.finalise(true) // Prefetch slots in the background
        }
        s.stateObjectsPending[addr] = struct{}{}
        s.stateObjectsDirty[addr] = struct{}{}

        // At this point, also ship the address off to the precacher. The precacher
        // will start loading tries, and when the change is eventually committed,
        // the commit-phase will be a lot faster
        addressesToPrefetch = append(addressesToPrefetch, common.CopyBytes(addr[:])) // Copy needed for closure
    }
    if s.prefetcher != nil && len(addressesToPrefetch) > 0 {
        s.prefetcher.prefetch(s.originalRoot, addressesToPrefetch)
    }
    // Invalidate journal because reverting across transactions is not allowed.
    s.clearJournalAndRefund()
}

// IntermediateRoot computes the current root hash of the state trie.
// It is called in between transactions to get the root hash that
// goes into transaction receipts.
func (s *StateDB) IntermediateRoot(deleteEmptyObjects bool) common.Hash {
    // Finalise all the dirty storage states and write them into the tries
    s.Finalise(deleteEmptyObjects)

    // If there was a trie prefetcher operating, it gets aborted and irrevocably
    // modified after we start retrieving tries. Remove it from the statedb after
    // this round of use.
    //
    // This is weird pre-byzantium since the first tx runs with a prefetcher and
    // the remainder without, but pre-byzantium even the initial prefetcher is
    // useless, so no sleep lost.
    prefetcher := s.prefetcher
    if s.prefetcher != nil {
        defer func() {
            s.prefetcher.close()
            s.prefetcher = nil
        }()
    }
    // Although naively it makes sense to retrieve the account trie and then do
    // the contract storage and account updates sequentially, that short circuits
    // the account prefetcher. Instead, let's process all the storage updates
    // first, giving the account prefeches just a few more milliseconds of time
    // to pull useful data from disk.
    for addr := range s.stateObjectsPending {
        if obj := s.stateObjects[addr]; !obj.deleted {
            obj.updateRoot(s.db)
        }
    }
    // Now we're about to start to write changes to the trie. The trie is so far
    // _untouched_. We can check with the prefetcher, if it can give us a trie
    // which has the same root, but also has some content loaded into it.
    if prefetcher != nil {
        if trie := prefetcher.trie(s.originalRoot); trie != nil {
            s.trie = trie
        }
    }
    usedAddrs := make([][]byte, 0, len(s.stateObjectsPending))
    for addr := range s.stateObjectsPending {
        if obj := s.stateObjects[addr]; obj.deleted {
            s.deleteStateObject(obj)
            s.AccountDeleted += 1
        } else {
            s.updateStateObject(obj)
            s.AccountUpdated += 1
        }
        usedAddrs = append(usedAddrs, common.CopyBytes(addr[:])) // Copy needed for closure
    }
    if prefetcher != nil {
        prefetcher.used(s.originalRoot, usedAddrs)
    }
    if len(s.stateObjectsPending) > 0 {
        s.stateObjectsPending = make(map[common.Address]struct{})
    }
    // Track the amount of time wasted on hashing the account trie
    if metrics.EnabledExpensive {
        defer func(start time.Time) { s.AccountHashes += time.Since(start) }(time.Now())
    }
    return s.trie.Hash()
}

// Prepare sets the current transaction hash and index which are
// used when the EVM emits new state logs.
func (s *StateDB) Prepare(thash common.Hash, ti int) {
    s.thash = thash
    s.txIndex = ti
    s.accessList = newAccessList()
}

func (s *StateDB) clearJournalAndRefund() {
	if len(s.journal.entries) > 0 {
		s.journal = newJournal()
		s.refund = 0
	}
	s.validRevisions = s.validRevisions[:0] // Snapshots can be created without journal entires
}

// Commit writes the state to the underlying in-memory trie database.
func (s *StateDB) Commit(deleteEmptyObjects bool) (common.Hash, error) {
	if s.dbErr != nil {
		return common.Hash{}, fmt.Errorf("commit aborted due to earlier error: %v", s.dbErr)
	}
	// Finalize any pending changes and merge everything into the tries
	s.IntermediateRoot(deleteEmptyObjects)

	// Commit objects to the trie, measuring the elapsed time
    var storageCommitted int
	codeWriter := s.db.TrieDB().DiskDB().NewBatch()
	for addr := range s.stateObjectsDirty {
		if obj := s.stateObjects[addr]; !obj.deleted {
            // Write any contract code associated with the state object
            if obj.code != nil && obj.dirtyCode {
                rawdb.WriteCode(codeWriter, common.BytesToHash(obj.CodeHash()), obj.code)
                obj.dirtyCode = false
            }
            // Write any storage changes in the state object to its storage trie
            committed, err := obj.CommitTrie(s.db)
            if err != nil {
                return common.Hash{}, err
            }
            storageCommitted += committed
        }
	}
	if len(s.stateObjectsDirty) > 0 {
		s.stateObjectsDirty = make(map[common.Address]struct{})
	}
	if codeWriter.ValueSize() > 0 {
		if err := codeWriter.Write(); err != nil {
            log.Crit("Failed to commit dirty codes", "error", err)
        }
    }
    // Write the account trie changes, measuing the amount of wasted time
    var start time.Time
    if metrics.EnabledExpensive {
        start = time.Now()
    }
    // The onleaf func is called _serially_, so we can reuse the same account
    // for unmarshalling every time.
    var account types.StateAccount
    root, accountCommitted, err := s.trie.Commit(func(_ [][]byte, _ []byte, leaf []byte, parent common.Hash) error {
        if err := rlp.DecodeBytes(leaf, &account); err != nil {
            return nil
        }
        if account.Root != emptyRoot {
            s.db.TrieDB().Reference(account.Root, parent)
        }
        return nil
    })
    if err != nil {
        return common.Hash{}, err
    }
    if metrics.EnabledExpensive {
        s.AccountCommits += time.Since(start)

        accountUpdatedMeter.Mark(int64(s.AccountUpdated))
        storageUpdatedMeter.Mark(int64(s.StorageUpdated))
        accountDeletedMeter.Mark(int64(s.AccountDeleted))
        storageDeletedMeter.Mark(int64(s.StorageDeleted))
        accountCommittedMeter.Mark(int64(accountCommitted))
        storageCommittedMeter.Mark(int64(storageCommitted))
        s.AccountUpdated, s.AccountDeleted = 0, 0
        s.StorageUpdated, s.StorageDeleted = 0, 0
    }
	// If snapshotting is enabled, update the snapshot tree with this new version
	if s.snap != nil {
		if metrics.EnabledExpensive {
			defer func(start time.Time) { s.SnapshotCommits += time.Since(start) }(time.Now())
		}
		// Only update if there's a state transition (skip empty Clique blocks)
		if parent := s.snap.Root(); parent != root {
            if err := s.snaps.Update(root, parent, s.snapDestructs, s.snapAccounts, s.snapStorage); err != nil {
                log.Warn("Failed to update snapshot tree", "from", parent, "to", root, "err", err)
            }
            // Keep 128 diff layers in the memory, persistent layer is 129th.
            // - head layer is paired with HEAD state
            // - head-1 layer is paired with HEAD-1 state
            // - head-127 layer(bottom-most diff layer) is paired with HEAD-127 state
            if err := s.snaps.Cap(root, 128); err != nil {
                log.Warn("Failed to cap snapshot tree", "root", root, "layers", 128, "err", err)
            }
        }
        s.snap, s.snapDestructs, s.snapAccounts, s.snapStorage = nil, nil, nil, nil
    }
    return root, err
}

// PrepareAccessList handles the preparatory steps for executing a state transition with
// regards to both EIP-2929 and EIP-2930:
//
// - Add sender to access list (2929)
// - Add destination to access list (2929)
// - Add precompiles to access list (2929)
// - Add the contents of the optional tx access list (2930)
//
// This method should only be called if Berlin/2929+2930 is applicable at the current number.
func (s *StateDB) PrepareAccessList(sender common.Address, dst *common.Address, precompiles []common.Address, list types.AccessList) {
    s.AddAddressToAccessList(sender)
    if dst != nil {
        s.AddAddressToAccessList(*dst)
        // If it's a create-tx, the destination will be added inside evm.create
    }
    for _, addr := range precompiles {
        s.AddAddressToAccessList(addr)
    }
    for _, el := range list {
        s.AddAddressToAccessList(el.Address)
        for _, key := range el.StorageKeys {
            s.AddSlotToAccessList(el.Address, key)
        }
    }
}

// AddAddressToAccessList adds the given address to the access list
func (s *StateDB) AddAddressToAccessList(addr common.Address) {
    if s.accessList.AddAddress(addr) {
        s.journal.append(accessListAddAccountChange{&addr})
    }
}

// AddSlotToAccessList adds the given (address, slot)-tuple to the access list
func (s *StateDB) AddSlotToAccessList(addr common.Address, slot common.Hash) {
    addrMod, slotMod := s.accessList.AddSlot(addr, slot)
    if addrMod {
        // In practice, this should not happen, since there is no way to enter the
        // scope of 'address' without having the 'address' become already added
        // to the access list (via call-variant, create, etc).
        // Better safe than sorry, though
        s.journal.append(accessListAddAccountChange{&addr})
    }
    if slotMod {
        s.journal.append(accessListAddSlotChange{
            address: &addr,
            slot:    &slot,
        })
    }
}

// AddressInAccessList returns true if the given address is in the access list.
func (s *StateDB) AddressInAccessList(addr common.Address) bool {
    return s.accessList.ContainsAddress(addr)
}

// SlotInAccessList returns true if the given (address, slot)-tuple is in the access list.
func (s *StateDB) SlotInAccessList(addr common.Address, slot common.Hash) (addressPresent bool, slotPresent bool) {
    return s.accessList.Contains(addr, slot)
}<|MERGE_RESOLUTION|>--- conflicted
+++ resolved
@@ -62,66 +62,66 @@
 // * Contracts
 // * Accounts
 type StateDB struct {
-    db           Database
-    prefetcher   *triePrefetcher
-    originalRoot common.Hash // The pre-state root, before any changes were made
-    trie         Trie
-    hasher       crypto.KeccakState
-
-    snaps         *snapshot.Tree
-    snap          snapshot.Snapshot
-    snapDestructs map[common.Hash]struct{}
-    snapAccounts  map[common.Hash][]byte
-    snapStorage   map[common.Hash]map[common.Hash][]byte
-
-    // This map holds 'live' objects, which will get modified while processing a state transition.
-    stateObjects        map[common.Address]*stateObject
-    stateObjectsPending map[common.Address]struct{} // State objects finalized but not yet written to the trie
+	db           Database
+	prefetcher   *triePrefetcher
+	originalRoot common.Hash // The pre-state root, before any changes were made
+	trie         Trie
+	hasher       crypto.KeccakState
+
+	snaps         *snapshot.Tree
+	snap          snapshot.Snapshot
+	snapDestructs map[common.Hash]struct{}
+	snapAccounts  map[common.Hash][]byte
+	snapStorage   map[common.Hash]map[common.Hash][]byte
+
+	// This map holds 'live' objects, which will get modified while processing a state transition.
+	stateObjects        map[common.Address]*stateObject
+	stateObjectsPending map[common.Address]struct{} // State objects finalized but not yet written to the trie
 	stateObjectsDirty   map[common.Address]struct{} // State objects modified in the current execution
 
-    // DB error.
-    // State objects are used by the consensus core and VM which are
-    // unable to deal with database-level errors. Any error that occurs
-    // during a database read is memoized here and will eventually be returned
-    // by StateDB.Commit.
-    dbErr error
-
-    // The refund counter, also used by state transitioning.
-    refund uint64
-
-    thash   common.Hash
-    txIndex int
-    logs    map[common.Hash][]*types.Log
-    logSize uint
-
-    preimages map[common.Hash][]byte
-
-    // Per-transaction access list
-    accessList *accessList
-
-    // Journal of state modifications. This is the backbone of
-    // Snapshot and RevertToSnapshot.
-    journal        *journal
-    validRevisions []revision
-    nextRevisionId int
-
-    // Measurements gathered during execution for debugging purposes
-    AccountReads         time.Duration
-    AccountHashes        time.Duration
-    AccountUpdates       time.Duration
-    AccountCommits       time.Duration
-    StorageReads         time.Duration
-    StorageHashes        time.Duration
-    StorageUpdates       time.Duration
-    StorageCommits       time.Duration
-    SnapshotAccountReads time.Duration
-    SnapshotStorageReads time.Duration
-    SnapshotCommits      time.Duration
-
-    AccountUpdated int
-    StorageUpdated int
-    AccountDeleted int
-    StorageDeleted int
+	// DB error.
+	// State objects are used by the consensus core and VM which are
+	// unable to deal with database-level errors. Any error that occurs
+	// during a database read is memoized here and will eventually be returned
+	// by StateDB.Commit.
+	dbErr error
+
+	// The refund counter, also used by state transitioning.
+	refund uint64
+
+	thash   common.Hash
+	txIndex int
+	logs    map[common.Hash][]*types.Log
+	logSize uint
+
+	preimages map[common.Hash][]byte
+
+	// Per-transaction access list
+	accessList *accessList
+
+	// Journal of state modifications. This is the backbone of
+	// Snapshot and RevertToSnapshot.
+	journal        *journal
+	validRevisions []revision
+	nextRevisionId int
+
+	// Measurements gathered during execution for debugging purposes
+	AccountReads         time.Duration
+	AccountHashes        time.Duration
+	AccountUpdates       time.Duration
+	AccountCommits       time.Duration
+	StorageReads         time.Duration
+	StorageHashes        time.Duration
+	StorageUpdates       time.Duration
+	StorageCommits       time.Duration
+	SnapshotAccountReads time.Duration
+	SnapshotStorageReads time.Duration
+	SnapshotCommits      time.Duration
+
+	AccountUpdated int
+	StorageUpdated int
+	AccountDeleted int
+	StorageDeleted int
 }
 
 // New creates a new state from a given trie.
@@ -131,60 +131,60 @@
 		return nil, err
 	}
 	sdb := &StateDB{
-        db:                  db,
-        trie:                tr,
-        originalRoot:        root,
-        snaps:               snaps,
-        stateObjects:        make(map[common.Address]*stateObject),
-        stateObjectsPending: make(map[common.Address]struct{}),
-        stateObjectsDirty:   make(map[common.Address]struct{}),
-        logs:                make(map[common.Hash][]*types.Log),
-        preimages:           make(map[common.Hash][]byte),
-        journal:             newJournal(),
-        accessList:          newAccessList(),
-        hasher:              crypto.NewKeccakState(),
-    }
-    if sdb.snaps != nil {
-        if sdb.snap = sdb.snaps.Snapshot(root); sdb.snap != nil {
-            sdb.snapDestructs = make(map[common.Hash]struct{})
-            sdb.snapAccounts = make(map[common.Hash][]byte)
-            sdb.snapStorage = make(map[common.Hash]map[common.Hash][]byte)
-        }
-    }
-    return sdb, nil
+		db:                  db,
+		trie:                tr,
+		originalRoot:        root,
+		snaps:               snaps,
+		stateObjects:        make(map[common.Address]*stateObject),
+		stateObjectsPending: make(map[common.Address]struct{}),
+		stateObjectsDirty:   make(map[common.Address]struct{}),
+		logs:                make(map[common.Hash][]*types.Log),
+		preimages:           make(map[common.Hash][]byte),
+		journal:             newJournal(),
+		accessList:          newAccessList(),
+		hasher:              crypto.NewKeccakState(),
+	}
+	if sdb.snaps != nil {
+		if sdb.snap = sdb.snaps.Snapshot(root); sdb.snap != nil {
+			sdb.snapDestructs = make(map[common.Hash]struct{})
+			sdb.snapAccounts = make(map[common.Hash][]byte)
+			sdb.snapStorage = make(map[common.Hash]map[common.Hash][]byte)
+		}
+	}
+	return sdb, nil
 }
 
 // StartPrefetcher initializes a new trie prefetcher to pull in nodes from the
 // state trie concurrently while the state is mutated so that when we reach the
 // commit phase, most of the needed data is already hot.
 func (s *StateDB) StartPrefetcher(namespace string) {
-    if s.prefetcher != nil {
-        s.prefetcher.close()
-        s.prefetcher = nil
-    }
-    if s.snap != nil {
-        s.prefetcher = newTriePrefetcher(s.db, s.originalRoot, namespace)
-    }
+	if s.prefetcher != nil {
+		s.prefetcher.close()
+		s.prefetcher = nil
+	}
+	if s.snap != nil {
+		s.prefetcher = newTriePrefetcher(s.db, s.originalRoot, namespace)
+	}
 }
 
 // StopPrefetcher terminates a running prefetcher and reports any leftover stats
 // from the gathered metrics.
 func (s *StateDB) StopPrefetcher() {
-    if s.prefetcher != nil {
-        s.prefetcher.close()
-        s.prefetcher = nil
-    }
+	if s.prefetcher != nil {
+		s.prefetcher.close()
+		s.prefetcher = nil
+	}
 }
 
 // setError remembers the first non-nil error it is called with.
 func (s *StateDB) setError(err error) {
-    if s.dbErr == nil {
-        s.dbErr = err
-    }
+	if s.dbErr == nil {
+		s.dbErr = err
+	}
 }
 
 func (s *StateDB) Error() error {
-    return s.dbErr
+	return s.dbErr
 }
 
 func (s *StateDB) AddLog(log *types.Log) {
@@ -198,11 +198,11 @@
 }
 
 func (s *StateDB) GetLogs(hash common.Hash, blockHash common.Hash) []*types.Log {
-    logs := s.logs[hash]
-    for _, l := range logs {
-        l.BlockHash = blockHash
-    }
-    return logs
+	logs := s.logs[hash]
+	for _, l := range logs {
+		l.BlockHash = blockHash
+	}
+	return logs
 }
 
 func (s *StateDB) Logs() []*types.Log {
@@ -306,34 +306,34 @@
 
 // GetState retrieves a value from the given account's storage trie.
 func (s *StateDB) GetState(addr common.Address, hash common.Hash) common.Hash {
-    stateObject := s.getStateObject(addr)
-    if stateObject != nil {
-        return stateObject.GetState(s.db, hash)
-    }
-    return common.Hash{}
+	stateObject := s.getStateObject(addr)
+	if stateObject != nil {
+		return stateObject.GetState(s.db, hash)
+	}
+	return common.Hash{}
 }
 
 // GetProof returns the Merkle proof for a given account.
 func (s *StateDB) GetProof(addr common.Address) ([][]byte, error) {
-    return s.GetProofByHash(crypto.Keccak256Hash(addr.Bytes()))
+	return s.GetProofByHash(crypto.Keccak256Hash(addr.Bytes()))
 }
 
 // GetProofByHash returns the Merkle proof for a given account.
 func (s *StateDB) GetProofByHash(addrHash common.Hash) ([][]byte, error) {
-    var proof proofList
-    err := s.trie.Prove(addrHash[:], 0, &proof)
-    return proof, err
+	var proof proofList
+	err := s.trie.Prove(addrHash[:], 0, &proof)
+	return proof, err
 }
 
 // GetStorageProof returns the Merkle proof for given storage slot.
 func (s *StateDB) GetStorageProof(a common.Address, key common.Hash) ([][]byte, error) {
-    var proof proofList
-    trie := s.StorageTrie(a)
-    if trie == nil {
+	var proof proofList
+	trie := s.StorageTrie(a)
+	if trie == nil {
 		return proof, errors.New("storage trie for requested address does not exist")
 	}
 	err := trie.Prove(crypto.Keccak256(key.Bytes()), 0, &proof)
-    return proof, err
+	return proof, err
 }
 
 // GetCommittedState retrieves a value from the given account's committed storage trie.
@@ -460,9 +460,9 @@
 	}
 	// Encode the account and update the account trie
 	addr := obj.Address()
-    if err := s.trie.TryUpdateAccount(addr[:], &obj.data); err != nil {
-        s.setError(fmt.Errorf("updateStateObject (%x) error: %v", addr[:], err))
-    }
+	if err := s.trie.TryUpdateAccount(addr[:], &obj.data); err != nil {
+		s.setError(fmt.Errorf("updateStateObject (%x) error: %v", addr[:], err))
+	}
 
 	// If state snapshotting is active, cache the data til commit. Note, this
 	// update mechanism is not symmetric to the deletion, because whereas it is
@@ -506,34 +506,13 @@
 		return obj
 	}
 	// If no live objects are available, attempt to use snapshots
-<<<<<<< HEAD
-	var (
-        data *types.StateAccount
-        err  error
-	)
-=======
 	var data *types.StateAccount
->>>>>>> 20356e57
 	if s.snap != nil {
 		start := time.Now()
 		acc, err := s.snap.Account(crypto.HashData(s.hasher, addr.Bytes()))
 		if metrics.EnabledExpensive {
 			s.SnapshotAccountReads += time.Since(start)
 		}
-<<<<<<< HEAD
-		var acc *snapshot.Account
-        if acc, err = s.snap.Account(crypto.HashData(s.hasher, addr.Bytes())); err == nil {
-            if acc == nil {
-                return nil
-            }
-            data = &types.StateAccount{
-                Nonce:    acc.Nonce,
-                Balance:  acc.Balance,
-                CodeHash: acc.CodeHash,
-                Root:     common.BytesToHash(acc.Root),
-            }
-            if len(data.CodeHash) == 0 {
-=======
 		if err == nil {
 			if acc == nil {
 				return nil
@@ -545,7 +524,6 @@
 				Root:     common.BytesToHash(acc.Root),
 			}
 			if len(data.CodeHash) == 0 {
->>>>>>> 20356e57
 				data.CodeHash = emptyCodeHash
 			}
 			if data.Root == (common.Hash{}) {
@@ -567,7 +545,7 @@
 		if len(enc) == 0 {
 			return nil
 		}
-        data = new(types.StateAccount)
+		data = new(types.StateAccount)
 		if err := rlp.DecodeBytes(enc, data); err != nil {
 			log.Error("Failed to decode state object", "addr", addr, "err", err)
 			return nil
@@ -604,7 +582,7 @@
 			s.snapDestructs[prev.addrHash] = struct{}{}
 		}
 	}
-    newobj = newObject(s, addr, types.StateAccount{})
+	newobj = newObject(s, addr, types.StateAccount{})
 	if prev == nil {
 		s.journal.append(createObjectChange{account: &addr})
 	} else {
@@ -668,18 +646,18 @@
 func (s *StateDB) Copy() *StateDB {
 	// Copy all the basic fields, initialize the memory ones
 	state := &StateDB{
-        db:                  s.db,
-        trie:                s.db.CopyTrie(s.trie),
-        stateObjects:        make(map[common.Address]*stateObject, len(s.journal.dirties)),
-        stateObjectsPending: make(map[common.Address]struct{}, len(s.stateObjectsPending)),
-        stateObjectsDirty:   make(map[common.Address]struct{}, len(s.journal.dirties)),
-        refund:              s.refund,
-        logs:                make(map[common.Hash][]*types.Log, len(s.logs)),
-        logSize:             s.logSize,
-        preimages:           make(map[common.Hash][]byte, len(s.preimages)),
-        journal:             newJournal(),
-        hasher:              crypto.NewKeccakState(),
-    }
+		db:                  s.db,
+		trie:                s.db.CopyTrie(s.trie),
+		stateObjects:        make(map[common.Address]*stateObject, len(s.journal.dirties)),
+		stateObjectsPending: make(map[common.Address]struct{}, len(s.stateObjectsPending)),
+		stateObjectsDirty:   make(map[common.Address]struct{}, len(s.journal.dirties)),
+		refund:              s.refund,
+		logs:                make(map[common.Hash][]*types.Log, len(s.logs)),
+		logSize:             s.logSize,
+		preimages:           make(map[common.Hash][]byte, len(s.preimages)),
+		journal:             newJournal(),
+		hasher:              crypto.NewKeccakState(),
+	}
 	// Copy the dirty states, logs, and preimages
 	for addr := range s.journal.dirties {
 		// As documented [here](https://github.com/clearmatics/autonity/pull/16485#issuecomment-380438527),
@@ -712,55 +690,55 @@
 		state.stateObjectsDirty[addr] = struct{}{}
 	}
 	for hash, logs := range s.logs {
-        cpy := make([]*types.Log, len(logs))
-        for i, l := range logs {
-            cpy[i] = new(types.Log)
-            *cpy[i] = *l
-        }
-        state.logs[hash] = cpy
-    }
-    for hash, preimage := range s.preimages {
-        state.preimages[hash] = preimage
-    }
-    // Do we need to copy the access list? In practice: No. At the start of a
-    // transaction, the access list is empty. In practice, we only ever copy state
-    // _between_ transactions/blocks, never in the middle of a transaction.
-    // However, it doesn't cost us much to copy an empty list, so we do it anyway
-    // to not blow up if we ever decide copy it in the middle of a transaction
-    state.accessList = s.accessList.Copy()
-
-    // If there's a prefetcher running, make an inactive copy of it that can
-    // only access data but does not actively preload (since the user will not
-    // know that they need to explicitly terminate an active copy).
-    if s.prefetcher != nil {
-        state.prefetcher = s.prefetcher.copy()
-    }
-    if s.snaps != nil {
-        // In order for the miner to be able to use and make additions
-        // to the snapshot tree, we need to copy that aswell.
-        // Otherwise, any block mined by ourselves will cause gaps in the tree,
-        // and force the miner to operate trie-backed only
-        state.snaps = s.snaps
-        state.snap = s.snap
-        // deep copy needed
-        state.snapDestructs = make(map[common.Hash]struct{})
-        for k, v := range s.snapDestructs {
-            state.snapDestructs[k] = v
-        }
-        state.snapAccounts = make(map[common.Hash][]byte)
-        for k, v := range s.snapAccounts {
-            state.snapAccounts[k] = v
-        }
-        state.snapStorage = make(map[common.Hash]map[common.Hash][]byte)
-        for k, v := range s.snapStorage {
-            temp := make(map[common.Hash][]byte)
-            for kk, vv := range v {
-                temp[kk] = vv
-            }
-            state.snapStorage[k] = temp
-        }
-    }
-    return state
+		cpy := make([]*types.Log, len(logs))
+		for i, l := range logs {
+			cpy[i] = new(types.Log)
+			*cpy[i] = *l
+		}
+		state.logs[hash] = cpy
+	}
+	for hash, preimage := range s.preimages {
+		state.preimages[hash] = preimage
+	}
+	// Do we need to copy the access list? In practice: No. At the start of a
+	// transaction, the access list is empty. In practice, we only ever copy state
+	// _between_ transactions/blocks, never in the middle of a transaction.
+	// However, it doesn't cost us much to copy an empty list, so we do it anyway
+	// to not blow up if we ever decide copy it in the middle of a transaction
+	state.accessList = s.accessList.Copy()
+
+	// If there's a prefetcher running, make an inactive copy of it that can
+	// only access data but does not actively preload (since the user will not
+	// know that they need to explicitly terminate an active copy).
+	if s.prefetcher != nil {
+		state.prefetcher = s.prefetcher.copy()
+	}
+	if s.snaps != nil {
+		// In order for the miner to be able to use and make additions
+		// to the snapshot tree, we need to copy that aswell.
+		// Otherwise, any block mined by ourselves will cause gaps in the tree,
+		// and force the miner to operate trie-backed only
+		state.snaps = s.snaps
+		state.snap = s.snap
+		// deep copy needed
+		state.snapDestructs = make(map[common.Hash]struct{})
+		for k, v := range s.snapDestructs {
+			state.snapDestructs[k] = v
+		}
+		state.snapAccounts = make(map[common.Hash][]byte)
+		for k, v := range s.snapAccounts {
+			state.snapAccounts[k] = v
+		}
+		state.snapStorage = make(map[common.Hash]map[common.Hash][]byte)
+		for k, v := range s.snapStorage {
+			temp := make(map[common.Hash][]byte)
+			for kk, vv := range v {
+				temp[kk] = vv
+			}
+			state.snapStorage[k] = temp
+		}
+	}
+	return state
 }
 
 // Snapshot returns an identifier for the current revision of the state.
@@ -796,7 +774,7 @@
 // the journal as well as the refunds. Finalise, however, will not push any updates
 // into the tries just yet. Only IntermediateRoot or Commit will do that.
 func (s *StateDB) Finalise(deleteEmptyObjects bool) {
-    addressesToPrefetch := make([][]byte, 0, len(s.journal.dirties))
+	addressesToPrefetch := make([][]byte, 0, len(s.journal.dirties))
 	for addr := range s.journal.dirties {
 		obj, exist := s.stateObjects[addr]
 		if !exist {
@@ -815,98 +793,98 @@
 			// Note, we can't do this only at the end of a block because multiple
 			// transactions within the same block might self destruct and then
 			// ressurrect an account; but the snapshotter needs both events.
-            if s.snap != nil {
-                s.snapDestructs[obj.addrHash] = struct{}{} // We need to maintain account deletions explicitly (will remain set indefinitely)
-                delete(s.snapAccounts, obj.addrHash)       // Clear out any previously updated account data (may be recreated via a ressurrect)
-                delete(s.snapStorage, obj.addrHash)        // Clear out any previously updated storage data (may be recreated via a ressurrect)
-            }
-        } else {
-            obj.finalise(true) // Prefetch slots in the background
-        }
-        s.stateObjectsPending[addr] = struct{}{}
-        s.stateObjectsDirty[addr] = struct{}{}
-
-        // At this point, also ship the address off to the precacher. The precacher
-        // will start loading tries, and when the change is eventually committed,
-        // the commit-phase will be a lot faster
-        addressesToPrefetch = append(addressesToPrefetch, common.CopyBytes(addr[:])) // Copy needed for closure
-    }
-    if s.prefetcher != nil && len(addressesToPrefetch) > 0 {
-        s.prefetcher.prefetch(s.originalRoot, addressesToPrefetch)
-    }
-    // Invalidate journal because reverting across transactions is not allowed.
-    s.clearJournalAndRefund()
+			if s.snap != nil {
+				s.snapDestructs[obj.addrHash] = struct{}{} // We need to maintain account deletions explicitly (will remain set indefinitely)
+				delete(s.snapAccounts, obj.addrHash)       // Clear out any previously updated account data (may be recreated via a ressurrect)
+				delete(s.snapStorage, obj.addrHash)        // Clear out any previously updated storage data (may be recreated via a ressurrect)
+			}
+		} else {
+			obj.finalise(true) // Prefetch slots in the background
+		}
+		s.stateObjectsPending[addr] = struct{}{}
+		s.stateObjectsDirty[addr] = struct{}{}
+
+		// At this point, also ship the address off to the precacher. The precacher
+		// will start loading tries, and when the change is eventually committed,
+		// the commit-phase will be a lot faster
+		addressesToPrefetch = append(addressesToPrefetch, common.CopyBytes(addr[:])) // Copy needed for closure
+	}
+	if s.prefetcher != nil && len(addressesToPrefetch) > 0 {
+		s.prefetcher.prefetch(s.originalRoot, addressesToPrefetch)
+	}
+	// Invalidate journal because reverting across transactions is not allowed.
+	s.clearJournalAndRefund()
 }
 
 // IntermediateRoot computes the current root hash of the state trie.
 // It is called in between transactions to get the root hash that
 // goes into transaction receipts.
 func (s *StateDB) IntermediateRoot(deleteEmptyObjects bool) common.Hash {
-    // Finalise all the dirty storage states and write them into the tries
-    s.Finalise(deleteEmptyObjects)
-
-    // If there was a trie prefetcher operating, it gets aborted and irrevocably
-    // modified after we start retrieving tries. Remove it from the statedb after
-    // this round of use.
-    //
-    // This is weird pre-byzantium since the first tx runs with a prefetcher and
-    // the remainder without, but pre-byzantium even the initial prefetcher is
-    // useless, so no sleep lost.
-    prefetcher := s.prefetcher
-    if s.prefetcher != nil {
-        defer func() {
-            s.prefetcher.close()
-            s.prefetcher = nil
-        }()
-    }
-    // Although naively it makes sense to retrieve the account trie and then do
-    // the contract storage and account updates sequentially, that short circuits
-    // the account prefetcher. Instead, let's process all the storage updates
-    // first, giving the account prefeches just a few more milliseconds of time
-    // to pull useful data from disk.
-    for addr := range s.stateObjectsPending {
-        if obj := s.stateObjects[addr]; !obj.deleted {
-            obj.updateRoot(s.db)
-        }
-    }
-    // Now we're about to start to write changes to the trie. The trie is so far
-    // _untouched_. We can check with the prefetcher, if it can give us a trie
-    // which has the same root, but also has some content loaded into it.
-    if prefetcher != nil {
-        if trie := prefetcher.trie(s.originalRoot); trie != nil {
-            s.trie = trie
-        }
-    }
-    usedAddrs := make([][]byte, 0, len(s.stateObjectsPending))
-    for addr := range s.stateObjectsPending {
-        if obj := s.stateObjects[addr]; obj.deleted {
-            s.deleteStateObject(obj)
-            s.AccountDeleted += 1
-        } else {
-            s.updateStateObject(obj)
-            s.AccountUpdated += 1
-        }
-        usedAddrs = append(usedAddrs, common.CopyBytes(addr[:])) // Copy needed for closure
-    }
-    if prefetcher != nil {
-        prefetcher.used(s.originalRoot, usedAddrs)
-    }
-    if len(s.stateObjectsPending) > 0 {
-        s.stateObjectsPending = make(map[common.Address]struct{})
-    }
-    // Track the amount of time wasted on hashing the account trie
-    if metrics.EnabledExpensive {
-        defer func(start time.Time) { s.AccountHashes += time.Since(start) }(time.Now())
-    }
-    return s.trie.Hash()
+	// Finalise all the dirty storage states and write them into the tries
+	s.Finalise(deleteEmptyObjects)
+
+	// If there was a trie prefetcher operating, it gets aborted and irrevocably
+	// modified after we start retrieving tries. Remove it from the statedb after
+	// this round of use.
+	//
+	// This is weird pre-byzantium since the first tx runs with a prefetcher and
+	// the remainder without, but pre-byzantium even the initial prefetcher is
+	// useless, so no sleep lost.
+	prefetcher := s.prefetcher
+	if s.prefetcher != nil {
+		defer func() {
+			s.prefetcher.close()
+			s.prefetcher = nil
+		}()
+	}
+	// Although naively it makes sense to retrieve the account trie and then do
+	// the contract storage and account updates sequentially, that short circuits
+	// the account prefetcher. Instead, let's process all the storage updates
+	// first, giving the account prefeches just a few more milliseconds of time
+	// to pull useful data from disk.
+	for addr := range s.stateObjectsPending {
+		if obj := s.stateObjects[addr]; !obj.deleted {
+			obj.updateRoot(s.db)
+		}
+	}
+	// Now we're about to start to write changes to the trie. The trie is so far
+	// _untouched_. We can check with the prefetcher, if it can give us a trie
+	// which has the same root, but also has some content loaded into it.
+	if prefetcher != nil {
+		if trie := prefetcher.trie(s.originalRoot); trie != nil {
+			s.trie = trie
+		}
+	}
+	usedAddrs := make([][]byte, 0, len(s.stateObjectsPending))
+	for addr := range s.stateObjectsPending {
+		if obj := s.stateObjects[addr]; obj.deleted {
+			s.deleteStateObject(obj)
+			s.AccountDeleted += 1
+		} else {
+			s.updateStateObject(obj)
+			s.AccountUpdated += 1
+		}
+		usedAddrs = append(usedAddrs, common.CopyBytes(addr[:])) // Copy needed for closure
+	}
+	if prefetcher != nil {
+		prefetcher.used(s.originalRoot, usedAddrs)
+	}
+	if len(s.stateObjectsPending) > 0 {
+		s.stateObjectsPending = make(map[common.Address]struct{})
+	}
+	// Track the amount of time wasted on hashing the account trie
+	if metrics.EnabledExpensive {
+		defer func(start time.Time) { s.AccountHashes += time.Since(start) }(time.Now())
+	}
+	return s.trie.Hash()
 }
 
 // Prepare sets the current transaction hash and index which are
 // used when the EVM emits new state logs.
 func (s *StateDB) Prepare(thash common.Hash, ti int) {
-    s.thash = thash
-    s.txIndex = ti
-    s.accessList = newAccessList()
+	s.thash = thash
+	s.txIndex = ti
+	s.accessList = newAccessList()
 }
 
 func (s *StateDB) clearJournalAndRefund() {
@@ -926,63 +904,63 @@
 	s.IntermediateRoot(deleteEmptyObjects)
 
 	// Commit objects to the trie, measuring the elapsed time
-    var storageCommitted int
+	var storageCommitted int
 	codeWriter := s.db.TrieDB().DiskDB().NewBatch()
 	for addr := range s.stateObjectsDirty {
 		if obj := s.stateObjects[addr]; !obj.deleted {
-            // Write any contract code associated with the state object
-            if obj.code != nil && obj.dirtyCode {
-                rawdb.WriteCode(codeWriter, common.BytesToHash(obj.CodeHash()), obj.code)
-                obj.dirtyCode = false
-            }
-            // Write any storage changes in the state object to its storage trie
-            committed, err := obj.CommitTrie(s.db)
-            if err != nil {
-                return common.Hash{}, err
-            }
-            storageCommitted += committed
-        }
+			// Write any contract code associated with the state object
+			if obj.code != nil && obj.dirtyCode {
+				rawdb.WriteCode(codeWriter, common.BytesToHash(obj.CodeHash()), obj.code)
+				obj.dirtyCode = false
+			}
+			// Write any storage changes in the state object to its storage trie
+			committed, err := obj.CommitTrie(s.db)
+			if err != nil {
+				return common.Hash{}, err
+			}
+			storageCommitted += committed
+		}
 	}
 	if len(s.stateObjectsDirty) > 0 {
 		s.stateObjectsDirty = make(map[common.Address]struct{})
 	}
 	if codeWriter.ValueSize() > 0 {
 		if err := codeWriter.Write(); err != nil {
-            log.Crit("Failed to commit dirty codes", "error", err)
-        }
-    }
-    // Write the account trie changes, measuing the amount of wasted time
-    var start time.Time
-    if metrics.EnabledExpensive {
-        start = time.Now()
-    }
-    // The onleaf func is called _serially_, so we can reuse the same account
-    // for unmarshalling every time.
-    var account types.StateAccount
-    root, accountCommitted, err := s.trie.Commit(func(_ [][]byte, _ []byte, leaf []byte, parent common.Hash) error {
-        if err := rlp.DecodeBytes(leaf, &account); err != nil {
-            return nil
-        }
-        if account.Root != emptyRoot {
-            s.db.TrieDB().Reference(account.Root, parent)
-        }
-        return nil
-    })
-    if err != nil {
-        return common.Hash{}, err
-    }
-    if metrics.EnabledExpensive {
-        s.AccountCommits += time.Since(start)
-
-        accountUpdatedMeter.Mark(int64(s.AccountUpdated))
-        storageUpdatedMeter.Mark(int64(s.StorageUpdated))
-        accountDeletedMeter.Mark(int64(s.AccountDeleted))
-        storageDeletedMeter.Mark(int64(s.StorageDeleted))
-        accountCommittedMeter.Mark(int64(accountCommitted))
-        storageCommittedMeter.Mark(int64(storageCommitted))
-        s.AccountUpdated, s.AccountDeleted = 0, 0
-        s.StorageUpdated, s.StorageDeleted = 0, 0
-    }
+			log.Crit("Failed to commit dirty codes", "error", err)
+		}
+	}
+	// Write the account trie changes, measuing the amount of wasted time
+	var start time.Time
+	if metrics.EnabledExpensive {
+		start = time.Now()
+	}
+	// The onleaf func is called _serially_, so we can reuse the same account
+	// for unmarshalling every time.
+	var account types.StateAccount
+	root, accountCommitted, err := s.trie.Commit(func(_ [][]byte, _ []byte, leaf []byte, parent common.Hash) error {
+		if err := rlp.DecodeBytes(leaf, &account); err != nil {
+			return nil
+		}
+		if account.Root != emptyRoot {
+			s.db.TrieDB().Reference(account.Root, parent)
+		}
+		return nil
+	})
+	if err != nil {
+		return common.Hash{}, err
+	}
+	if metrics.EnabledExpensive {
+		s.AccountCommits += time.Since(start)
+
+		accountUpdatedMeter.Mark(int64(s.AccountUpdated))
+		storageUpdatedMeter.Mark(int64(s.StorageUpdated))
+		accountDeletedMeter.Mark(int64(s.AccountDeleted))
+		storageDeletedMeter.Mark(int64(s.StorageDeleted))
+		accountCommittedMeter.Mark(int64(accountCommitted))
+		storageCommittedMeter.Mark(int64(storageCommitted))
+		s.AccountUpdated, s.AccountDeleted = 0, 0
+		s.StorageUpdated, s.StorageDeleted = 0, 0
+	}
 	// If snapshotting is enabled, update the snapshot tree with this new version
 	if s.snap != nil {
 		if metrics.EnabledExpensive {
@@ -990,20 +968,20 @@
 		}
 		// Only update if there's a state transition (skip empty Clique blocks)
 		if parent := s.snap.Root(); parent != root {
-            if err := s.snaps.Update(root, parent, s.snapDestructs, s.snapAccounts, s.snapStorage); err != nil {
-                log.Warn("Failed to update snapshot tree", "from", parent, "to", root, "err", err)
-            }
-            // Keep 128 diff layers in the memory, persistent layer is 129th.
-            // - head layer is paired with HEAD state
-            // - head-1 layer is paired with HEAD-1 state
-            // - head-127 layer(bottom-most diff layer) is paired with HEAD-127 state
-            if err := s.snaps.Cap(root, 128); err != nil {
-                log.Warn("Failed to cap snapshot tree", "root", root, "layers", 128, "err", err)
-            }
-        }
-        s.snap, s.snapDestructs, s.snapAccounts, s.snapStorage = nil, nil, nil, nil
-    }
-    return root, err
+			if err := s.snaps.Update(root, parent, s.snapDestructs, s.snapAccounts, s.snapStorage); err != nil {
+				log.Warn("Failed to update snapshot tree", "from", parent, "to", root, "err", err)
+			}
+			// Keep 128 diff layers in the memory, persistent layer is 129th.
+			// - head layer is paired with HEAD state
+			// - head-1 layer is paired with HEAD-1 state
+			// - head-127 layer(bottom-most diff layer) is paired with HEAD-127 state
+			if err := s.snaps.Cap(root, 128); err != nil {
+				log.Warn("Failed to cap snapshot tree", "root", root, "layers", 128, "err", err)
+			}
+		}
+		s.snap, s.snapDestructs, s.snapAccounts, s.snapStorage = nil, nil, nil, nil
+	}
+	return root, err
 }
 
 // PrepareAccessList handles the preparatory steps for executing a state transition with
@@ -1016,53 +994,53 @@
 //
 // This method should only be called if Berlin/2929+2930 is applicable at the current number.
 func (s *StateDB) PrepareAccessList(sender common.Address, dst *common.Address, precompiles []common.Address, list types.AccessList) {
-    s.AddAddressToAccessList(sender)
-    if dst != nil {
-        s.AddAddressToAccessList(*dst)
-        // If it's a create-tx, the destination will be added inside evm.create
-    }
-    for _, addr := range precompiles {
-        s.AddAddressToAccessList(addr)
-    }
-    for _, el := range list {
-        s.AddAddressToAccessList(el.Address)
-        for _, key := range el.StorageKeys {
-            s.AddSlotToAccessList(el.Address, key)
-        }
-    }
+	s.AddAddressToAccessList(sender)
+	if dst != nil {
+		s.AddAddressToAccessList(*dst)
+		// If it's a create-tx, the destination will be added inside evm.create
+	}
+	for _, addr := range precompiles {
+		s.AddAddressToAccessList(addr)
+	}
+	for _, el := range list {
+		s.AddAddressToAccessList(el.Address)
+		for _, key := range el.StorageKeys {
+			s.AddSlotToAccessList(el.Address, key)
+		}
+	}
 }
 
 // AddAddressToAccessList adds the given address to the access list
 func (s *StateDB) AddAddressToAccessList(addr common.Address) {
-    if s.accessList.AddAddress(addr) {
-        s.journal.append(accessListAddAccountChange{&addr})
-    }
+	if s.accessList.AddAddress(addr) {
+		s.journal.append(accessListAddAccountChange{&addr})
+	}
 }
 
 // AddSlotToAccessList adds the given (address, slot)-tuple to the access list
 func (s *StateDB) AddSlotToAccessList(addr common.Address, slot common.Hash) {
-    addrMod, slotMod := s.accessList.AddSlot(addr, slot)
-    if addrMod {
-        // In practice, this should not happen, since there is no way to enter the
-        // scope of 'address' without having the 'address' become already added
-        // to the access list (via call-variant, create, etc).
-        // Better safe than sorry, though
-        s.journal.append(accessListAddAccountChange{&addr})
-    }
-    if slotMod {
-        s.journal.append(accessListAddSlotChange{
-            address: &addr,
-            slot:    &slot,
-        })
-    }
+	addrMod, slotMod := s.accessList.AddSlot(addr, slot)
+	if addrMod {
+		// In practice, this should not happen, since there is no way to enter the
+		// scope of 'address' without having the 'address' become already added
+		// to the access list (via call-variant, create, etc).
+		// Better safe than sorry, though
+		s.journal.append(accessListAddAccountChange{&addr})
+	}
+	if slotMod {
+		s.journal.append(accessListAddSlotChange{
+			address: &addr,
+			slot:    &slot,
+		})
+	}
 }
 
 // AddressInAccessList returns true if the given address is in the access list.
 func (s *StateDB) AddressInAccessList(addr common.Address) bool {
-    return s.accessList.ContainsAddress(addr)
+	return s.accessList.ContainsAddress(addr)
 }
 
 // SlotInAccessList returns true if the given (address, slot)-tuple is in the access list.
 func (s *StateDB) SlotInAccessList(addr common.Address, slot common.Hash) (addressPresent bool, slotPresent bool) {
-    return s.accessList.Contains(addr, slot)
+	return s.accessList.Contains(addr, slot)
 }