--- conflicted
+++ resolved
@@ -17,19 +17,13 @@
 package state
 
 import (
-	"bytes"
-	"fmt"
+    "bytes"
+    "fmt"
 
-<<<<<<< HEAD
-	"github.com/clearmatics/autonity/common"
-	"github.com/clearmatics/autonity/rlp"
-	"github.com/clearmatics/autonity/trie"
-=======
-	"github.com/ethereum/go-ethereum/common"
-	"github.com/ethereum/go-ethereum/core/types"
-	"github.com/ethereum/go-ethereum/rlp"
-	"github.com/ethereum/go-ethereum/trie"
->>>>>>> aaca58a7
+    "github.com/ethereum/go-ethereum/common"
+    "github.com/ethereum/go-ethereum/core/types"
+    "github.com/ethereum/go-ethereum/rlp"
+    "github.com/ethereum/go-ethereum/trie"
 )
 
 // NodeIterator is an iterator to traverse the entire state trie post-order,
@@ -111,7 +105,7 @@
 		return nil
 	}
 	// Otherwise we've reached an account node, initiate data iteration
-	var account types.StateAccount
+    var account types.StateAccount
 	if err := rlp.Decode(bytes.NewReader(it.stateIt.LeafBlob()), &account); err != nil {
 		return err
 	}
