--- conflicted
+++ resolved
@@ -17,13 +17,7 @@
 package vm
 
 import (
-<<<<<<< HEAD
-	"errors"
-
 	"github.com/clearmatics/autonity/params"
-=======
-	"github.com/ethereum/go-ethereum/params"
->>>>>>> 0f77f34b
 )
 
 type (
