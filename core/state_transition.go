// Copyright 2014 The go-ethereum Authors
// This file is part of the go-ethereum library.
//
// The go-ethereum library is free software: you can redistribute it and/or modify
// it under the terms of the GNU Lesser General Public License as published by
// the Free Software Foundation, either version 3 of the License, or
// (at your option) any later version.
//
// The go-ethereum library is distributed in the hope that it will be useful,
// but WITHOUT ANY WARRANTY; without even the implied warranty of
// MERCHANTABILITY or FITNESS FOR A PARTICULAR PURPOSE. See the
// GNU Lesser General Public License for more details.
//
// You should have received a copy of the GNU Lesser General Public License
// along with the go-ethereum library. If not, see <http://www.gnu.org/licenses/>.

package core

import (
	"fmt"
	"math"
	"math/big"

<<<<<<< HEAD
	"github.com/clearmatics/autonity/autonity"
	"github.com/clearmatics/autonity/common"
	"github.com/clearmatics/autonity/core/vm"
	"github.com/clearmatics/autonity/params"
=======
	"github.com/ethereum/go-ethereum/common"
	cmath "github.com/ethereum/go-ethereum/common/math"
	"github.com/ethereum/go-ethereum/core/types"
	"github.com/ethereum/go-ethereum/core/vm"
	"github.com/ethereum/go-ethereum/crypto"
	"github.com/ethereum/go-ethereum/params"
>>>>>>> aaca58a7
)

var emptyCodeHash = crypto.Keccak256Hash(nil)

/*
The State Transitioning Model

A state transition is a change made when a transaction is applied to the current world state
The state transitioning model does all the necessary work to work out a valid new state root.

1) Nonce handling
2) Pre pay gas
3) Create a new state object if the recipient is \0*32
4) Value transfer
== If contract creation ==
  4a) Attempt to run transaction data
  4b) If valid, use result as code for the new state object
== end ==
5) Run Script section
6) Derive new state root
*/
type StateTransition struct {
	gp         *GasPool
	msg        Message
	gas        uint64
	gasPrice   *big.Int
	gasFeeCap  *big.Int
	gasTipCap  *big.Int
	initialGas uint64
	value      *big.Int
	data       []byte
	state      vm.StateDB
	evm        *vm.EVM
}

// Message represents a message sent to a contract.
type Message interface {
	From() common.Address
	To() *common.Address

	GasPrice() *big.Int
	GasFeeCap() *big.Int
	GasTipCap() *big.Int
	Gas() uint64
	Value() *big.Int

	Nonce() uint64
	IsFake() bool
	Data() []byte
	AccessList() types.AccessList
}

// ExecutionResult includes all output after executing given evm
// message no matter the execution itself is successful or not.
type ExecutionResult struct {
	UsedGas    uint64 // Total used gas but include the refunded gas
	Err        error  // Any error encountered during the execution(listed in core/vm/errors.go)
	ReturnData []byte // Returned data from evm(function result or data supplied with revert opcode)
}

// Unwrap returns the internal evm error which allows us for further
// analysis outside.
func (result *ExecutionResult) Unwrap() error {
	return result.Err
}

// Failed returns the indicator whether the execution is successful or not
func (result *ExecutionResult) Failed() bool { return result.Err != nil }

// Return is a helper function to help caller distinguish between revert reason
// and function return. Return returns the data after execution if no error occurs.
func (result *ExecutionResult) Return() []byte {
	if result.Err != nil {
		return nil
	}
	return common.CopyBytes(result.ReturnData)
}

// Revert returns the concrete revert reason if the execution is aborted by `REVERT`
// opcode. Note the reason can be nil if no data supplied with revert opcode.
func (result *ExecutionResult) Revert() []byte {
	if result.Err != vm.ErrExecutionReverted {
		return nil
	}
	return common.CopyBytes(result.ReturnData)
}

// IntrinsicGas computes the 'intrinsic gas' for a message with the given data.
func IntrinsicGas(data []byte, accessList types.AccessList, isContractCreation bool, isHomestead, isEIP2028 bool) (uint64, error) {
	// Set the starting gas for the raw transaction
	var gas uint64
	if isContractCreation && isHomestead {
		gas = params.TxGasContractCreation
	} else {
		gas = params.TxGas
	}
	// Bump the required gas by the amount of transactional data
	if len(data) > 0 {
		// Zero and non-zero bytes are priced differently
		var nz uint64
		for _, byt := range data {
			if byt != 0 {
				nz++
			}
		}
		// Make sure we don't exceed uint64 for all data combinations
		nonZeroGas := params.TxDataNonZeroGasFrontier
		if isEIP2028 {
			nonZeroGas = params.TxDataNonZeroGasEIP2028
		}
		if (math.MaxUint64-gas)/nonZeroGas < nz {
			return 0, ErrGasUintOverflow
		}
		gas += nz * nonZeroGas

		z := uint64(len(data)) - nz
		if (math.MaxUint64-gas)/params.TxDataZeroGas < z {
			return 0, ErrGasUintOverflow
		}
		gas += z * params.TxDataZeroGas
	}
	if accessList != nil {
		gas += uint64(len(accessList)) * params.TxAccessListAddressGas
		gas += uint64(accessList.StorageKeys()) * params.TxAccessListStorageKeyGas
	}
	return gas, nil
}

// NewStateTransition initialises and returns a new state transition object.
func NewStateTransition(evm *vm.EVM, msg Message, gp *GasPool) *StateTransition {
	return &StateTransition{
		gp:        gp,
		evm:       evm,
		msg:       msg,
		gasPrice:  msg.GasPrice(),
		gasFeeCap: msg.GasFeeCap(),
		gasTipCap: msg.GasTipCap(),
		value:     msg.Value(),
		data:      msg.Data(),
		state:     evm.StateDB,
	}
}

// ApplyMessage computes the new state by applying the given message
// against the old state within the environment.
//
// ApplyMessage returns the bytes returned by any EVM execution (if it took place),
// the gas used (which includes gas refunds) and an error if it failed. An error always
// indicates a core error meaning that the message would always fail for that particular
// state and would never be accepted within a block.
func ApplyMessage(evm *vm.EVM, msg Message, gp *GasPool) (*ExecutionResult, error) {
	return NewStateTransition(evm, msg, gp).TransitionDb()
}

// to returns the recipient of the message.
func (st *StateTransition) to() common.Address {
	if st.msg == nil || st.msg.To() == nil /* contract creation */ {
		return common.Address{}
	}
	return *st.msg.To()
}

func (st *StateTransition) buyGas() error {
	mgval := new(big.Int).SetUint64(st.msg.Gas())
	mgval = mgval.Mul(mgval, st.gasPrice)
	balanceCheck := mgval
	if st.gasFeeCap != nil {
		balanceCheck = new(big.Int).SetUint64(st.msg.Gas())
		balanceCheck = balanceCheck.Mul(balanceCheck, st.gasFeeCap)
		balanceCheck.Add(balanceCheck, st.value)
	}
	if have, want := st.state.GetBalance(st.msg.From()), balanceCheck; have.Cmp(want) < 0 {
		return fmt.Errorf("%w: address %v have %v want %v", ErrInsufficientFunds, st.msg.From().Hex(), have, want)
	}
	if err := st.gp.SubGas(st.msg.Gas()); err != nil {
		return err
	}
	st.gas += st.msg.Gas()

	st.initialGas = st.msg.Gas()
	st.state.SubBalance(st.msg.From(), mgval)
	return nil
}

func (st *StateTransition) preCheck() error {
	// Only check transactions that are not fake
	if !st.msg.IsFake() {
		// Make sure this transaction's nonce is correct.
		stNonce := st.state.GetNonce(st.msg.From())
		if msgNonce := st.msg.Nonce(); stNonce < msgNonce {
			return fmt.Errorf("%w: address %v, tx: %d state: %d", ErrNonceTooHigh,
				st.msg.From().Hex(), msgNonce, stNonce)
		} else if stNonce > msgNonce {
			return fmt.Errorf("%w: address %v, tx: %d state: %d", ErrNonceTooLow,
				st.msg.From().Hex(), msgNonce, stNonce)
		} else if stNonce+1 < stNonce {
			return fmt.Errorf("%w: address %v, nonce: %d", ErrNonceMax,
				st.msg.From().Hex(), stNonce)
		}
		// Make sure the sender is an EOA
		if codeHash := st.state.GetCodeHash(st.msg.From()); codeHash != emptyCodeHash && codeHash != (common.Hash{}) {
			return fmt.Errorf("%w: address %v, codehash: %s", ErrSenderNoEOA,
				st.msg.From().Hex(), codeHash)
		}
	}
	// Make sure that transaction gasFeeCap is greater than the baseFee (post london)
	if st.evm.ChainConfig().IsLondon(st.evm.Context.BlockNumber) {
		// Skip the checks if gas fields are zero and baseFee was explicitly disabled (eth_call)
		if !st.evm.Config.NoBaseFee || st.gasFeeCap.BitLen() > 0 || st.gasTipCap.BitLen() > 0 {
			if l := st.gasFeeCap.BitLen(); l > 256 {
				return fmt.Errorf("%w: address %v, maxFeePerGas bit length: %d", ErrFeeCapVeryHigh,
					st.msg.From().Hex(), l)
			}
			if l := st.gasTipCap.BitLen(); l > 256 {
				return fmt.Errorf("%w: address %v, maxPriorityFeePerGas bit length: %d", ErrTipVeryHigh,
					st.msg.From().Hex(), l)
			}
			if st.gasFeeCap.Cmp(st.gasTipCap) < 0 {
				return fmt.Errorf("%w: address %v, maxPriorityFeePerGas: %s, maxFeePerGas: %s", ErrTipAboveFeeCap,
					st.msg.From().Hex(), st.gasTipCap, st.gasFeeCap)
			}
			// This will panic if baseFee is nil, but basefee presence is verified
			// as part of header validation.
			if st.gasFeeCap.Cmp(st.evm.Context.BaseFee) < 0 {
				return fmt.Errorf("%w: address %v, maxFeePerGas: %s baseFee: %s", ErrFeeCapTooLow,
					st.msg.From().Hex(), st.gasFeeCap, st.evm.Context.BaseFee)
			}
		}
	}
	return st.buyGas()
}

// TransitionDb will transition the state by applying the current message and
// returning the evm execution result with following fields.
//
// - used gas:
//      total gas used (including gas being refunded)
// - returndata:
//      the returned data from evm
// - concrete execution error:
//      various **EVM** error which aborts the execution,
//      e.g. ErrOutOfGas, ErrExecutionReverted
//
// However if any consensus issue encountered, return the error directly with
// nil evm execution result.
func (st *StateTransition) TransitionDb() (*ExecutionResult, error) {
	// First check this message satisfies all consensus rules before
	// applying the message. The rules include these clauses
	//
	// 1. the nonce of the message caller is correct
	// 2. caller has enough balance to cover transaction fee(gaslimit * gasprice)
	// 3. the amount of gas required is available in the block
	// 4. the purchased gas is enough to cover intrinsic usage
	// 5. there is no overflow when calculating intrinsic gas
	// 6. caller has enough balance to cover asset transfer for **topmost** call

	// Check clauses 1-3, buy gas if everything is correct
	if err := st.preCheck(); err != nil {
		return nil, err
	}
	msg := st.msg
	sender := vm.AccountRef(msg.From())
	homestead := st.evm.ChainConfig().IsHomestead(st.evm.Context.BlockNumber)
	istanbul := st.evm.ChainConfig().IsIstanbul(st.evm.Context.BlockNumber)
	london := st.evm.ChainConfig().IsLondon(st.evm.Context.BlockNumber)
	contractCreation := msg.To() == nil

	// Check clauses 4-5, subtract intrinsic gas if everything is correct
	gas, err := IntrinsicGas(st.data, st.msg.AccessList(), contractCreation, homestead, istanbul)
	if err != nil {
		return nil, err
	}
	if st.gas < gas {
		return nil, fmt.Errorf("%w: have %d, want %d", ErrIntrinsicGas, st.gas, gas)
	}
	st.gas -= gas

	// Check clause 6
	if msg.Value().Sign() > 0 && !st.evm.Context.CanTransfer(st.state, msg.From(), msg.Value()) {
		return nil, fmt.Errorf("%w: address %v", ErrInsufficientFundsForTransfer, msg.From().Hex())
	}

	// Set up the initial access list.
	if rules := st.evm.ChainConfig().Rules(st.evm.Context.BlockNumber, st.evm.Context.Random != nil); rules.IsBerlin {
		st.state.PrepareAccessList(msg.From(), msg.To(), vm.ActivePrecompiles(rules), msg.AccessList())
	}
	var (
		ret   []byte
		vmerr error // vm errors do not effect consensus and are therefore not assigned to err
	)
	if contractCreation {
		ret, _, st.gas, vmerr = st.evm.Create(sender, st.data, st.gas, st.value)
	} else {
		// Increment the nonce for the next transaction
		st.state.SetNonce(msg.From(), st.state.GetNonce(sender.Address())+1)
		ret, st.gas, vmerr = st.evm.Call(sender, st.to(), st.data, st.gas, st.value)
	}
<<<<<<< HEAD
	st.refundGas()
	address := st.evm.Coinbase

	if st.evm.ChainConfig().AutonityContractConfig != nil && st.evm.ChainConfig().Tendermint != nil {
		address = autonity.ContractAddress
	}
	st.state.AddBalance(address, new(big.Int).Mul(new(big.Int).SetUint64(st.gasUsed()), st.gasPrice))
=======

	if !london {
		// Before EIP-3529: refunds were capped to gasUsed / 2
		st.refundGas(params.RefundQuotient)
	} else {
		// After EIP-3529: refunds are capped to gasUsed / 5
		st.refundGas(params.RefundQuotientEIP3529)
	}
	effectiveTip := st.gasPrice
	if london {
		effectiveTip = cmath.BigMin(st.gasTipCap, new(big.Int).Sub(st.gasFeeCap, st.evm.Context.BaseFee))
	}
	st.state.AddBalance(st.evm.Context.Coinbase, new(big.Int).Mul(new(big.Int).SetUint64(st.gasUsed()), effectiveTip))
>>>>>>> aaca58a7

	return &ExecutionResult{
		UsedGas:    st.gasUsed(),
		Err:        vmerr,
		ReturnData: ret,
	}, nil
}

func (st *StateTransition) refundGas(refundQuotient uint64) {
	// Apply refund counter, capped to a refund quotient
	refund := st.gasUsed() / refundQuotient
	if refund > st.state.GetRefund() {
		refund = st.state.GetRefund()
	}
	st.gas += refund

	// Return ETH for remaining gas, exchanged at the original rate.
	remaining := new(big.Int).Mul(new(big.Int).SetUint64(st.gas), st.gasPrice)
	st.state.AddBalance(st.msg.From(), remaining)

	// Also return remaining gas to the block gas counter so it is
	// available for the next transaction.
	st.gp.AddGas(st.gas)
}

// gasUsed returns the amount of gas used up by the state transition.
func (st *StateTransition) gasUsed() uint64 {
	return st.initialGas - st.gas
}<|MERGE_RESOLUTION|>--- conflicted
+++ resolved
@@ -17,23 +17,16 @@
 package core
 
 import (
-	"fmt"
-	"math"
-	"math/big"
-
-<<<<<<< HEAD
-	"github.com/clearmatics/autonity/autonity"
-	"github.com/clearmatics/autonity/common"
-	"github.com/clearmatics/autonity/core/vm"
-	"github.com/clearmatics/autonity/params"
-=======
-	"github.com/ethereum/go-ethereum/common"
-	cmath "github.com/ethereum/go-ethereum/common/math"
-	"github.com/ethereum/go-ethereum/core/types"
-	"github.com/ethereum/go-ethereum/core/vm"
-	"github.com/ethereum/go-ethereum/crypto"
-	"github.com/ethereum/go-ethereum/params"
->>>>>>> aaca58a7
+    "fmt"
+    "math"
+    "math/big"
+
+    "github.com/ethereum/go-ethereum/common"
+    cmath "github.com/ethereum/go-ethereum/common/math"
+    "github.com/ethereum/go-ethereum/core/types"
+    "github.com/ethereum/go-ethereum/core/vm"
+    "github.com/ethereum/go-ethereum/crypto"
+    "github.com/ethereum/go-ethereum/params"
 )
 
 var emptyCodeHash = crypto.Keccak256Hash(nil)
@@ -56,34 +49,34 @@
 6) Derive new state root
 */
 type StateTransition struct {
-	gp         *GasPool
-	msg        Message
-	gas        uint64
-	gasPrice   *big.Int
-	gasFeeCap  *big.Int
-	gasTipCap  *big.Int
-	initialGas uint64
-	value      *big.Int
-	data       []byte
-	state      vm.StateDB
-	evm        *vm.EVM
+    gp         *GasPool
+    msg        Message
+    gas        uint64
+    gasPrice   *big.Int
+    gasFeeCap  *big.Int
+    gasTipCap  *big.Int
+    initialGas uint64
+    value      *big.Int
+    data       []byte
+    state      vm.StateDB
+    evm        *vm.EVM
 }
 
 // Message represents a message sent to a contract.
 type Message interface {
-	From() common.Address
-	To() *common.Address
-
-	GasPrice() *big.Int
-	GasFeeCap() *big.Int
-	GasTipCap() *big.Int
-	Gas() uint64
-	Value() *big.Int
-
-	Nonce() uint64
-	IsFake() bool
-	Data() []byte
-	AccessList() types.AccessList
+    From() common.Address
+    To() *common.Address
+
+    GasPrice() *big.Int
+    GasFeeCap() *big.Int
+    GasTipCap() *big.Int
+    Gas() uint64
+    Value() *big.Int
+
+    Nonce() uint64
+    IsFake() bool
+    Data() []byte
+    AccessList() types.AccessList
 }
 
 // ExecutionResult includes all output after executing given evm
@@ -123,16 +116,16 @@
 
 // IntrinsicGas computes the 'intrinsic gas' for a message with the given data.
 func IntrinsicGas(data []byte, accessList types.AccessList, isContractCreation bool, isHomestead, isEIP2028 bool) (uint64, error) {
-	// Set the starting gas for the raw transaction
-	var gas uint64
-	if isContractCreation && isHomestead {
-		gas = params.TxGasContractCreation
-	} else {
-		gas = params.TxGas
-	}
-	// Bump the required gas by the amount of transactional data
-	if len(data) > 0 {
-		// Zero and non-zero bytes are priced differently
+    // Set the starting gas for the raw transaction
+    var gas uint64
+    if isContractCreation && isHomestead {
+        gas = params.TxGasContractCreation
+    } else {
+        gas = params.TxGas
+    }
+    // Bump the required gas by the amount of transactional data
+    if len(data) > 0 {
+        // Zero and non-zero bytes are priced differently
 		var nz uint64
 		for _, byt := range data {
 			if byt != 0 {
@@ -145,36 +138,36 @@
 			nonZeroGas = params.TxDataNonZeroGasEIP2028
 		}
 		if (math.MaxUint64-gas)/nonZeroGas < nz {
-			return 0, ErrGasUintOverflow
-		}
-		gas += nz * nonZeroGas
-
-		z := uint64(len(data)) - nz
-		if (math.MaxUint64-gas)/params.TxDataZeroGas < z {
-			return 0, ErrGasUintOverflow
-		}
-		gas += z * params.TxDataZeroGas
-	}
-	if accessList != nil {
-		gas += uint64(len(accessList)) * params.TxAccessListAddressGas
-		gas += uint64(accessList.StorageKeys()) * params.TxAccessListStorageKeyGas
-	}
-	return gas, nil
+            return 0, ErrGasUintOverflow
+        }
+        gas += nz * nonZeroGas
+
+        z := uint64(len(data)) - nz
+        if (math.MaxUint64-gas)/params.TxDataZeroGas < z {
+            return 0, ErrGasUintOverflow
+        }
+        gas += z * params.TxDataZeroGas
+    }
+    if accessList != nil {
+        gas += uint64(len(accessList)) * params.TxAccessListAddressGas
+        gas += uint64(accessList.StorageKeys()) * params.TxAccessListStorageKeyGas
+    }
+    return gas, nil
 }
 
 // NewStateTransition initialises and returns a new state transition object.
 func NewStateTransition(evm *vm.EVM, msg Message, gp *GasPool) *StateTransition {
 	return &StateTransition{
-		gp:        gp,
-		evm:       evm,
-		msg:       msg,
-		gasPrice:  msg.GasPrice(),
-		gasFeeCap: msg.GasFeeCap(),
-		gasTipCap: msg.GasTipCap(),
-		value:     msg.Value(),
-		data:      msg.Data(),
-		state:     evm.StateDB,
-	}
+        gp:        gp,
+        evm:       evm,
+        msg:       msg,
+        gasPrice:  msg.GasPrice(),
+        gasFeeCap: msg.GasFeeCap(),
+        gasTipCap: msg.GasTipCap(),
+        value:     msg.Value(),
+        data:      msg.Data(),
+        state:     evm.StateDB,
+    }
 }
 
 // ApplyMessage computes the new state by applying the given message
@@ -197,73 +190,73 @@
 }
 
 func (st *StateTransition) buyGas() error {
-	mgval := new(big.Int).SetUint64(st.msg.Gas())
-	mgval = mgval.Mul(mgval, st.gasPrice)
-	balanceCheck := mgval
-	if st.gasFeeCap != nil {
-		balanceCheck = new(big.Int).SetUint64(st.msg.Gas())
-		balanceCheck = balanceCheck.Mul(balanceCheck, st.gasFeeCap)
-		balanceCheck.Add(balanceCheck, st.value)
-	}
-	if have, want := st.state.GetBalance(st.msg.From()), balanceCheck; have.Cmp(want) < 0 {
-		return fmt.Errorf("%w: address %v have %v want %v", ErrInsufficientFunds, st.msg.From().Hex(), have, want)
-	}
-	if err := st.gp.SubGas(st.msg.Gas()); err != nil {
-		return err
-	}
-	st.gas += st.msg.Gas()
-
-	st.initialGas = st.msg.Gas()
-	st.state.SubBalance(st.msg.From(), mgval)
-	return nil
+    mgval := new(big.Int).SetUint64(st.msg.Gas())
+    mgval = mgval.Mul(mgval, st.gasPrice)
+    balanceCheck := mgval
+    if st.gasFeeCap != nil {
+        balanceCheck = new(big.Int).SetUint64(st.msg.Gas())
+        balanceCheck = balanceCheck.Mul(balanceCheck, st.gasFeeCap)
+        balanceCheck.Add(balanceCheck, st.value)
+    }
+    if have, want := st.state.GetBalance(st.msg.From()), balanceCheck; have.Cmp(want) < 0 {
+        return fmt.Errorf("%w: address %v have %v want %v", ErrInsufficientFunds, st.msg.From().Hex(), have, want)
+    }
+    if err := st.gp.SubGas(st.msg.Gas()); err != nil {
+        return err
+    }
+    st.gas += st.msg.Gas()
+
+    st.initialGas = st.msg.Gas()
+    st.state.SubBalance(st.msg.From(), mgval)
+    return nil
 }
 
 func (st *StateTransition) preCheck() error {
-	// Only check transactions that are not fake
-	if !st.msg.IsFake() {
-		// Make sure this transaction's nonce is correct.
-		stNonce := st.state.GetNonce(st.msg.From())
-		if msgNonce := st.msg.Nonce(); stNonce < msgNonce {
-			return fmt.Errorf("%w: address %v, tx: %d state: %d", ErrNonceTooHigh,
-				st.msg.From().Hex(), msgNonce, stNonce)
-		} else if stNonce > msgNonce {
-			return fmt.Errorf("%w: address %v, tx: %d state: %d", ErrNonceTooLow,
-				st.msg.From().Hex(), msgNonce, stNonce)
-		} else if stNonce+1 < stNonce {
-			return fmt.Errorf("%w: address %v, nonce: %d", ErrNonceMax,
-				st.msg.From().Hex(), stNonce)
-		}
-		// Make sure the sender is an EOA
-		if codeHash := st.state.GetCodeHash(st.msg.From()); codeHash != emptyCodeHash && codeHash != (common.Hash{}) {
-			return fmt.Errorf("%w: address %v, codehash: %s", ErrSenderNoEOA,
-				st.msg.From().Hex(), codeHash)
-		}
-	}
-	// Make sure that transaction gasFeeCap is greater than the baseFee (post london)
-	if st.evm.ChainConfig().IsLondon(st.evm.Context.BlockNumber) {
-		// Skip the checks if gas fields are zero and baseFee was explicitly disabled (eth_call)
-		if !st.evm.Config.NoBaseFee || st.gasFeeCap.BitLen() > 0 || st.gasTipCap.BitLen() > 0 {
-			if l := st.gasFeeCap.BitLen(); l > 256 {
-				return fmt.Errorf("%w: address %v, maxFeePerGas bit length: %d", ErrFeeCapVeryHigh,
-					st.msg.From().Hex(), l)
-			}
-			if l := st.gasTipCap.BitLen(); l > 256 {
-				return fmt.Errorf("%w: address %v, maxPriorityFeePerGas bit length: %d", ErrTipVeryHigh,
-					st.msg.From().Hex(), l)
-			}
-			if st.gasFeeCap.Cmp(st.gasTipCap) < 0 {
-				return fmt.Errorf("%w: address %v, maxPriorityFeePerGas: %s, maxFeePerGas: %s", ErrTipAboveFeeCap,
-					st.msg.From().Hex(), st.gasTipCap, st.gasFeeCap)
-			}
-			// This will panic if baseFee is nil, but basefee presence is verified
-			// as part of header validation.
-			if st.gasFeeCap.Cmp(st.evm.Context.BaseFee) < 0 {
-				return fmt.Errorf("%w: address %v, maxFeePerGas: %s baseFee: %s", ErrFeeCapTooLow,
-					st.msg.From().Hex(), st.gasFeeCap, st.evm.Context.BaseFee)
-			}
-		}
-	}
-	return st.buyGas()
+    // Only check transactions that are not fake
+    if !st.msg.IsFake() {
+        // Make sure this transaction's nonce is correct.
+        stNonce := st.state.GetNonce(st.msg.From())
+        if msgNonce := st.msg.Nonce(); stNonce < msgNonce {
+            return fmt.Errorf("%w: address %v, tx: %d state: %d", ErrNonceTooHigh,
+                st.msg.From().Hex(), msgNonce, stNonce)
+        } else if stNonce > msgNonce {
+            return fmt.Errorf("%w: address %v, tx: %d state: %d", ErrNonceTooLow,
+                st.msg.From().Hex(), msgNonce, stNonce)
+        } else if stNonce+1 < stNonce {
+            return fmt.Errorf("%w: address %v, nonce: %d", ErrNonceMax,
+                st.msg.From().Hex(), stNonce)
+        }
+        // Make sure the sender is an EOA
+        if codeHash := st.state.GetCodeHash(st.msg.From()); codeHash != emptyCodeHash && codeHash != (common.Hash{}) {
+            return fmt.Errorf("%w: address %v, codehash: %s", ErrSenderNoEOA,
+                st.msg.From().Hex(), codeHash)
+        }
+    }
+    // Make sure that transaction gasFeeCap is greater than the baseFee (post london)
+    if st.evm.ChainConfig().IsLondon(st.evm.Context.BlockNumber) {
+        // Skip the checks if gas fields are zero and baseFee was explicitly disabled (eth_call)
+        if !st.evm.Config.NoBaseFee || st.gasFeeCap.BitLen() > 0 || st.gasTipCap.BitLen() > 0 {
+            if l := st.gasFeeCap.BitLen(); l > 256 {
+                return fmt.Errorf("%w: address %v, maxFeePerGas bit length: %d", ErrFeeCapVeryHigh,
+                    st.msg.From().Hex(), l)
+            }
+            if l := st.gasTipCap.BitLen(); l > 256 {
+                return fmt.Errorf("%w: address %v, maxPriorityFeePerGas bit length: %d", ErrTipVeryHigh,
+                    st.msg.From().Hex(), l)
+            }
+            if st.gasFeeCap.Cmp(st.gasTipCap) < 0 {
+                return fmt.Errorf("%w: address %v, maxPriorityFeePerGas: %s, maxFeePerGas: %s", ErrTipAboveFeeCap,
+                    st.msg.From().Hex(), st.gasTipCap, st.gasFeeCap)
+            }
+            // This will panic if baseFee is nil, but basefee presence is verified
+            // as part of header validation.
+            if st.gasFeeCap.Cmp(st.evm.Context.BaseFee) < 0 {
+                return fmt.Errorf("%w: address %v, maxFeePerGas: %s baseFee: %s", ErrFeeCapTooLow,
+                    st.msg.From().Hex(), st.gasFeeCap, st.evm.Context.BaseFee)
+            }
+        }
+    }
+    return st.buyGas()
 }
 
 // TransitionDb will transition the state by applying the current message and
@@ -286,95 +279,95 @@
 	// 1. the nonce of the message caller is correct
 	// 2. caller has enough balance to cover transaction fee(gaslimit * gasprice)
 	// 3. the amount of gas required is available in the block
-	// 4. the purchased gas is enough to cover intrinsic usage
-	// 5. there is no overflow when calculating intrinsic gas
-	// 6. caller has enough balance to cover asset transfer for **topmost** call
-
-	// Check clauses 1-3, buy gas if everything is correct
-	if err := st.preCheck(); err != nil {
-		return nil, err
-	}
-	msg := st.msg
-	sender := vm.AccountRef(msg.From())
-	homestead := st.evm.ChainConfig().IsHomestead(st.evm.Context.BlockNumber)
-	istanbul := st.evm.ChainConfig().IsIstanbul(st.evm.Context.BlockNumber)
-	london := st.evm.ChainConfig().IsLondon(st.evm.Context.BlockNumber)
-	contractCreation := msg.To() == nil
-
-	// Check clauses 4-5, subtract intrinsic gas if everything is correct
-	gas, err := IntrinsicGas(st.data, st.msg.AccessList(), contractCreation, homestead, istanbul)
-	if err != nil {
-		return nil, err
-	}
-	if st.gas < gas {
-		return nil, fmt.Errorf("%w: have %d, want %d", ErrIntrinsicGas, st.gas, gas)
-	}
-	st.gas -= gas
-
-	// Check clause 6
-	if msg.Value().Sign() > 0 && !st.evm.Context.CanTransfer(st.state, msg.From(), msg.Value()) {
-		return nil, fmt.Errorf("%w: address %v", ErrInsufficientFundsForTransfer, msg.From().Hex())
-	}
-
-	// Set up the initial access list.
-	if rules := st.evm.ChainConfig().Rules(st.evm.Context.BlockNumber, st.evm.Context.Random != nil); rules.IsBerlin {
-		st.state.PrepareAccessList(msg.From(), msg.To(), vm.ActivePrecompiles(rules), msg.AccessList())
-	}
-	var (
-		ret   []byte
-		vmerr error // vm errors do not effect consensus and are therefore not assigned to err
-	)
-	if contractCreation {
-		ret, _, st.gas, vmerr = st.evm.Create(sender, st.data, st.gas, st.value)
-	} else {
-		// Increment the nonce for the next transaction
-		st.state.SetNonce(msg.From(), st.state.GetNonce(sender.Address())+1)
-		ret, st.gas, vmerr = st.evm.Call(sender, st.to(), st.data, st.gas, st.value)
-	}
-<<<<<<< HEAD
-	st.refundGas()
-	address := st.evm.Coinbase
-
-	if st.evm.ChainConfig().AutonityContractConfig != nil && st.evm.ChainConfig().Tendermint != nil {
-		address = autonity.ContractAddress
-	}
-	st.state.AddBalance(address, new(big.Int).Mul(new(big.Int).SetUint64(st.gasUsed()), st.gasPrice))
-=======
-
-	if !london {
-		// Before EIP-3529: refunds were capped to gasUsed / 2
-		st.refundGas(params.RefundQuotient)
-	} else {
-		// After EIP-3529: refunds are capped to gasUsed / 5
-		st.refundGas(params.RefundQuotientEIP3529)
-	}
-	effectiveTip := st.gasPrice
-	if london {
-		effectiveTip = cmath.BigMin(st.gasTipCap, new(big.Int).Sub(st.gasFeeCap, st.evm.Context.BaseFee))
-	}
-	st.state.AddBalance(st.evm.Context.Coinbase, new(big.Int).Mul(new(big.Int).SetUint64(st.gasUsed()), effectiveTip))
->>>>>>> aaca58a7
-
-	return &ExecutionResult{
-		UsedGas:    st.gasUsed(),
-		Err:        vmerr,
-		ReturnData: ret,
+    // 4. the purchased gas is enough to cover intrinsic usage
+    // 5. there is no overflow when calculating intrinsic gas
+    // 6. caller has enough balance to cover asset transfer for **topmost** call
+
+    // Check clauses 1-3, buy gas if everything is correct
+    if err := st.preCheck(); err != nil {
+        return nil, err
+    }
+    msg := st.msg
+    sender := vm.AccountRef(msg.From())
+    homestead := st.evm.ChainConfig().IsHomestead(st.evm.Context.BlockNumber)
+    istanbul := st.evm.ChainConfig().IsIstanbul(st.evm.Context.BlockNumber)
+    london := st.evm.ChainConfig().IsLondon(st.evm.Context.BlockNumber)
+    contractCreation := msg.To() == nil
+
+    // Check clauses 4-5, subtract intrinsic gas if everything is correct
+    gas, err := IntrinsicGas(st.data, st.msg.AccessList(), contractCreation, homestead, istanbul)
+    if err != nil {
+        return nil, err
+    }
+    if st.gas < gas {
+        return nil, fmt.Errorf("%w: have %d, want %d", ErrIntrinsicGas, st.gas, gas)
+    }
+    st.gas -= gas
+
+    // Check clause 6
+    if msg.Value().Sign() > 0 && !st.evm.Context.CanTransfer(st.state, msg.From(), msg.Value()) {
+        return nil, fmt.Errorf("%w: address %v", ErrInsufficientFundsForTransfer, msg.From().Hex())
+    }
+
+    // Set up the initial access list.
+    if rules := st.evm.ChainConfig().Rules(st.evm.Context.BlockNumber, st.evm.Context.Random != nil); rules.IsBerlin {
+        st.state.PrepareAccessList(msg.From(), msg.To(), vm.ActivePrecompiles(rules), msg.AccessList())
+    }
+    var (
+        ret   []byte
+        vmerr error // vm errors do not effect consensus and are therefore not assigned to err
+    )
+    if contractCreation {
+        ret, _, st.gas, vmerr = st.evm.Create(sender, st.data, st.gas, st.value)
+    } else {
+        // Increment the nonce for the next transaction
+        st.state.SetNonce(msg.From(), st.state.GetNonce(sender.Address())+1)
+        ret, st.gas, vmerr = st.evm.Call(sender, st.to(), st.data, st.gas, st.value)
+    }
+
+    if !london {
+        // Before EIP-3529: refunds were capped to gasUsed / 2
+        st.refundGas(params.RefundQuotient)
+    } else {
+        // After EIP-3529: refunds are capped to gasUsed / 5
+        st.refundGas(params.RefundQuotientEIP3529)
+    }
+    effectiveTip := st.gasPrice
+    if london {
+        effectiveTip = cmath.BigMin(st.gasTipCap, new(big.Int).Sub(st.gasFeeCap, st.evm.Context.BaseFee))
+    }
+    st.state.AddBalance(st.evm.Context.Coinbase, new(big.Int).Mul(new(big.Int).SetUint64(st.gasUsed()), effectiveTip))
+
+    /*
+    	Autonity Contract Logic
+    	st.refundGas()
+    	address := st.evm.Coinbase
+
+    	if st.evm.ChainConfig().AutonityContractConfig != nil && st.evm.ChainConfig().Tendermint != nil {
+    		address = autonity.ContractAddress
+    	}
+    	st.state.AddBalance(address, new(big.Int).Mul(new(big.Int).SetUint64(st.gasUsed()), st.gasPrice))
+    */
+    return &ExecutionResult{
+        UsedGas:    st.gasUsed(),
+        Err:        vmerr,
+        ReturnData: ret,
 	}, nil
 }
 
 func (st *StateTransition) refundGas(refundQuotient uint64) {
-	// Apply refund counter, capped to a refund quotient
-	refund := st.gasUsed() / refundQuotient
-	if refund > st.state.GetRefund() {
-		refund = st.state.GetRefund()
-	}
-	st.gas += refund
-
-	// Return ETH for remaining gas, exchanged at the original rate.
-	remaining := new(big.Int).Mul(new(big.Int).SetUint64(st.gas), st.gasPrice)
-	st.state.AddBalance(st.msg.From(), remaining)
-
-	// Also return remaining gas to the block gas counter so it is
+    // Apply refund counter, capped to a refund quotient
+    refund := st.gasUsed() / refundQuotient
+    if refund > st.state.GetRefund() {
+        refund = st.state.GetRefund()
+    }
+    st.gas += refund
+
+    // Return ETH for remaining gas, exchanged at the original rate.
+    remaining := new(big.Int).Mul(new(big.Int).SetUint64(st.gas), st.gasPrice)
+    st.state.AddBalance(st.msg.From(), remaining)
+
+    // Also return remaining gas to the block gas counter so it is
 	// available for the next transaction.
 	st.gp.AddGas(st.gas)
 }
