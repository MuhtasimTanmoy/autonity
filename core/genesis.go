// Copyright 2014 The go-ethereum Authors
// This file is part of the go-ethereum library.
//
// The go-ethereum library is free software: you can redistribute it and/or modify
// it under the terms of the GNU Lesser General Public License as published by
// the Free Software Foundation, either version 3 of the License, or
// (at your option) any later version.
//
// The go-ethereum library is distributed in the hope that it will be useful,
// but WITHOUT ANY WARRANTY; without even the implied warranty of
// MERCHANTABILITY or FITNESS FOR A PARTICULAR PURPOSE. See the
// GNU Lesser General Public License for more details.
//
// You should have received a copy of the GNU Lesser General Public License
// along with the go-ethereum library. If not, see <http://www.gnu.org/licenses/>.

package core

import (
	"bytes"
	"encoding/hex"
	"encoding/json"
	"errors"
	"fmt"
	"github.com/clearmatics/autonity/trie"
	"math/big"
	"sort"
	"strings"
	"sync"

	"github.com/clearmatics/autonity/accounts/abi"
	"github.com/clearmatics/autonity/autonity"
	"github.com/clearmatics/autonity/common"
	"github.com/clearmatics/autonity/common/hexutil"
	"github.com/clearmatics/autonity/common/math"
	"github.com/clearmatics/autonity/core/rawdb"
	"github.com/clearmatics/autonity/core/state"
	"github.com/clearmatics/autonity/core/types"
	"github.com/clearmatics/autonity/core/vm"
	"github.com/clearmatics/autonity/ethdb"
	"github.com/clearmatics/autonity/log"
	"github.com/clearmatics/autonity/params"
	"github.com/clearmatics/autonity/rlp"
)

//go:generate gencodec -type Genesis -field-override genesisSpecMarshaling -out gen_genesis.go
//go:generate gencodec -type GenesisAccount -field-override genesisAccountMarshaling -out gen_genesis_account.go

var errGenesisNoConfig = errors.New("genesis has no chain configuration")

// Genesis specifies the header fields, state of a genesis block. It also defines hard
// fork switch-over blocks through the chain configuration.
type Genesis struct {
	Config     *params.ChainConfig `json:"config"`
	Nonce      uint64              `json:"nonce"`
	Timestamp  uint64              `json:"timestamp"`
	ExtraData  []byte              `json:"extraData"`
	GasLimit   uint64              `json:"gasLimit"   gencodec:"required"`
	Difficulty *big.Int            `json:"difficulty" gencodec:"required"`
	Mixhash    common.Hash         `json:"mixHash"`
	Coinbase   common.Address      `json:"coinbase"`
	Alloc      GenesisAlloc        `json:"alloc"      gencodec:"required"`

	// These fields are used for consensus tests. Please don't use them
	// in actual genesis blocks.
	Number     uint64      `json:"number"`
	GasUsed    uint64      `json:"gasUsed"`
	ParentHash common.Hash `json:"parentHash"`
<<<<<<< HEAD

	mu sync.RWMutex
=======
	BaseFee    *big.Int    `json:"baseFeePerGas"`
>>>>>>> aaca58a7
}

// GenesisAlloc specifies the initial state that is part of the genesis block.
type GenesisAlloc map[common.Address]GenesisAccount

func (ga *GenesisAlloc) UnmarshalJSON(data []byte) error {
	m := make(map[common.UnprefixedAddress]GenesisAccount)
	if err := json.Unmarshal(data, &m); err != nil {
		return err
	}
	*ga = make(GenesisAlloc)
	for addr, a := range m {
		(*ga)[common.Address(addr)] = a
	}
	return nil
}

// GenesisAccount is an account in the state of the genesis block.
type GenesisAccount struct {
	Code       []byte                      `json:"code,omitempty"`
	Storage    map[common.Hash]common.Hash `json:"storage,omitempty"`
	Balance    *big.Int                    `json:"balance" gencodec:"required"`
	Nonce      uint64                      `json:"nonce,omitempty"`
	PrivateKey []byte                      `json:"secretKey,omitempty"` // for tests
}

// field type overrides for gencodec
type genesisSpecMarshaling struct {
	Nonce      math.HexOrDecimal64
	Timestamp  math.HexOrDecimal64
	ExtraData  hexutil.Bytes
	GasLimit   math.HexOrDecimal64
	GasUsed    math.HexOrDecimal64
	Number     math.HexOrDecimal64
	Difficulty *math.HexOrDecimal256
	BaseFee    *math.HexOrDecimal256
	Alloc      map[common.UnprefixedAddress]GenesisAccount

	VotingPowers []math.HexOrDecimal64
}

type genesisAccountMarshaling struct {
	Code       hexutil.Bytes
	Balance    *math.HexOrDecimal256
	Nonce      math.HexOrDecimal64
	Storage    map[storageJSON]storageJSON
	PrivateKey hexutil.Bytes
}

// storageJSON represents a 256 bit byte array, but allows less than 256 bits when
// unmarshaling from hex.
type storageJSON common.Hash

func (h *storageJSON) UnmarshalText(text []byte) error {
	text = bytes.TrimPrefix(text, []byte("0x"))
	if len(text) > 64 {
		return fmt.Errorf("too many hex characters in storage key/value %q", text)
	}
	offset := len(h) - len(text)/2 // pad on the left
	if _, err := hex.Decode(h[offset:], text); err != nil {
		fmt.Println(err)
		return fmt.Errorf("invalid hex storage key/value %q", text)
	}
	return nil
}

func (h storageJSON) MarshalText() ([]byte, error) {
	return hexutil.Bytes(h[:]).MarshalText()
}

// GenesisMismatchError is raised when trying to overwrite an existing
// genesis block with an incompatible one.
type GenesisMismatchError struct {
	Stored, New common.Hash
}

func (e *GenesisMismatchError) Error() string {
	return fmt.Sprintf("database contains incompatible genesis (have %x, new %x)", e.Stored, e.New)
}

// SetupGenesisBlock writes or updates the genesis block in db.
// The behavior of it is:
//
//                            genesis == nil         genesis != nil
//                       +------------------------------------------
//     db has no genesis |  Return An Error      |  apply genesis to db
//     db has genesis    |  Use genesis from DB  |  apply genesis (if compatible)
//
// The stored chain configuration will be updated if it is compatible (i.e. does not
// specify a fork block below the local head block). In case of a conflict, the
// error is a *params.ConfigCompatError and the new, unwritten config is returned.
//
// The returned chain configuration is never nil.
func SetupGenesisBlock(db ethdb.Database, genesis *Genesis) (*params.ChainConfig, common.Hash, error) {
<<<<<<< HEAD
=======
	return SetupGenesisBlockWithOverride(db, genesis, nil, nil)
}

func SetupGenesisBlockWithOverride(db ethdb.Database, genesis *Genesis, overrideArrowGlacier, overrideTerminalTotalDifficulty *big.Int) (*params.ChainConfig, common.Hash, error) {
	if genesis != nil && genesis.Config == nil {
		return params.AllEthashProtocolChanges, common.Hash{}, errGenesisNoConfig
	}
>>>>>>> aaca58a7
	// Just commit the new block if there is no stored genesis block.
	stored := rawdb.ReadCanonicalHash(db, 0)
	if (stored == common.Hash{}) {
		if genesis == nil {
			// No genesis from DB and configuration, don't start node with GETH main-net genesis block.
			return nil, common.Hash{}, fmt.Errorf("DB has no genesis block and there is no genesis file set by user")
		} else {
			log.Info("Writing custom genesis block")
		}
		block, err := genesis.Commit(db)
		if err != nil {
			return genesis.Config, common.Hash{}, err
		}
		return genesis.Config, block.Hash(), nil
	}
	// We have the genesis block in database(perhaps in ancient database)
	// but the corresponding state is missing.
	header := rawdb.ReadHeader(db, stored, 0)
	if _, err := state.New(header.Root, state.NewDatabaseWithConfig(db, nil), nil); err != nil {
		if genesis == nil {
			genesis = DefaultGenesisBlock()
		}
		// Ensure the stored genesis matches with the given one.
		b, err := genesis.ToBlock(nil)
		if err != nil {
			return nil, common.Hash{}, err
		}
		hash := b.Hash()
		if hash != stored {
			return genesis.Config, hash, &GenesisMismatchError{stored, hash}
		}
		block, err := genesis.Commit(db)
		if err != nil {
			return genesis.Config, hash, err
		}
		return genesis.Config, block.Hash(), nil
	}
	// Check whether the genesis block is already written.
	if genesis != nil {
		b, err := genesis.ToBlock(nil)
		if err != nil {
			return nil, common.Hash{}, err
		}
		hash := b.Hash()
		if hash != stored {
			return genesis.Config, hash, &GenesisMismatchError{stored, hash}
		}
	}
	// Get the existing chain configuration.
	newcfg := genesis.configOrDefault(stored)
	if overrideArrowGlacier != nil {
		newcfg.ArrowGlacierBlock = overrideArrowGlacier
	}
	if overrideTerminalTotalDifficulty != nil {
		newcfg.TerminalTotalDifficulty = overrideTerminalTotalDifficulty
	}
	if err := newcfg.CheckConfigForkOrder(); err != nil {
		return newcfg, common.Hash{}, err
	}
	storedcfg := rawdb.ReadChainConfig(db, stored)
	if storedcfg == nil {
		log.Warn("Found genesis block without chain config")
		rawdb.WriteChainConfig(db, stored, newcfg)
		return newcfg, stored, nil
	}
	// Special case: don't change the existing config of a non-mainnet chain if no new
	// config is supplied. These chains would get AllProtocolChanges (and a compat error)
	// if we just continued here.
	if genesis == nil && stored != params.MainnetGenesisHash {
		return storedcfg, stored, nil
	}
	// Check config compatibility and write the config. Compatibility errors
	// are returned to the caller unless we're already at block zero.
	height := rawdb.ReadHeaderNumber(db, rawdb.ReadHeadHeaderHash(db))
	if height == nil {
		return newcfg, stored, fmt.Errorf("missing block number for head header hash")
	}
	compatErr := storedcfg.CheckCompatible(newcfg, *height)
	if compatErr != nil && *height != 0 && compatErr.RewindTo != 0 {
		return newcfg, stored, compatErr
	}
	rawdb.WriteChainConfig(db, stored, newcfg)
	return newcfg, stored, nil
}

func (g *Genesis) configOrDefault(ghash common.Hash) *params.ChainConfig {
	switch {
	case g != nil:
		return g.Config
	case ghash == params.MainnetGenesisHash:
		return params.MainnetChainConfig
	case ghash == params.RopstenGenesisHash:
		return params.RopstenChainConfig
	case ghash == params.SepoliaGenesisHash:
		return params.SepoliaChainConfig
	case ghash == params.RinkebyGenesisHash:
		return params.RinkebyChainConfig
	case ghash == params.GoerliGenesisHash:
		return params.GoerliChainConfig
	default:
		return params.AllEthashProtocolChanges
	}
}

// ToBlock creates the genesis block and writes state of a genesis specification
// to the given database (or discards it if nil).
func (g *Genesis) ToBlock(db ethdb.Database) (*types.Block, error) {

	var committee types.Committee
	if g.Config.AutonityContractConfig != nil {
		if g.Difficulty.Cmp(big.NewInt(1)) != 0 {
			return nil, fmt.Errorf("autonity requires genesis to have a difficulty of 1, instead got %v", g.Difficulty)
		}
		err := g.Config.AutonityContractConfig.Prepare()
		if err != nil {
			return nil, err
		}
		committee, err = extractCommittee(g.Config.AutonityContractConfig.Users)
		if err != nil {
			return nil, err
		}
	}

	if db == nil {
		db = rawdb.NewMemoryDatabase()
	}
	statedb, err := state.New(common.Hash{}, state.NewDatabase(db), nil)
	if err != nil {
		panic(err)
	}
	for addr, account := range g.Alloc {
		statedb.AddBalance(addr, account.Balance)
		statedb.SetCode(addr, account.Code)
		statedb.SetNonce(addr, account.Nonce)
		for key, value := range account.Storage {
			statedb.SetState(addr, key, value)
		}
	}

	if g.Config.AutonityContractConfig != nil {
		evm := genesisEVM(g, statedb)

		abi, err := abi.JSON(strings.NewReader(g.Config.AutonityContractConfig.ABI))
		if err != nil {
			return nil, err
		}

		err = autonity.DeployContract(&abi, g.Config.AutonityContractConfig, evm)
		if err != nil {
			return nil, err
		}
	}

	root := statedb.IntermediateRoot(false)

	g.mu.RLock()
	diff := big.NewInt(0)
	if g.Difficulty == nil {
		diff.Set(params.GenesisDifficulty)
	} else {
		diff.Set(g.Difficulty)
	}
	g.mu.RUnlock()

	head := &types.Header{
		Number:     new(big.Int).SetUint64(g.Number),
		Nonce:      types.EncodeNonce(g.Nonce),
		Time:       g.Timestamp,
		ParentHash: g.ParentHash,
		Extra:      g.GetExtraData(),
		GasLimit:   g.GasLimit,
		GasUsed:    g.GasUsed,
<<<<<<< HEAD
		Difficulty: diff,
=======
		BaseFee:    g.BaseFee,
		Difficulty: g.Difficulty,
>>>>>>> aaca58a7
		MixDigest:  g.Mixhash,
		Coinbase:   g.Coinbase,
		Root:       root,
		Round:      0,
		Committee:  committee,
	}
	if g.GasLimit == 0 {
		head.GasLimit = params.GenesisGasLimit
	}
<<<<<<< HEAD
	statedb.Commit(false)
	statedb.Database().TrieDB().Commit(root, true, nil)

	return types.NewBlock(head, nil, nil, nil, new(trie.Trie)), nil
}

func genesisEVM(genesis *Genesis, statedb *state.StateDB) *vm.EVM {

	evmContext := vm.Context{
		CanTransfer: CanTransfer,
		Transfer:    Transfer,
		GetHash:     func(n uint64) common.Hash { return common.Hash{} },
		Origin:      autonity.Deployer,
		Coinbase:    genesis.Coinbase,
		BlockNumber: big.NewInt(0),
		Time:        new(big.Int).SetUint64(genesis.Timestamp),
		GasLimit:    genesis.GasLimit,
		Difficulty:  genesis.Difficulty,
		GasPrice:    new(big.Int).SetUint64(0x0),
	}

	return vm.NewEVM(evmContext, statedb, genesis.Config, vm.Config{})
=======
	if g.Difficulty == nil && g.Mixhash == (common.Hash{}) {
		head.Difficulty = params.GenesisDifficulty
	}
	if g.Config != nil && g.Config.IsLondon(common.Big0) {
		if g.BaseFee != nil {
			head.BaseFee = g.BaseFee
		} else {
			head.BaseFee = new(big.Int).SetUint64(params.InitialBaseFee)
		}
	}
	statedb.Commit(false)
	statedb.Database().TrieDB().Commit(root, true, nil)

	return types.NewBlock(head, nil, nil, nil, trie.NewStackTrie(nil))
>>>>>>> aaca58a7
}

// Commit writes the block and state of a genesis specification to the database.
// The block is committed as the canonical head block.
func (g *Genesis) Commit(db ethdb.Database) (*types.Block, error) {
<<<<<<< HEAD
	if g.Config == nil {
		g.Config = params.AllEthashProtocolChanges
=======
	block := g.ToBlock(db)
	if block.Number().Sign() != 0 {
		return nil, errors.New("can't commit genesis block with number > 0")
>>>>>>> aaca58a7
	}

	if err := g.Config.CheckConfigForkOrder(); err != nil {
		return nil, err
	}

	block, err := g.ToBlock(db)
	if err != nil {
		return nil, err
	}
<<<<<<< HEAD

	if block.Number().Sign() != 0 {
		return nil, fmt.Errorf("can't commit genesis block with number > 0")
	}

	g.mu.RLock()
	rawdb.WriteTd(db, block.Hash(), block.NumberU64(), g.Difficulty)
	g.mu.RUnlock()
=======
	if config.Clique != nil && len(block.Extra()) == 0 {
		return nil, errors.New("can't start clique chain without signers")
	}
	rawdb.WriteTd(db, block.Hash(), block.NumberU64(), block.Difficulty())
>>>>>>> aaca58a7
	rawdb.WriteBlock(db, block)
	rawdb.WriteReceipts(db, block.Hash(), block.NumberU64(), nil)
	rawdb.WriteCanonicalHash(db, block.Hash(), block.NumberU64())
	rawdb.WriteHeadBlockHash(db, block.Hash())
	rawdb.WriteHeadFastBlockHash(db, block.Hash())
	rawdb.WriteHeadHeaderHash(db, block.Hash())

	if g.Config.AutonityContractConfig != nil {
		enodes := make([]string, 0, len(g.Config.AutonityContractConfig.Users))
		for _, v := range g.Config.AutonityContractConfig.Users {
			if v.Enode != "" {
				enodes = append(enodes, v.Enode)
			}
		}

		rawdb.WriteEnodeWhitelist(db, types.NewNodes(enodes))
	}
	rawdb.WriteChainConfig(db, block.Hash(), g.Config)
	return block, nil
}

// extractCommittee takes a slice of autonity users and extracts the validators
// into a new type 'types.Committee' which is returned. It returns an error if
// the provided users contained no validators.
func extractCommittee(users []params.User) (types.Committee, error) {
	var committee types.Committee
	for _, v := range users {
		if v.Type == params.UserValidator {
			member := types.CommitteeMember{
				Address:     *v.Address,
				VotingPower: new(big.Int).SetUint64(v.Stake),
			}
			committee = append(committee, member)
		}
	}

	if len(committee) == 0 {
		return nil, fmt.Errorf("no validators specified in the initial autonity users")
	}

	sort.Sort(committee)
	log.Info("Starting PoS-BFT consensus protocol", "validators", committee)
	return committee, nil
}

// MustCommit writes the genesis block and state to db, panicking on error.
// The block is committed as the canonical head block.
func (g *Genesis) MustCommit(db ethdb.Database) *types.Block {
	block, err := g.Commit(db)
	if err != nil {
		panic(err)
	}
	return block
}

func (g *Genesis) GetExtraData() []byte {
	g.mu.RLock()
	defer g.mu.RUnlock()

	return append([]byte{}, g.ExtraData...)
}

func (g *Genesis) SetExtraData(extraData []byte) {
	g.mu.Lock()
	defer g.mu.Unlock()

	g.ExtraData = extraData
}

// GenesisBlockForTesting creates and writes a block in which addr has the given wei balance.
func GenesisBlockForTesting(db ethdb.Database, addr common.Address, balance *big.Int) *types.Block {
	g := Genesis{
		Alloc:   GenesisAlloc{addr: {Balance: balance}},
		BaseFee: big.NewInt(params.InitialBaseFee),
	}
	return g.MustCommit(db)
}

// DefaultGenesisBlock returns the Ethereum main net genesis block.
func DefaultGenesisBlock() *Genesis {
	return &Genesis{
		Config:     params.MainnetChainConfig,
		Nonce:      66,
		ExtraData:  hexutil.MustDecode("0x11bbe8db4e347b4e8c937c1c8370e4b5ed33adb3db69cbdb7a38e1e50b1b82fa"),
		GasLimit:   5000,
		Difficulty: big.NewInt(17179869184),
		Alloc:      decodePrealloc(mainnetAllocData),
	}
}

// DefaultRopstenGenesisBlock returns the Ropsten network genesis block.
func DefaultRopstenGenesisBlock() *Genesis {
	return &Genesis{
		Config:     params.RopstenChainConfig,
		Nonce:      66,
		ExtraData:  hexutil.MustDecode("0x3535353535353535353535353535353535353535353535353535353535353535"),
		GasLimit:   16777216,
		Difficulty: big.NewInt(1048576),
		Alloc:      decodePrealloc(ropstenAllocData),
	}
}

// DefaultRinkebyGenesisBlock returns the Rinkeby network genesis block.
func DefaultRinkebyGenesisBlock() *Genesis {
	return &Genesis{
		Config:     params.RinkebyChainConfig,
		Timestamp:  1492009146,
		ExtraData:  hexutil.MustDecode("0x52657370656374206d7920617574686f7269746168207e452e436172746d616e42eb768f2244c8811c63729a21a3569731535f067ffc57839b00206d1ad20c69a1981b489f772031b279182d99e65703f0076e4812653aab85fca0f00000000000000000000000000000000000000000000000000000000000000000000000000000000000000000000000000000000000000000000000000000000000"),
		GasLimit:   4700000,
		Difficulty: big.NewInt(1),
		Alloc:      decodePrealloc(rinkebyAllocData),
	}
}

// DefaultGoerliGenesisBlock returns the Görli network genesis block.
func DefaultGoerliGenesisBlock() *Genesis {
	return &Genesis{
		Config:     params.GoerliChainConfig,
		Timestamp:  1548854791,
		ExtraData:  hexutil.MustDecode("0x22466c6578692069732061207468696e6722202d204166726900000000000000e0a2bd4258d2768837baa26a28fe71dc079f84c70000000000000000000000000000000000000000000000000000000000000000000000000000000000000000000000000000000000000000000000000000000000"),
		GasLimit:   10485760,
		Difficulty: big.NewInt(1),
		Alloc:      decodePrealloc(goerliAllocData),
	}
}

<<<<<<< HEAD
=======
// DefaultSepoliaGenesisBlock returns the Sepolia network genesis block.
func DefaultSepoliaGenesisBlock() *Genesis {
	return &Genesis{
		Config:     params.SepoliaChainConfig,
		Nonce:      0,
		ExtraData:  []byte("Sepolia, Athens, Attica, Greece!"),
		GasLimit:   0x1c9c380,
		Difficulty: big.NewInt(0x20000),
		Timestamp:  1633267481,
		Alloc:      decodePrealloc(sepoliaAllocData),
	}
}

// DeveloperGenesisBlock returns the 'geth --dev' genesis block.
func DeveloperGenesisBlock(period uint64, gasLimit uint64, faucet common.Address) *Genesis {
	// Override the default period to the user requested one
	config := *params.AllCliqueProtocolChanges
	config.Clique = &params.CliqueConfig{
		Period: period,
		Epoch:  config.Clique.Epoch,
	}

	// Assemble and return the genesis with the precompiles and faucet pre-funded
	return &Genesis{
		Config:     &config,
		ExtraData:  append(append(make([]byte, 32), faucet[:]...), make([]byte, crypto.SignatureLength)...),
		GasLimit:   gasLimit,
		BaseFee:    big.NewInt(params.InitialBaseFee),
		Difficulty: big.NewInt(1),
		Alloc: map[common.Address]GenesisAccount{
			common.BytesToAddress([]byte{1}): {Balance: big.NewInt(1)}, // ECRecover
			common.BytesToAddress([]byte{2}): {Balance: big.NewInt(1)}, // SHA256
			common.BytesToAddress([]byte{3}): {Balance: big.NewInt(1)}, // RIPEMD
			common.BytesToAddress([]byte{4}): {Balance: big.NewInt(1)}, // Identity
			common.BytesToAddress([]byte{5}): {Balance: big.NewInt(1)}, // ModExp
			common.BytesToAddress([]byte{6}): {Balance: big.NewInt(1)}, // ECAdd
			common.BytesToAddress([]byte{7}): {Balance: big.NewInt(1)}, // ECScalarMul
			common.BytesToAddress([]byte{8}): {Balance: big.NewInt(1)}, // ECPairing
			common.BytesToAddress([]byte{9}): {Balance: big.NewInt(1)}, // BLAKE2b
			faucet:                           {Balance: new(big.Int).Sub(new(big.Int).Lsh(big.NewInt(1), 256), big.NewInt(9))},
		},
	}
}

>>>>>>> aaca58a7
func decodePrealloc(data string) GenesisAlloc {
	var p []struct{ Addr, Balance *big.Int }
	if err := rlp.NewStream(strings.NewReader(data), 0).Decode(&p); err != nil {
		panic(err)
	}
	ga := make(GenesisAlloc, len(p))
	for _, account := range p {
		ga[common.BigToAddress(account.Addr)] = GenesisAccount{Balance: account.Balance}
	}
	return ga
}<|MERGE_RESOLUTION|>--- conflicted
+++ resolved
@@ -22,25 +22,22 @@
 	"encoding/json"
 	"errors"
 	"fmt"
-	"github.com/clearmatics/autonity/trie"
 	"math/big"
 	"sort"
 	"strings"
 	"sync"
 
-	"github.com/clearmatics/autonity/accounts/abi"
-	"github.com/clearmatics/autonity/autonity"
-	"github.com/clearmatics/autonity/common"
-	"github.com/clearmatics/autonity/common/hexutil"
-	"github.com/clearmatics/autonity/common/math"
-	"github.com/clearmatics/autonity/core/rawdb"
-	"github.com/clearmatics/autonity/core/state"
-	"github.com/clearmatics/autonity/core/types"
-	"github.com/clearmatics/autonity/core/vm"
-	"github.com/clearmatics/autonity/ethdb"
-	"github.com/clearmatics/autonity/log"
-	"github.com/clearmatics/autonity/params"
-	"github.com/clearmatics/autonity/rlp"
+	"github.com/ethereum/go-ethereum/common"
+	"github.com/ethereum/go-ethereum/common/hexutil"
+	"github.com/ethereum/go-ethereum/common/math"
+	"github.com/ethereum/go-ethereum/core/rawdb"
+	"github.com/ethereum/go-ethereum/core/state"
+	"github.com/ethereum/go-ethereum/core/types"
+	"github.com/ethereum/go-ethereum/ethdb"
+	"github.com/ethereum/go-ethereum/log"
+	"github.com/ethereum/go-ethereum/params"
+	"github.com/ethereum/go-ethereum/rlp"
+	"github.com/ethereum/go-ethereum/trie"
 )
 
 //go:generate gencodec -type Genesis -field-override genesisSpecMarshaling -out gen_genesis.go
@@ -66,12 +63,9 @@
 	Number     uint64      `json:"number"`
 	GasUsed    uint64      `json:"gasUsed"`
 	ParentHash common.Hash `json:"parentHash"`
-<<<<<<< HEAD
-
-	mu sync.RWMutex
-=======
-	BaseFee    *big.Int    `json:"baseFeePerGas"`
->>>>>>> aaca58a7
+
+	mu      sync.RWMutex
+	BaseFee *big.Int `json:"baseFeePerGas"`
 }
 
 // GenesisAlloc specifies the initial state that is part of the genesis block.
@@ -166,8 +160,6 @@
 //
 // The returned chain configuration is never nil.
 func SetupGenesisBlock(db ethdb.Database, genesis *Genesis) (*params.ChainConfig, common.Hash, error) {
-<<<<<<< HEAD
-=======
 	return SetupGenesisBlockWithOverride(db, genesis, nil, nil)
 }
 
@@ -175,7 +167,6 @@
 	if genesis != nil && genesis.Config == nil {
 		return params.AllEthashProtocolChanges, common.Hash{}, errGenesisNoConfig
 	}
->>>>>>> aaca58a7
 	// Just commit the new block if there is no stored genesis block.
 	stored := rawdb.ReadCanonicalHash(db, 0)
 	if (stored == common.Hash{}) {
@@ -348,12 +339,8 @@
 		Extra:      g.GetExtraData(),
 		GasLimit:   g.GasLimit,
 		GasUsed:    g.GasUsed,
-<<<<<<< HEAD
-		Difficulty: diff,
-=======
 		BaseFee:    g.BaseFee,
 		Difficulty: g.Difficulty,
->>>>>>> aaca58a7
 		MixDigest:  g.Mixhash,
 		Coinbase:   g.Coinbase,
 		Root:       root,
@@ -363,11 +350,20 @@
 	if g.GasLimit == 0 {
 		head.GasLimit = params.GenesisGasLimit
 	}
-<<<<<<< HEAD
+	if g.Difficulty == nil && g.Mixhash == (common.Hash{}) {
+		head.Difficulty = params.GenesisDifficulty
+	}
+	if g.Config != nil && g.Config.IsLondon(common.Big0) {
+		if g.BaseFee != nil {
+			head.BaseFee = g.BaseFee
+		} else {
+			head.BaseFee = new(big.Int).SetUint64(params.InitialBaseFee)
+		}
+	}
 	statedb.Commit(false)
 	statedb.Database().TrieDB().Commit(root, true, nil)
 
-	return types.NewBlock(head, nil, nil, nil, new(trie.Trie)), nil
+	return types.NewBlock(head, nil, nil, nil, trie.NewStackTrie(nil))
 }
 
 func genesisEVM(genesis *Genesis, statedb *state.StateDB) *vm.EVM {
@@ -386,35 +382,13 @@
 	}
 
 	return vm.NewEVM(evmContext, statedb, genesis.Config, vm.Config{})
-=======
-	if g.Difficulty == nil && g.Mixhash == (common.Hash{}) {
-		head.Difficulty = params.GenesisDifficulty
-	}
-	if g.Config != nil && g.Config.IsLondon(common.Big0) {
-		if g.BaseFee != nil {
-			head.BaseFee = g.BaseFee
-		} else {
-			head.BaseFee = new(big.Int).SetUint64(params.InitialBaseFee)
-		}
-	}
-	statedb.Commit(false)
-	statedb.Database().TrieDB().Commit(root, true, nil)
-
-	return types.NewBlock(head, nil, nil, nil, trie.NewStackTrie(nil))
->>>>>>> aaca58a7
 }
 
 // Commit writes the block and state of a genesis specification to the database.
 // The block is committed as the canonical head block.
 func (g *Genesis) Commit(db ethdb.Database) (*types.Block, error) {
-<<<<<<< HEAD
 	if g.Config == nil {
 		g.Config = params.AllEthashProtocolChanges
-=======
-	block := g.ToBlock(db)
-	if block.Number().Sign() != 0 {
-		return nil, errors.New("can't commit genesis block with number > 0")
->>>>>>> aaca58a7
 	}
 
 	if err := g.Config.CheckConfigForkOrder(); err != nil {
@@ -425,21 +399,14 @@
 	if err != nil {
 		return nil, err
 	}
-<<<<<<< HEAD
 
 	if block.Number().Sign() != 0 {
-		return nil, fmt.Errorf("can't commit genesis block with number > 0")
+		return nil, errors.New("can't commit genesis block with number > 0")
 	}
 
 	g.mu.RLock()
 	rawdb.WriteTd(db, block.Hash(), block.NumberU64(), g.Difficulty)
 	g.mu.RUnlock()
-=======
-	if config.Clique != nil && len(block.Extra()) == 0 {
-		return nil, errors.New("can't start clique chain without signers")
-	}
-	rawdb.WriteTd(db, block.Hash(), block.NumberU64(), block.Difficulty())
->>>>>>> aaca58a7
 	rawdb.WriteBlock(db, block)
 	rawdb.WriteReceipts(db, block.Hash(), block.NumberU64(), nil)
 	rawdb.WriteCanonicalHash(db, block.Hash(), block.NumberU64())
@@ -566,53 +533,6 @@
 	}
 }
 
-<<<<<<< HEAD
-=======
-// DefaultSepoliaGenesisBlock returns the Sepolia network genesis block.
-func DefaultSepoliaGenesisBlock() *Genesis {
-	return &Genesis{
-		Config:     params.SepoliaChainConfig,
-		Nonce:      0,
-		ExtraData:  []byte("Sepolia, Athens, Attica, Greece!"),
-		GasLimit:   0x1c9c380,
-		Difficulty: big.NewInt(0x20000),
-		Timestamp:  1633267481,
-		Alloc:      decodePrealloc(sepoliaAllocData),
-	}
-}
-
-// DeveloperGenesisBlock returns the 'geth --dev' genesis block.
-func DeveloperGenesisBlock(period uint64, gasLimit uint64, faucet common.Address) *Genesis {
-	// Override the default period to the user requested one
-	config := *params.AllCliqueProtocolChanges
-	config.Clique = &params.CliqueConfig{
-		Period: period,
-		Epoch:  config.Clique.Epoch,
-	}
-
-	// Assemble and return the genesis with the precompiles and faucet pre-funded
-	return &Genesis{
-		Config:     &config,
-		ExtraData:  append(append(make([]byte, 32), faucet[:]...), make([]byte, crypto.SignatureLength)...),
-		GasLimit:   gasLimit,
-		BaseFee:    big.NewInt(params.InitialBaseFee),
-		Difficulty: big.NewInt(1),
-		Alloc: map[common.Address]GenesisAccount{
-			common.BytesToAddress([]byte{1}): {Balance: big.NewInt(1)}, // ECRecover
-			common.BytesToAddress([]byte{2}): {Balance: big.NewInt(1)}, // SHA256
-			common.BytesToAddress([]byte{3}): {Balance: big.NewInt(1)}, // RIPEMD
-			common.BytesToAddress([]byte{4}): {Balance: big.NewInt(1)}, // Identity
-			common.BytesToAddress([]byte{5}): {Balance: big.NewInt(1)}, // ModExp
-			common.BytesToAddress([]byte{6}): {Balance: big.NewInt(1)}, // ECAdd
-			common.BytesToAddress([]byte{7}): {Balance: big.NewInt(1)}, // ECScalarMul
-			common.BytesToAddress([]byte{8}): {Balance: big.NewInt(1)}, // ECPairing
-			common.BytesToAddress([]byte{9}): {Balance: big.NewInt(1)}, // BLAKE2b
-			faucet:                           {Balance: new(big.Int).Sub(new(big.Int).Lsh(big.NewInt(1), 256), big.NewInt(9))},
-		},
-	}
-}
-
->>>>>>> aaca58a7
 func decodePrealloc(data string) GenesisAlloc {
 	var p []struct{ Addr, Balance *big.Int }
 	if err := rlp.NewStream(strings.NewReader(data), 0).Decode(&p); err != nil {
