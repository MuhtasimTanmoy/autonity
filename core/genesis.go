--- conflicted
+++ resolved
@@ -22,7 +22,6 @@
 	"encoding/json"
 	"errors"
 	"fmt"
-	"github.com/autonity/autonity/crypto"
 	"math/big"
 	"net"
 	"strings"
@@ -430,17 +429,10 @@
 // extractCommittee takes a slice of autonity users and extracts the validators
 // into a new type 'types.Committee' which is returned. It returns an error if
 // the provided users contained no validators.
-<<<<<<< HEAD
 func extractCommittee(validators []*params.Validator) (*types.Committee, error) {
 	committee := &types.Committee{Members: make([]*types.CommitteeMember, len(validators))}
 	for i, v := range validators {
 		committee.Members[i] = &types.CommitteeMember{
-=======
-func extractCommittee(validators []*params.Validator) (types.Committee, error) {
-	var committee types.Committee
-	for _, v := range validators {
-		member := types.CommitteeMember{
->>>>>>> 8b4a17c1
 			Address:      *v.NodeAddress,
 			VotingPower:  v.BondedStake,
 			ConsensusKey: v.ConsensusKey,
@@ -604,12 +596,6 @@
 // DeveloperGenesisBlock returns the 'autonity --dev' genesis block.
 func DeveloperGenesisBlock(gasLimit uint64, faucet *keystore.Key) *Genesis {
 	validatorEnode := enode.NewV4(&faucet.PrivateKey.PublicKey, net.ParseIP("0.0.0.0"), 0, 0)
-	consensusKey := params.DevModeConsensusKey
-	pop, err := crypto.AutonityPOPProof(faucet.PrivateKey, faucet.PrivateKey, faucet.Address.Hex(), consensusKey)
-	if err != nil {
-		log.Error("Error preparing Autonity POP for DEV mode, err:", err)
-	}
-
 	testAutonityContractConfig := params.AutonityContractGenesis{
 		MaxCommitteeSize: 1,
 		BlockPeriod:      1,
@@ -624,16 +610,9 @@
 			{
 				Treasury:      faucet.Address,
 				OracleAddress: faucet.Address,
-<<<<<<< HEAD
-				Pop:           pop,
-				Enode:         validatorEnode.String(),
-				BondedStake:   new(big.Int).SetUint64(1000),
-				ConsensusKey:  consensusKey.PublicKey().Marshal(),
-=======
 				Enode:         validatorEnode.String(),
 				BondedStake:   new(big.Int).SetUint64(1000),
 				ConsensusKey:  params.TestValidatorConsensusKey.PublicKey().Marshal(),
->>>>>>> 8b4a17c1
 			},
 		},
 	}
