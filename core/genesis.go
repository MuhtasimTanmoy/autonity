// Copyright 2014 The go-ethereum Authors
// This file is part of the go-ethereum library.
//
// The go-ethereum library is free software: you can redistribute it and/or modify
// it under the terms of the GNU Lesser General Public License as published by
// the Free Software Foundation, either version 3 of the License, or
// (at your option) any later version.
//
// The go-ethereum library is distributed in the hope that it will be useful,
// but WITHOUT ANY WARRANTY; without even the implied warranty of
// MERCHANTABILITY or FITNESS FOR A PARTICULAR PURPOSE. See the
// GNU Lesser General Public License for more details.
//
// You should have received a copy of the GNU Lesser General Public License
// along with the go-ethereum library. If not, see <http://www.gnu.org/licenses/>.

package core

import (
	"bytes"
	"encoding/hex"
	"encoding/json"
	"errors"
	"fmt"
	"math/big"
	"sort"
	"strings"
	"sync"

	"github.com/clearmatics/autonity/common"
	"github.com/clearmatics/autonity/common/hexutil"
	"github.com/clearmatics/autonity/common/math"
	"github.com/clearmatics/autonity/core/rawdb"
	"github.com/clearmatics/autonity/core/state"
	"github.com/clearmatics/autonity/core/types"
	"github.com/clearmatics/autonity/ethdb"
	"github.com/clearmatics/autonity/log"
	"github.com/clearmatics/autonity/params"
	"github.com/clearmatics/autonity/rlp"
)

//go:generate gencodec -type Genesis -field-override genesisSpecMarshaling -out gen_genesis.go
//go:generate gencodec -type GenesisAccount -field-override genesisAccountMarshaling -out gen_genesis_account.go

var errGenesisNoConfig = errors.New("genesis has no chain configuration")

// Genesis specifies the header fields, state of a genesis block. It also defines hard
// fork switch-over blocks through the chain configuration.
type Genesis struct {
	Config     *params.ChainConfig `json:"config"`
	Nonce      uint64              `json:"nonce"`
	Timestamp  uint64              `json:"timestamp"`
	ExtraData  []byte              `json:"extraData"`
	GasLimit   uint64              `json:"gasLimit"   gencodec:"required"`
	Difficulty *big.Int            `json:"difficulty" gencodec:"required"`
	Mixhash    common.Hash         `json:"mixHash"`
	Coinbase   common.Address      `json:"coinbase"`
	Alloc      GenesisAlloc        `json:"alloc"      gencodec:"required"`

	// These fields are used for consensus tests. Please don't use them
	// in actual genesis blocks.
	Number     uint64      `json:"number"`
	GasUsed    uint64      `json:"gasUsed"`
	ParentHash common.Hash `json:"parentHash"`

	mu sync.RWMutex
}

// GenesisAlloc specifies the initial state that is part of the genesis block.
type GenesisAlloc map[common.Address]GenesisAccount

func (ga *GenesisAlloc) UnmarshalJSON(data []byte) error {
	m := make(map[common.UnprefixedAddress]GenesisAccount)
	if err := json.Unmarshal(data, &m); err != nil {
		return err
	}
	*ga = make(GenesisAlloc)
	for addr, a := range m {
		(*ga)[common.Address(addr)] = a
	}
	return nil
}

// GenesisAccount is an account in the state of the genesis block.
type GenesisAccount struct {
	Code       []byte                      `json:"code,omitempty"`
	Storage    map[common.Hash]common.Hash `json:"storage,omitempty"`
	Balance    *big.Int                    `json:"balance" gencodec:"required"`
	Nonce      uint64                      `json:"nonce,omitempty"`
	PrivateKey []byte                      `json:"secretKey,omitempty"` // for tests
}

// field type overrides for gencodec
type genesisSpecMarshaling struct {
	Nonce      math.HexOrDecimal64
	Timestamp  math.HexOrDecimal64
	ExtraData  hexutil.Bytes
	GasLimit   math.HexOrDecimal64
	GasUsed    math.HexOrDecimal64
	Number     math.HexOrDecimal64
	Difficulty *math.HexOrDecimal256
	Alloc      map[common.UnprefixedAddress]GenesisAccount

	VotingPowers []math.HexOrDecimal64
}

type genesisAccountMarshaling struct {
	Code       hexutil.Bytes
	Balance    *math.HexOrDecimal256
	Nonce      math.HexOrDecimal64
	Storage    map[storageJSON]storageJSON
	PrivateKey hexutil.Bytes
}

// storageJSON represents a 256 bit byte array, but allows less than 256 bits when
// unmarshaling from hex.
type storageJSON common.Hash

func (h *storageJSON) UnmarshalText(text []byte) error {
	text = bytes.TrimPrefix(text, []byte("0x"))
	if len(text) > 64 {
		return fmt.Errorf("too many hex characters in storage key/value %q", text)
	}
	offset := len(h) - len(text)/2 // pad on the left
	if _, err := hex.Decode(h[offset:], text); err != nil {
		return fmt.Errorf("invalid hex storage key/value %q", text)
	}
	return nil
}

func (h storageJSON) MarshalText() ([]byte, error) {
	return hexutil.Bytes(h[:]).MarshalText()
}

// GenesisMismatchError is raised when trying to overwrite an existing
// genesis block with an incompatible one.
type GenesisMismatchError struct {
	Stored, New common.Hash
}

func (e *GenesisMismatchError) Error() string {
	return fmt.Sprintf("database contains incompatible genesis (have %x, new %x)", e.Stored, e.New)
}

// SetupGenesisBlock writes or updates the genesis block in db.
// The block that will be used is:
//
//                          genesis == nil       genesis != nil
//                       +------------------------------------------
//     db has no genesis |  main-net default  |  genesis
//     db has genesis    |  from DB           |  genesis (if compatible)
//
// The stored chain configuration will be updated if it is compatible (i.e. does not
// specify a fork block below the local head block). In case of a conflict, the
// error is a *params.ConfigCompatError and the new, unwritten config is returned.
//
// The returned chain configuration is never nil.
func SetupGenesisBlock(db ethdb.Database, genesis *Genesis) (*params.ChainConfig, common.Hash, error) {
	if genesis != nil && genesis.Config == nil {
		return params.AllEthashProtocolChanges, common.Hash{}, errGenesisNoConfig
	}
	// Just commit the new block if there is no stored genesis block.
	stored := rawdb.ReadCanonicalHash(db, 0)
	if (stored == common.Hash{}) {
		if genesis == nil {
			log.Info("Writing default main-net genesis block")
			genesis = DefaultGenesisBlock()
		} else {
			log.Info("Writing custom genesis block")
		}
		block, err := genesis.Commit(db)
		if err != nil {
			return params.AllEthashProtocolChanges, common.Hash{}, err
		}
		return genesis.Config, block.Hash(), nil
	}

	// We have the genesis block in database(perhaps in ancient database)
	// but the corresponding state is missing.
	header := rawdb.ReadHeader(db, stored, 0)
	if _, err := state.New(header.Root, state.NewDatabaseWithCache(db, 0), nil); err != nil {
		if genesis == nil {
			genesis = DefaultGenesisBlock()
		}
		// Ensure the stored genesis matches with the given one.
		b, err := genesis.ToBlock(nil)
		if err != nil {
			return nil, common.Hash{}, err
		}
		hash := b.Hash()
		if hash != stored {
			return genesis.Config, hash, &GenesisMismatchError{stored, hash}
		}
		block, err := genesis.Commit(db)
		if err != nil {
			return genesis.Config, hash, err
		}
		return genesis.Config, block.Hash(), nil
	}

	// Check whether the genesis block is already written.
	if genesis != nil {
		b, err := genesis.ToBlock(nil)
		if err != nil {
			return nil, common.Hash{}, err
		}
		hash := b.Hash()
		if hash != stored {
			return genesis.Config, hash, &GenesisMismatchError{stored, hash}
		}
	}

	// Get the existing chain configuration.
	newcfg := genesis.configOrDefault(stored)
	if err := newcfg.CheckConfigForkOrder(); err != nil {
		return newcfg, common.Hash{}, err
	}
	storedcfg := rawdb.ReadChainConfig(db, stored)
	if storedcfg == nil {
		log.Warn("Found genesis block without chain config")
		rawdb.WriteChainConfig(db, stored, newcfg)
		return newcfg, stored, nil
	}
	// Special case: don't change the existing config of a non-mainnet chain if no new
	// config is supplied. These chains would get AllProtocolChanges (and a compat error)
	// if we just continued here.
	if genesis == nil && stored != params.MainnetGenesisHash {
		return storedcfg, stored, nil
	}

	// Check config compatibility and write the config. Compatibility errors
	// are returned to the caller unless we're already at block zero.
	height := rawdb.ReadHeaderNumber(db, rawdb.ReadHeadHeaderHash(db))
	if height == nil {
		return newcfg, stored, fmt.Errorf("missing block number for head header hash")
	}
	compatErr := storedcfg.CheckCompatible(newcfg, *height)
	if compatErr != nil && *height != 0 && compatErr.RewindTo != 0 {
		return newcfg, stored, compatErr
	}
	rawdb.WriteChainConfig(db, stored, newcfg)
	return newcfg, stored, nil
}

func (g *Genesis) configOrDefault(ghash common.Hash) *params.ChainConfig {
	switch {
	case g != nil:
		return g.Config
	case ghash == params.MainnetGenesisHash:
		return params.MainnetChainConfig
	case ghash == params.RopstenGenesisHash:
		return params.RopstenChainConfig
	case ghash == params.RinkebyGenesisHash:
		return params.RinkebyChainConfig
	case ghash == params.GoerliGenesisHash:
		return params.GoerliChainConfig
	case ghash == params.YoloV1GenesisHash:
		return params.YoloV1ChainConfig
	default:
		return params.AllEthashProtocolChanges
	}
}

// ToBlock creates the genesis block and writes state of a genesis specification
// to the given database (or discards it if nil).
func (g *Genesis) ToBlock(db ethdb.Database) (*types.Block, error) {

	var committee types.Committee
	if g.Config.AutonityContractConfig != nil {
		if g.Difficulty.Cmp(big.NewInt(1)) != 0 {
			return nil, fmt.Errorf("autonity requires genesis to have a difficulty of 1, instead got %v", g.Difficulty)
		}
		err := g.Config.AutonityContractConfig.Prepare()
		if err != nil {
			return nil, err
		}
		committee, err = extractCommittee(g.Config.AutonityContractConfig.Users)
		if err != nil {
			return nil, err
		}
	}

	if db == nil {
		db = rawdb.NewMemoryDatabase()
	}
	statedb, _ := state.New(common.Hash{}, state.NewDatabase(db), nil)
	for addr, account := range g.Alloc {
		statedb.AddBalance(addr, account.Balance)
		statedb.SetCode(addr, account.Code)
		statedb.SetNonce(addr, account.Nonce)
		for key, value := range account.Storage {
			statedb.SetState(addr, key, value)
		}
	}
	root := statedb.IntermediateRoot(false)

	g.mu.RLock()
	diff := big.NewInt(0)
	if g.Difficulty == nil {
		diff.Set(params.GenesisDifficulty)
	} else {
		diff.Set(g.Difficulty)
	}
	g.mu.RUnlock()

	head := &types.Header{
		Number:     new(big.Int).SetUint64(g.Number),
		Nonce:      types.EncodeNonce(g.Nonce),
		Time:       g.Timestamp,
		ParentHash: g.ParentHash,
		Extra:      g.GetExtraData(),
		GasLimit:   g.GasLimit,
		GasUsed:    g.GasUsed,
		Difficulty: diff,
		MixDigest:  g.Mixhash,
		Coinbase:   g.Coinbase,
		Root:       root,
		Round:      0,
		Committee:  committee,
	}
	if g.GasLimit == 0 {
		head.GasLimit = params.GenesisGasLimit
	}
	statedb.Commit(false)
	statedb.Database().TrieDB().Commit(root, true)

	return types.NewBlock(head, nil, nil, nil), nil
}

// Commit writes the block and state of a genesis specification to the database.
// The block is committed as the canonical head block.
func (g *Genesis) Commit(db ethdb.Database) (*types.Block, error) {
	if g.Config == nil {
		g.Config = params.AllEthashProtocolChanges
	}

	if err := g.Config.CheckConfigForkOrder(); err != nil {
		return nil, err
	}

	block, err := g.ToBlock(db)
	if err != nil {
		return nil, err
	}

	if block.Number().Sign() != 0 {
		return nil, fmt.Errorf("can't commit genesis block with number > 0")
	}

	g.mu.RLock()
	rawdb.WriteTd(db, block.Hash(), block.NumberU64(), g.Difficulty)
	g.mu.RUnlock()
	rawdb.WriteBlock(db, block)
	rawdb.WriteReceipts(db, block.Hash(), block.NumberU64(), nil)
	rawdb.WriteCanonicalHash(db, block.Hash(), block.NumberU64())
	rawdb.WriteHeadBlockHash(db, block.Hash())
	rawdb.WriteHeadFastBlockHash(db, block.Hash())
	rawdb.WriteHeadHeaderHash(db, block.Hash())

	if g.Config.AutonityContractConfig != nil {
		enodes := make([]string, 0, len(g.Config.AutonityContractConfig.Users))
		for _, v := range g.Config.AutonityContractConfig.Users {
			if v.Enode != "" {
				enodes = append(enodes, v.Enode)
			}
		}

		rawdb.WriteEnodeWhitelist(db, types.NewNodes(enodes))
	}
	rawdb.WriteChainConfig(db, block.Hash(), g.Config)
	return block, nil
}

// extractCommittee takes a slice of autonity users and extracts the validators
// into a new type 'types.Committee' which is returned. It returns an error if
// the provided users contained no validators.
func extractCommittee(users []params.User) (types.Committee, error) {
	var committee types.Committee
	for _, v := range users {
		if v.Type == params.UserValidator {
			member := types.CommitteeMember{
				Address:     *v.Address,
				VotingPower: new(big.Int).SetUint64(v.Stake),
			}
			committee = append(committee, member)
		}
	}

	if len(committee) == 0 {
		return nil, fmt.Errorf("no validators specified in the initial autonity users")
	}

	sort.Sort(committee)
	log.Info("starting BFT consensus", "validators", committee)
	return committee, nil
}

// MustCommit writes the genesis block and state to db, panicking on error.
// The block is committed as the canonical head block.
func (g *Genesis) MustCommit(db ethdb.Database) *types.Block {
	block, err := g.Commit(db)
	if err != nil {
		panic(err)
	}
	return block
}

func (g *Genesis) GetExtraData() []byte {
	g.mu.RLock()
	defer g.mu.RUnlock()

	return append([]byte{}, g.ExtraData...)
}

func (g *Genesis) SetExtraData(extraData []byte) {
	g.mu.Lock()
	defer g.mu.Unlock()

	g.ExtraData = extraData
}

// GenesisBlockForTesting creates and writes a block in which addr has the given wei balance.
func GenesisBlockForTesting(db ethdb.Database, addr common.Address, balance *big.Int) *types.Block {
	g := Genesis{Alloc: GenesisAlloc{addr: {Balance: balance}}}
	return g.MustCommit(db)
}

// DefaultGenesisBlock returns the Ethereum main net genesis block.
func DefaultGenesisBlock() *Genesis {
	return &Genesis{
		Config:     params.MainnetChainConfig,
		Nonce:      66,
		ExtraData:  hexutil.MustDecode("0x11bbe8db4e347b4e8c937c1c8370e4b5ed33adb3db69cbdb7a38e1e50b1b82fa"),
		GasLimit:   5000,
		Difficulty: big.NewInt(17179869184),
		Alloc:      decodePrealloc(mainnetAllocData),
	}
}

// DefaultRopstenGenesisBlock returns the Ropsten network genesis block.
func DefaultRopstenGenesisBlock() *Genesis {
	return &Genesis{
		Config:     params.RopstenChainConfig,
		Nonce:      66,
		ExtraData:  hexutil.MustDecode("0x3535353535353535353535353535353535353535353535353535353535353535"),
		GasLimit:   16777216,
		Difficulty: big.NewInt(1048576),
		Alloc:      decodePrealloc(ropstenAllocData),
	}
}

// DefaultRinkebyGenesisBlock returns the Rinkeby network genesis block.
func DefaultRinkebyGenesisBlock() *Genesis {
	return &Genesis{
		Config:     params.RinkebyChainConfig,
		Timestamp:  1492009146,
		ExtraData:  hexutil.MustDecode("0x52657370656374206d7920617574686f7269746168207e452e436172746d616e42eb768f2244c8811c63729a21a3569731535f067ffc57839b00206d1ad20c69a1981b489f772031b279182d99e65703f0076e4812653aab85fca0f00000000000000000000000000000000000000000000000000000000000000000000000000000000000000000000000000000000000000000000000000000000000"),
		GasLimit:   4700000,
		Difficulty: big.NewInt(1),
		Alloc:      decodePrealloc(rinkebyAllocData),
	}
}

// DefaultGoerliGenesisBlock returns the Görli network genesis block.
func DefaultGoerliGenesisBlock() *Genesis {
	return &Genesis{
		Config:     params.GoerliChainConfig,
		Timestamp:  1548854791,
		ExtraData:  hexutil.MustDecode("0x22466c6578692069732061207468696e6722202d204166726900000000000000e0a2bd4258d2768837baa26a28fe71dc079f84c70000000000000000000000000000000000000000000000000000000000000000000000000000000000000000000000000000000000000000000000000000000000"),
		GasLimit:   10485760,
		Difficulty: big.NewInt(1),
		Alloc:      decodePrealloc(goerliAllocData),
	}
}

<<<<<<< HEAD
=======
func DefaultYoloV1GenesisBlock() *Genesis {
	return &Genesis{
		Config:     params.YoloV1ChainConfig,
		Timestamp:  0x5ed754f1,
		ExtraData:  hexutil.MustDecode("0x00000000000000000000000000000000000000000000000000000000000000008a37866fd3627c9205a37c8685666f32ec07bb1b0000000000000000000000000000000000000000000000000000000000000000000000000000000000000000000000000000000000000000000000000000000000"),
		GasLimit:   0x47b760,
		Difficulty: big.NewInt(1),
		Alloc:      decodePrealloc(yoloV1AllocData),
	}
}

// DeveloperGenesisBlock returns the 'geth --dev' genesis block.
func DeveloperGenesisBlock(period uint64, faucet common.Address) *Genesis {
	// Override the default period to the user requested one
	config := *params.AllCliqueProtocolChanges
	config.Clique.Period = period

	// Assemble and return the genesis with the precompiles and faucet pre-funded
	return &Genesis{
		Config:     &config,
		ExtraData:  append(append(make([]byte, 32), faucet[:]...), make([]byte, crypto.SignatureLength)...),
		GasLimit:   6283185,
		Difficulty: big.NewInt(1),
		Alloc: map[common.Address]GenesisAccount{
			common.BytesToAddress([]byte{1}): {Balance: big.NewInt(1)}, // ECRecover
			common.BytesToAddress([]byte{2}): {Balance: big.NewInt(1)}, // SHA256
			common.BytesToAddress([]byte{3}): {Balance: big.NewInt(1)}, // RIPEMD
			common.BytesToAddress([]byte{4}): {Balance: big.NewInt(1)}, // Identity
			common.BytesToAddress([]byte{5}): {Balance: big.NewInt(1)}, // ModExp
			common.BytesToAddress([]byte{6}): {Balance: big.NewInt(1)}, // ECAdd
			common.BytesToAddress([]byte{7}): {Balance: big.NewInt(1)}, // ECScalarMul
			common.BytesToAddress([]byte{8}): {Balance: big.NewInt(1)}, // ECPairing
			faucet:                           {Balance: new(big.Int).Sub(new(big.Int).Lsh(big.NewInt(1), 256), big.NewInt(9))},
		},
	}
}

>>>>>>> 0f77f34b
func decodePrealloc(data string) GenesisAlloc {
	var p []struct{ Addr, Balance *big.Int }
	if err := rlp.NewStream(strings.NewReader(data), 0).Decode(&p); err != nil {
		panic(err)
	}
	ga := make(GenesisAlloc, len(p))
	for _, account := range p {
		ga[common.BigToAddress(account.Addr)] = GenesisAccount{Balance: account.Balance}
	}
	return ga
}<|MERGE_RESOLUTION|>--- conflicted
+++ resolved
@@ -473,46 +473,6 @@
 	}
 }
 
-<<<<<<< HEAD
-=======
-func DefaultYoloV1GenesisBlock() *Genesis {
-	return &Genesis{
-		Config:     params.YoloV1ChainConfig,
-		Timestamp:  0x5ed754f1,
-		ExtraData:  hexutil.MustDecode("0x00000000000000000000000000000000000000000000000000000000000000008a37866fd3627c9205a37c8685666f32ec07bb1b0000000000000000000000000000000000000000000000000000000000000000000000000000000000000000000000000000000000000000000000000000000000"),
-		GasLimit:   0x47b760,
-		Difficulty: big.NewInt(1),
-		Alloc:      decodePrealloc(yoloV1AllocData),
-	}
-}
-
-// DeveloperGenesisBlock returns the 'geth --dev' genesis block.
-func DeveloperGenesisBlock(period uint64, faucet common.Address) *Genesis {
-	// Override the default period to the user requested one
-	config := *params.AllCliqueProtocolChanges
-	config.Clique.Period = period
-
-	// Assemble and return the genesis with the precompiles and faucet pre-funded
-	return &Genesis{
-		Config:     &config,
-		ExtraData:  append(append(make([]byte, 32), faucet[:]...), make([]byte, crypto.SignatureLength)...),
-		GasLimit:   6283185,
-		Difficulty: big.NewInt(1),
-		Alloc: map[common.Address]GenesisAccount{
-			common.BytesToAddress([]byte{1}): {Balance: big.NewInt(1)}, // ECRecover
-			common.BytesToAddress([]byte{2}): {Balance: big.NewInt(1)}, // SHA256
-			common.BytesToAddress([]byte{3}): {Balance: big.NewInt(1)}, // RIPEMD
-			common.BytesToAddress([]byte{4}): {Balance: big.NewInt(1)}, // Identity
-			common.BytesToAddress([]byte{5}): {Balance: big.NewInt(1)}, // ModExp
-			common.BytesToAddress([]byte{6}): {Balance: big.NewInt(1)}, // ECAdd
-			common.BytesToAddress([]byte{7}): {Balance: big.NewInt(1)}, // ECScalarMul
-			common.BytesToAddress([]byte{8}): {Balance: big.NewInt(1)}, // ECPairing
-			faucet:                           {Balance: new(big.Int).Sub(new(big.Int).Lsh(big.NewInt(1), 256), big.NewInt(9))},
-		},
-	}
-}
-
->>>>>>> 0f77f34b
 func decodePrealloc(data string) GenesisAlloc {
 	var p []struct{ Addr, Balance *big.Int }
 	if err := rlp.NewStream(strings.NewReader(data), 0).Decode(&p); err != nil {
