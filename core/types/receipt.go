--- conflicted
+++ resolved
@@ -17,43 +17,43 @@
 package types
 
 import (
-	"bytes"
-	"errors"
-	"fmt"
-	"io"
-	"math/big"
-	"unsafe"
-
-	"github.com/clearmatics/autonity/common"
-	"github.com/clearmatics/autonity/common/hexutil"
-	"github.com/clearmatics/autonity/crypto"
-	"github.com/clearmatics/autonity/params"
-	"github.com/clearmatics/autonity/rlp"
+    "bytes"
+    "errors"
+    "fmt"
+    "io"
+    "math/big"
+    "unsafe"
+
+    "github.com/ethereum/go-ethereum/common"
+    "github.com/ethereum/go-ethereum/common/hexutil"
+    "github.com/ethereum/go-ethereum/crypto"
+    "github.com/ethereum/go-ethereum/params"
+    "github.com/ethereum/go-ethereum/rlp"
 )
 
 //go:generate gencodec -type Receipt -field-override receiptMarshaling -out gen_receipt_json.go
 
 var (
-	receiptStatusFailedRLP     = []byte{}
-	receiptStatusSuccessfulRLP = []byte{0x01}
+    receiptStatusFailedRLP     = []byte{}
+    receiptStatusSuccessfulRLP = []byte{0x01}
 )
 
 // This error is returned when a typed receipt is decoded, but the string is empty.
 var errEmptyTypedReceipt = errors.New("empty typed receipt bytes")
 
 const (
-	// ReceiptStatusFailed is the status code of a transaction if execution failed.
-	ReceiptStatusFailed = uint64(0)
-
-	// ReceiptStatusSuccessful is the status code of a transaction if execution succeeded.
-	ReceiptStatusSuccessful = uint64(1)
+    // ReceiptStatusFailed is the status code of a transaction if execution failed.
+    ReceiptStatusFailed = uint64(0)
+
+    // ReceiptStatusSuccessful is the status code of a transaction if execution succeeded.
+    ReceiptStatusSuccessful = uint64(1)
 )
 
 // Receipt represents the results of a transaction.
 type Receipt struct {
 	// Consensus fields: These fields are defined by the Yellow Paper
-	Type              uint8  `json:"type,omitempty"`
-	PostState         []byte `json:"root"`
+    Type              uint8  `json:"type,omitempty"`
+    PostState         []byte `json:"root"`
 	Status            uint64 `json:"status"`
 	CumulativeGasUsed uint64 `json:"cumulativeGasUsed" gencodec:"required"`
 	Bloom             Bloom  `json:"logsBloom"         gencodec:"required"`
@@ -73,8 +73,8 @@
 }
 
 type receiptMarshaling struct {
-	Type              hexutil.Uint64
-	PostState         hexutil.Bytes
+    Type              hexutil.Uint64
+    PostState         hexutil.Bytes
 	Status            hexutil.Uint64
 	CumulativeGasUsed hexutil.Uint64
 	GasUsed           hexutil.Uint64
@@ -121,139 +121,139 @@
 // NewReceipt creates a barebone transaction receipt, copying the init fields.
 // Deprecated: create receipts using a struct literal instead.
 func NewReceipt(root []byte, failed bool, cumulativeGasUsed uint64) *Receipt {
-	r := &Receipt{
-		Type:              LegacyTxType,
-		PostState:         common.CopyBytes(root),
-		CumulativeGasUsed: cumulativeGasUsed,
-	}
-	if failed {
-		r.Status = ReceiptStatusFailed
-	} else {
-		r.Status = ReceiptStatusSuccessful
-	}
-	return r
+    r := &Receipt{
+        Type:              LegacyTxType,
+        PostState:         common.CopyBytes(root),
+        CumulativeGasUsed: cumulativeGasUsed,
+    }
+    if failed {
+        r.Status = ReceiptStatusFailed
+    } else {
+        r.Status = ReceiptStatusSuccessful
+    }
+    return r
 }
 
 // EncodeRLP implements rlp.Encoder, and flattens the consensus fields of a receipt
 // into an RLP stream. If no post state is present, byzantium fork is assumed.
 func (r *Receipt) EncodeRLP(w io.Writer) error {
-	data := &receiptRLP{r.statusEncoding(), r.CumulativeGasUsed, r.Bloom, r.Logs}
-	if r.Type == LegacyTxType {
-		return rlp.Encode(w, data)
-	}
-	buf := encodeBufferPool.Get().(*bytes.Buffer)
-	defer encodeBufferPool.Put(buf)
-	buf.Reset()
-	if err := r.encodeTyped(data, buf); err != nil {
-		return err
-	}
-	return rlp.Encode(w, buf.Bytes())
+    data := &receiptRLP{r.statusEncoding(), r.CumulativeGasUsed, r.Bloom, r.Logs}
+    if r.Type == LegacyTxType {
+        return rlp.Encode(w, data)
+    }
+    buf := encodeBufferPool.Get().(*bytes.Buffer)
+    defer encodeBufferPool.Put(buf)
+    buf.Reset()
+    if err := r.encodeTyped(data, buf); err != nil {
+        return err
+    }
+    return rlp.Encode(w, buf.Bytes())
 }
 
 // encodeTyped writes the canonical encoding of a typed receipt to w.
 func (r *Receipt) encodeTyped(data *receiptRLP, w *bytes.Buffer) error {
-	w.WriteByte(r.Type)
-	return rlp.Encode(w, data)
+    w.WriteByte(r.Type)
+    return rlp.Encode(w, data)
 }
 
 // MarshalBinary returns the consensus encoding of the receipt.
 func (r *Receipt) MarshalBinary() ([]byte, error) {
-	if r.Type == LegacyTxType {
-		return rlp.EncodeToBytes(r)
-	}
-	data := &receiptRLP{r.statusEncoding(), r.CumulativeGasUsed, r.Bloom, r.Logs}
-	var buf bytes.Buffer
-	err := r.encodeTyped(data, &buf)
-	return buf.Bytes(), err
+    if r.Type == LegacyTxType {
+        return rlp.EncodeToBytes(r)
+    }
+    data := &receiptRLP{r.statusEncoding(), r.CumulativeGasUsed, r.Bloom, r.Logs}
+    var buf bytes.Buffer
+    err := r.encodeTyped(data, &buf)
+    return buf.Bytes(), err
 }
 
 // DecodeRLP implements rlp.Decoder, and loads the consensus fields of a receipt
 // from an RLP stream.
 func (r *Receipt) DecodeRLP(s *rlp.Stream) error {
-	kind, _, err := s.Kind()
-	switch {
-	case err != nil:
-		return err
-	case kind == rlp.List:
-		// It's a legacy receipt.
-		var dec receiptRLP
-		if err := s.Decode(&dec); err != nil {
-			return err
-		}
-		r.Type = LegacyTxType
-		return r.setFromRLP(dec)
-	case kind == rlp.String:
-		// It's an EIP-2718 typed tx receipt.
-		b, err := s.Bytes()
-		if err != nil {
-			return err
-		}
-		if len(b) == 0 {
-			return errEmptyTypedReceipt
-		}
-		r.Type = b[0]
-		if r.Type == AccessListTxType || r.Type == DynamicFeeTxType {
-			var dec receiptRLP
-			if err := rlp.DecodeBytes(b[1:], &dec); err != nil {
-				return err
-			}
-			return r.setFromRLP(dec)
-		}
-		return ErrTxTypeNotSupported
-	default:
-		return rlp.ErrExpectedList
-	}
+    kind, _, err := s.Kind()
+    switch {
+    case err != nil:
+        return err
+    case kind == rlp.List:
+        // It's a legacy receipt.
+        var dec receiptRLP
+        if err := s.Decode(&dec); err != nil {
+            return err
+        }
+        r.Type = LegacyTxType
+        return r.setFromRLP(dec)
+    case kind == rlp.String:
+        // It's an EIP-2718 typed tx receipt.
+        b, err := s.Bytes()
+        if err != nil {
+            return err
+        }
+        if len(b) == 0 {
+            return errEmptyTypedReceipt
+        }
+        r.Type = b[0]
+        if r.Type == AccessListTxType || r.Type == DynamicFeeTxType {
+            var dec receiptRLP
+            if err := rlp.DecodeBytes(b[1:], &dec); err != nil {
+                return err
+            }
+            return r.setFromRLP(dec)
+        }
+        return ErrTxTypeNotSupported
+    default:
+        return rlp.ErrExpectedList
+    }
 }
 
 // UnmarshalBinary decodes the consensus encoding of receipts.
 // It supports legacy RLP receipts and EIP-2718 typed receipts.
 func (r *Receipt) UnmarshalBinary(b []byte) error {
-	if len(b) > 0 && b[0] > 0x7f {
-		// It's a legacy receipt decode the RLP
-		var data receiptRLP
-		err := rlp.DecodeBytes(b, &data)
-		if err != nil {
-			return err
-		}
-		r.Type = LegacyTxType
-		return r.setFromRLP(data)
-	}
-	// It's an EIP2718 typed transaction envelope.
-	return r.decodeTyped(b)
+    if len(b) > 0 && b[0] > 0x7f {
+        // It's a legacy receipt decode the RLP
+        var data receiptRLP
+        err := rlp.DecodeBytes(b, &data)
+        if err != nil {
+            return err
+        }
+        r.Type = LegacyTxType
+        return r.setFromRLP(data)
+    }
+    // It's an EIP2718 typed transaction envelope.
+    return r.decodeTyped(b)
 }
 
 // decodeTyped decodes a typed receipt from the canonical format.
 func (r *Receipt) decodeTyped(b []byte) error {
-	if len(b) == 0 {
-		return errEmptyTypedReceipt
-	}
-	switch b[0] {
-	case DynamicFeeTxType, AccessListTxType:
-		var data receiptRLP
-		err := rlp.DecodeBytes(b[1:], &data)
-		if err != nil {
-			return err
-		}
-		r.Type = b[0]
-		return r.setFromRLP(data)
-	default:
-		return ErrTxTypeNotSupported
-	}
+    if len(b) == 0 {
+        return errEmptyTypedReceipt
+    }
+    switch b[0] {
+    case DynamicFeeTxType, AccessListTxType:
+        var data receiptRLP
+        err := rlp.DecodeBytes(b[1:], &data)
+        if err != nil {
+            return err
+        }
+        r.Type = b[0]
+        return r.setFromRLP(data)
+    default:
+        return ErrTxTypeNotSupported
+    }
 }
 
 func (r *Receipt) setFromRLP(data receiptRLP) error {
-	r.CumulativeGasUsed, r.Bloom, r.Logs = data.CumulativeGasUsed, data.Bloom, data.Logs
-	return r.setStatus(data.PostStateOrStatus)
+    r.CumulativeGasUsed, r.Bloom, r.Logs = data.CumulativeGasUsed, data.Bloom, data.Logs
+    return r.setStatus(data.PostStateOrStatus)
 }
 
 func (r *Receipt) setStatus(postStateOrStatus []byte) error {
-	switch {
-	case bytes.Equal(postStateOrStatus, receiptStatusSuccessfulRLP):
-		r.Status = ReceiptStatusSuccessful
-	case bytes.Equal(postStateOrStatus, receiptStatusFailedRLP):
-		r.Status = ReceiptStatusFailed
-	case len(postStateOrStatus) == len(common.Hash{}):
-		r.PostState = postStateOrStatus
+    switch {
+    case bytes.Equal(postStateOrStatus, receiptStatusSuccessfulRLP):
+        r.Status = ReceiptStatusSuccessful
+    case bytes.Equal(postStateOrStatus, receiptStatusFailedRLP):
+        r.Status = ReceiptStatusFailed
+    case len(postStateOrStatus) == len(common.Hash{}):
+        r.PostState = postStateOrStatus
 	default:
 		return fmt.Errorf("invalid receipt status %x", postStateOrStatus)
 	}
@@ -374,8 +374,8 @@
 	r.Logs = make([]*Log, len(stored.Logs))
 	for i, log := range stored.Logs {
 		r.Logs[i] = (*Log)(log)
-	}
-	return nil
+    }
+    return nil
 }
 
 // Receipts implements DerivableList for receipts.
@@ -386,88 +386,73 @@
 
 // EncodeIndex encodes the i'th receipt to w.
 func (rs Receipts) EncodeIndex(i int, w *bytes.Buffer) {
-	r := rs[i]
-	data := &receiptRLP{r.statusEncoding(), r.CumulativeGasUsed, r.Bloom, r.Logs}
-	switch r.Type {
-	case LegacyTxType:
-		rlp.Encode(w, data)
-	case AccessListTxType:
-		w.WriteByte(AccessListTxType)
-		rlp.Encode(w, data)
-	case DynamicFeeTxType:
-		w.WriteByte(DynamicFeeTxType)
-		rlp.Encode(w, data)
-	default:
-		// For unsupported types, write nothing. Since this is for
-		// DeriveSha, the error will be caught matching the derived hash
-		// to the block.
-	}
+    r := rs[i]
+    data := &receiptRLP{r.statusEncoding(), r.CumulativeGasUsed, r.Bloom, r.Logs}
+    switch r.Type {
+    case LegacyTxType:
+        rlp.Encode(w, data)
+    case AccessListTxType:
+        w.WriteByte(AccessListTxType)
+        rlp.Encode(w, data)
+    case DynamicFeeTxType:
+        w.WriteByte(DynamicFeeTxType)
+        rlp.Encode(w, data)
+    default:
+        // For unsupported types, write nothing. Since this is for
+        // DeriveSha, the error will be caught matching the derived hash
+        // to the block.
+    }
 }
 
 // DeriveFields fills the receipts with their computed fields based on consensus
 // data and contextual infos like containing block and transactions.
 func (rs Receipts) DeriveFields(config *params.ChainConfig, hash common.Hash, number uint64, txs Transactions) error {
-	signer := MakeSigner(config, new(big.Int).SetUint64(number))
-
-	logIndex := uint(0)
-<<<<<<< HEAD
-	//	The last receipt has no associated transaction. It is the Autonity Contract finalize internal call receipt.
-	if len(txs)+1 < len(r) {
-		return errors.New("transaction and receipt count mismatch")
-	}
-	for i := 0; i < len(r); i++ {
-		// The transaction hash can be retrieved from the transaction itself
-		if i == len(txs) {
-			// Autonity Contract receipt, TxHash needs to be regenerated.
-			r[i].TxHash = common.ACHash(new(big.Int).SetUint64(number))
-		} else {
-			r[i].TxHash = txs[i].Hash()
-		}
-=======
-	if len(txs) != len(rs) {
-		return errors.New("transaction and receipt count mismatch")
-	}
-	for i := 0; i < len(rs); i++ {
-		// The transaction type and hash can be retrieved from the transaction itself
-		rs[i].Type = txs[i].Type()
-		rs[i].TxHash = txs[i].Hash()
->>>>>>> aaca58a7
-
-		// block location fields
-		rs[i].BlockHash = hash
-		rs[i].BlockNumber = new(big.Int).SetUint64(number)
-		rs[i].TransactionIndex = uint(i)
-
-		// The contract address can be derived from the transaction itself
-<<<<<<< HEAD
-		if i < len(txs) {
-			if txs[i].To() == nil {
-				// Deriving the signer is expensive, only do if it's actually needed
-				from, _ := Sender(signer, txs[i])
-				r[i].ContractAddress = crypto.CreateAddress(from, txs[i].Nonce())
-			}
-=======
-		if txs[i].To() == nil {
-			// Deriving the signer is expensive, only do if it's actually needed
-			from, _ := Sender(signer, txs[i])
-			rs[i].ContractAddress = crypto.CreateAddress(from, txs[i].Nonce())
->>>>>>> aaca58a7
-		}
-		// The used gas can be calculated based on previous r
-		if i == 0 {
-			rs[i].GasUsed = rs[i].CumulativeGasUsed
-		} else {
-			rs[i].GasUsed = rs[i].CumulativeGasUsed - rs[i-1].CumulativeGasUsed
-		}
-		// The derived log fields can simply be set from the block and transaction
-		for j := 0; j < len(rs[i].Logs); j++ {
-			rs[i].Logs[j].BlockNumber = number
-			rs[i].Logs[j].BlockHash = hash
-			rs[i].Logs[j].TxHash = rs[i].TxHash
-			rs[i].Logs[j].TxIndex = uint(i)
-			rs[i].Logs[j].Index = logIndex
-			logIndex++
-		}
-	}
+    signer := MakeSigner(config, new(big.Int).SetUint64(number))
+
+    logIndex := uint(0)
+    //	The last receipt has no associated transaction. It is the Autonity Contract finalize internal call receipt.
+    if len(txs)+1 < len(r) {
+        return errors.New("transaction and receipt count mismatch")
+    }
+    for i := 0; i < len(rs); i++ {
+
+        if i == len(txs) {
+            // Autonity Contract receipt, TxHash needs to be regenerated.
+            rs[i].TxHash = common.ACHash(new(big.Int).SetUint64(number))
+            rs[i].Type = 0
+        } else {
+            // The transaction type and hash can be retrieved from the transaction itself
+            rs[i].Type = txs[i].Type()
+            rs[i].TxHash = txs[i].Hash()
+        }
+        // block location fields
+        rs[i].BlockHash = hash
+        rs[i].BlockNumber = new(big.Int).SetUint64(number)
+        rs[i].TransactionIndex = uint(i)
+
+        // The contract address can be derived from the transaction itself
+        if i < len(txs) {
+            if txs[i].To() == nil {
+                // Deriving the signer is expensive, only do if it's actually needed
+                from, _ := Sender(signer, txs[i])
+                rs[i].ContractAddress = crypto.CreateAddress(from, txs[i].Nonce())
+            }
+        }
+        // The used gas can be calculated based on previous r
+        if i == 0 {
+            rs[i].GasUsed = rs[i].CumulativeGasUsed
+        } else {
+            rs[i].GasUsed = rs[i].CumulativeGasUsed - rs[i-1].CumulativeGasUsed
+        }
+        // The derived log fields can simply be set from the block and transaction
+        for j := 0; j < len(rs[i].Logs); j++ {
+            rs[i].Logs[j].BlockNumber = number
+            rs[i].Logs[j].BlockHash = hash
+            rs[i].Logs[j].TxHash = rs[i].TxHash
+            rs[i].Logs[j].TxIndex = uint(i)
+            rs[i].Logs[j].Index = logIndex
+            logIndex++
+        }
+    }
 	return nil
 }