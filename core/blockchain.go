// Copyright 2014 The go-ethereum Authors
// This file is part of the go-ethereum library.
//
// The go-ethereum library is free software: you can redistribute it and/or modify
// it under the terms of the GNU Lesser General Public License as published by
// the Free Software Foundation, either version 3 of the License, or
// (at your option) any later version.
//
// The go-ethereum library is distributed in the hope that it will be useful,
// but WITHOUT ANY WARRANTY; without even the implied warranty of
// MERCHANTABILITY or FITNESS FOR A PARTICULAR PURPOSE. See the
// GNU Lesser General Public License for more details.
//
// You should have received a copy of the GNU Lesser General Public License
// along with the go-ethereum library. If not, see <http://www.gnu.org/licenses/>.

// Package core implements the Ethereum consensus protocol.
package core

import (
	"errors"
	"fmt"
	"io"
	"math/big"
	mrand "math/rand"
	"sort"
	"sync"
	"sync/atomic"
	"time"

	"github.com/clearmatics/autonity/core/state/snapshot"

	lru "github.com/hashicorp/golang-lru"

	"github.com/clearmatics/autonity/common"
	"github.com/clearmatics/autonity/common/mclock"
	"github.com/clearmatics/autonity/common/prque"
	"github.com/clearmatics/autonity/consensus"
	"github.com/clearmatics/autonity/contracts/autonity"
	"github.com/clearmatics/autonity/core/rawdb"
	"github.com/clearmatics/autonity/core/state"
	"github.com/clearmatics/autonity/core/types"
	"github.com/clearmatics/autonity/core/vm"
	"github.com/clearmatics/autonity/ethdb"
	"github.com/clearmatics/autonity/event"
	"github.com/clearmatics/autonity/log"
	"github.com/clearmatics/autonity/metrics"
	"github.com/clearmatics/autonity/params"
	"github.com/clearmatics/autonity/rlp"
	"github.com/clearmatics/autonity/trie"
)

var (
	headBlockGauge     = metrics.NewRegisteredGauge("chain/head/block", nil)
	headHeaderGauge    = metrics.NewRegisteredGauge("chain/head/header", nil)
	headFastBlockGauge = metrics.NewRegisteredGauge("chain/head/receipt", nil)

	accountReadTimer   = metrics.NewRegisteredTimer("chain/account/reads", nil)
	accountHashTimer   = metrics.NewRegisteredTimer("chain/account/hashes", nil)
	accountUpdateTimer = metrics.NewRegisteredTimer("chain/account/updates", nil)
	accountCommitTimer = metrics.NewRegisteredTimer("chain/account/commits", nil)

	storageReadTimer   = metrics.NewRegisteredTimer("chain/storage/reads", nil)
	storageHashTimer   = metrics.NewRegisteredTimer("chain/storage/hashes", nil)
	storageUpdateTimer = metrics.NewRegisteredTimer("chain/storage/updates", nil)
	storageCommitTimer = metrics.NewRegisteredTimer("chain/storage/commits", nil)

	snapshotAccountReadTimer = metrics.NewRegisteredTimer("chain/snapshot/account/reads", nil)
	snapshotStorageReadTimer = metrics.NewRegisteredTimer("chain/snapshot/storage/reads", nil)
	snapshotCommitTimer      = metrics.NewRegisteredTimer("chain/snapshot/commits", nil)

	blockInsertTimer     = metrics.NewRegisteredTimer("chain/inserts", nil)
	blockValidationTimer = metrics.NewRegisteredTimer("chain/validation", nil)
	blockExecutionTimer  = metrics.NewRegisteredTimer("chain/execution", nil)
	blockWriteTimer      = metrics.NewRegisteredTimer("chain/write", nil)

	blockReorgMeter         = metrics.NewRegisteredMeter("chain/reorg/executes", nil)
	blockReorgAddMeter      = metrics.NewRegisteredMeter("chain/reorg/add", nil)
	blockReorgDropMeter     = metrics.NewRegisteredMeter("chain/reorg/drop", nil)
	blockReorgInvalidatedTx = metrics.NewRegisteredMeter("chain/reorg/invalidTx", nil)

	blockPrefetchExecuteTimer   = metrics.NewRegisteredTimer("chain/prefetch/executes", nil)
	blockPrefetchInterruptMeter = metrics.NewRegisteredMeter("chain/prefetch/interrupts", nil)

	errInsertionInterrupted = errors.New("insertion is interrupted")
)

const (
	bodyCacheLimit      = 256
	blockCacheLimit     = 256
	receiptsCacheLimit  = 32
	txLookupCacheLimit  = 1024
	maxFutureBlocks     = 256
	maxTimeFutureBlocks = 30
	badBlockLimit       = 10
	TriesInMemory       = 128

	// BlockChainVersion ensures that an incompatible database forces a resync from scratch.
	//
	// Changelog:
	//
	// - Version 4
	//   The following incompatible database changes were added:
	//   * the `BlockNumber`, `TxHash`, `TxIndex`, `BlockHash` and `Index` fields of log are deleted
	//   * the `Bloom` field of receipt is deleted
	//   * the `BlockIndex` and `TxIndex` fields of txlookup are deleted
	// - Version 5
	//  The following incompatible database changes were added:
	//    * the `TxHash`, `GasCost`, and `ContractAddress` fields are no longer stored for a receipt
	//    * the `TxHash`, `GasCost`, and `ContractAddress` fields are computed by looking up the
	//      receipts' corresponding block
	// - Version 6
	//  The following incompatible database changes were added:
	//    * Transaction lookup information stores the corresponding block number instead of block hash
	// - Version 7
	//  The following incompatible database changes were added:
	//    * Use freezer as the ancient database to maintain all ancient data
	// - Version 8
	//  The following incompatible database changes were added:
	//    * New scheme for contract code in order to separate the codes and trie nodes
	BlockChainVersion uint64 = 8
)

// CacheConfig contains the configuration values for the trie caching/pruning
// that's resident in a blockchain.
type CacheConfig struct {
	TrieCleanLimit      int           // Memory allowance (MB) to use for caching trie nodes in memory
	TrieCleanJournal    string        // Disk journal for saving clean cache entries.
	TrieCleanRejournal  time.Duration // Time interval to dump clean cache to disk periodically
	TrieCleanNoPrefetch bool          // Whether to disable heuristic state prefetching for followup blocks
	TrieDirtyLimit      int           // Memory limit (MB) at which to start flushing dirty trie nodes to disk
	TrieDirtyDisabled   bool          // Whether to disable trie write caching and GC altogether (archive node)
	TrieTimeLimit       time.Duration // Time limit after which to flush the current in-memory trie to disk
	SnapshotLimit       int           // Memory allowance (MB) to use for caching snapshot entries in memory

	SnapshotWait bool // Wait for snapshot construction on startup. TODO(karalabe): This is a dirty hack for testing, nuke it
}

// defaultCacheConfig are the default caching values if none are specified by the
// user (also used during testing).
var defaultCacheConfig = &CacheConfig{
	TrieCleanLimit: 256,
	TrieDirtyLimit: 256,
	TrieTimeLimit:  5 * time.Minute,
	SnapshotLimit:  256,
	SnapshotWait:   true,
}

// BlockChain represents the canonical chain given a database with a genesis
// block. The Blockchain manages chain imports, reverts, chain reorganisations.
//
// Importing blocks in to the block chain happens according to the set of rules
// defined by the two stage Validator. Processing of blocks is done using the
// Processor which processes the included transaction. The validation of the state
// is done in the second part of the Validator. Failing results in aborting of
// the import.
//
// The BlockChain also helps in returning blocks from **any** chain included
// in the database as well as blocks that represents the canonical chain. It's
// important to note that GetBlock can return any block and does not need to be
// included in the canonical one where as GetBlockByNumber always represents the
// canonical chain.
type BlockChain struct {
	chainConfig *params.ChainConfig // Chain & network configuration
	cacheConfig *CacheConfig        // Cache configuration for pruning

	db     ethdb.Database // Low level persistent database to store final content in
	snaps  *snapshot.Tree // Snapshot tree for fast trie leaf access
	triegc *prque.Prque   // Priority queue mapping block numbers to tries to gc
	gcproc time.Duration  // Accumulates canonical block processing for trie dumping

	// txLookupLimit is the maximum number of blocks from head whose tx indices
	// are reserved:
	//  * 0:   means no limit and regenerate any missing indexes
	//  * N:   means N block limit [HEAD-N+1, HEAD] and delete extra indexes
	//  * nil: disable tx reindexer/deleter, but still index new blocks
	txLookupLimit uint64

	hc            *HeaderChain
	rmLogsFeed    event.Feed
	chainFeed     event.Feed
	chainSideFeed event.Feed
	chainHeadFeed event.Feed
	logsFeed      event.Feed
	blockProcFeed event.Feed
	glienickeFeed event.Feed
	autonityFeed  event.Feed
	scope         event.SubscriptionScope
	genesisBlock  *types.Block

	chainmu sync.RWMutex // blockchain insertion lock

	currentBlock     atomic.Value // Current head of the block chain
	currentFastBlock atomic.Value // Current head of the fast-sync chain (may be above the block chain!)

	stateCache    state.Database // State database to reuse between imports (contains state cache)
	bodyCache     *lru.Cache     // Cache for the most recent block bodies
	bodyRLPCache  *lru.Cache     // Cache for the most recent block bodies in RLP encoded format
	receiptsCache *lru.Cache     // Cache for the most recent receipts per block
	blockCache    *lru.Cache     // Cache for the most recent entire blocks
	txLookupCache *lru.Cache     // Cache for the most recent transaction lookup data.
	futureBlocks  *lru.Cache     // future blocks are blocks added for later processing

	quit          chan struct{}  // blockchain quit channel
	wg            sync.WaitGroup // chain processing wait group for shutting down
	running       int32          // 0 if chain is running, 1 when stopped
	procInterrupt int32          // interrupt signaler for block processing
	quitMu        sync.RWMutex

	engine     consensus.Engine
	validator  Validator  // Block and state validator interface
	prefetcher Prefetcher // Block state prefetcher interface
	processor  Processor  // Block transaction processor interface
	vmConfig   vm.Config

	badBlocks       *lru.Cache                     // Bad block cache
	shouldPreserve  func(*types.Block) bool        // Function used to determine whether should preserve the given block.
	terminateInsert func(common.Hash, uint64) bool // Testing hook used to terminate ancient receipt chain insertion.

	autonityContract *autonity.Contract

	// senderCacher is a concurrent transaction sender recoverer and cacher
	senderCacher *TxSenderCacher
}

// NewBlockChain returns a fully initialised block chain using information
// available in the database. It initialises the default Ethereum Validator and
// Processor.
func NewBlockChain(db ethdb.Database, cacheConfig *CacheConfig, chainConfig *params.ChainConfig, engine consensus.Engine, vmConfig vm.Config, shouldPreserve func(block *types.Block) bool, senderCacher *TxSenderCacher, txLookupLimit *uint64) (*BlockChain, error) {
	if cacheConfig == nil {
		cacheConfig = defaultCacheConfig
	}
	bodyCache, _ := lru.New(bodyCacheLimit)
	bodyRLPCache, _ := lru.New(bodyCacheLimit)
	receiptsCache, _ := lru.New(receiptsCacheLimit)
	blockCache, _ := lru.New(blockCacheLimit)
	txLookupCache, _ := lru.New(txLookupCacheLimit)
	futureBlocks, _ := lru.New(maxFutureBlocks)
	badBlocks, _ := lru.New(badBlockLimit)

	bc := &BlockChain{
		chainConfig:    chainConfig,
		cacheConfig:    cacheConfig,
		db:             db,
		triegc:         prque.New(nil),
		stateCache:     state.NewDatabaseWithCache(db, cacheConfig.TrieCleanLimit, cacheConfig.TrieCleanJournal),
		quit:           make(chan struct{}),
		shouldPreserve: shouldPreserve,
		bodyCache:      bodyCache,
		bodyRLPCache:   bodyRLPCache,
		receiptsCache:  receiptsCache,
		blockCache:     blockCache,
		txLookupCache:  txLookupCache,
		futureBlocks:   futureBlocks,
		engine:         engine,
		vmConfig:       vmConfig,
		badBlocks:      badBlocks,
		senderCacher:   senderCacher,
	}
	bc.validator = NewBlockValidator(chainConfig, bc, engine)
	bc.prefetcher = newStatePrefetcher(chainConfig, bc, engine)
	bc.processor = NewStateProcessor(chainConfig, bc, engine)

	var err error
	bc.hc, err = NewHeaderChain(db, chainConfig, engine, bc.insertStopped)
	if err != nil {
		return nil, err
	}
	bc.genesisBlock = bc.GetBlockByNumber(0)
	if bc.genesisBlock == nil {
		return nil, ErrNoGenesis
	}

	var nilBlock *types.Block
	bc.currentBlock.Store(nilBlock)
	bc.currentFastBlock.Store(nilBlock)

	// Initialize the chain with ancient data if it isn't empty.
	var txIndexBlock uint64

	if bc.empty() {
		rawdb.InitDatabaseFromFreezer(bc.db)
		// If ancient database is not empty, reconstruct all missing
		// indices in the background.
		frozen, _ := bc.db.Ancients()
		if frozen > 0 {
			txIndexBlock = frozen
		}
	}
	if err := bc.loadLastState(); err != nil {
		return nil, err
	}
<<<<<<< HEAD
	if chainConfig.Tendermint != nil {

		if chainConfig.AutonityContractConfig == nil {
			return nil, errors.New("we need autonity contract specified for tendermint or istanbul consensus")
		}

		acConfig := bc.Config().AutonityContractConfig

		var JSONString = acConfig.ABI
		bytes, err := bc.GetKeyValue([]byte(autonity.ABISPEC))
		if err == nil || bytes != nil {
			JSONString = string(bytes)
		}
		contract, err := autonity.NewAutonityContract(
			bc,
			acConfig.Operator,
			acConfig.MinGasPrice,
			JSONString,
			&defaultEVMProvider{bc},
		)
		if err != nil {
			return nil, err
		}

		bc.autonityContract = contract
		bc.processor.SetAutonityContract(bc.autonityContract)
	}
	// The first thing the node will do is reconstruct the verification data for
	// the head block (ethash cache or clique voting snapshot). Might as well do
	// it in advance.
	bc.engine.VerifyHeader(bc, bc.CurrentHeader(), true)

=======
	// Make sure the state associated with the block is available
	head := bc.CurrentBlock()
	if _, err := state.New(head.Root(), bc.stateCache, bc.snaps); err != nil {
		log.Warn("Head state missing, repairing", "number", head.Number(), "hash", head.Hash())
		if err := bc.SetHead(head.NumberU64()); err != nil {
			return nil, err
		}
	}
	// Ensure that a previous crash in SetHead doesn't leave extra ancients
>>>>>>> c71a7e26
	if frozen, err := bc.db.Ancients(); err == nil && frozen > 0 {
		var (
			needRewind bool
			low        uint64
		)
		// The head full block may be rolled back to a very low height due to
		// blockchain repair. If the head full block is even lower than the ancient
		// chain, truncate the ancient store.
		fullBlock := bc.CurrentBlock()
		if fullBlock != nil && fullBlock.Hash() != bc.genesisBlock.Hash() && fullBlock.NumberU64() < frozen-1 {
			needRewind = true
			low = fullBlock.NumberU64()
		}
		// In fast sync, it may happen that ancient data has been written to the
		// ancient store, but the LastFastBlock has not been updated, truncate the
		// extra data here.
		fastBlock := bc.CurrentFastBlock()
		if fastBlock != nil && fastBlock.NumberU64() < frozen-1 {
			needRewind = true
			if fastBlock.NumberU64() < low || low == 0 {
				low = fastBlock.NumberU64()
			}
		}
		if needRewind {
			log.Error("Truncating ancient chain", "from", bc.CurrentHeader().Number.Uint64(), "to", low)
			if err := bc.SetHead(low); err != nil {
				return nil, err
			}
		}
	}
	// The first thing the node will do is reconstruct the verification data for
	// the head block (ethash cache or clique voting snapshot). Might as well do
	// it in advance.
	bc.engine.VerifyHeader(bc, bc.CurrentHeader(), true)

	// Check the current state of the block hashes and make sure that we do not have any of the bad blocks in our chain
	for hash := range BadHashes {
		if header := bc.GetHeaderByHash(hash); header != nil {
			// get the canonical block corresponding to the offending header's number
			headerByNumber := bc.GetHeaderByNumber(header.Number.Uint64())
			// make sure the headerByNumber (if present) is in our current canonical chain
			if headerByNumber != nil && headerByNumber.Hash() == header.Hash() {
				log.Error("Found bad hash, rewinding chain", "number", header.Number, "hash", header.ParentHash)
				if err := bc.SetHead(header.Number.Uint64() - 1); err != nil {
					return nil, err
				}
				log.Error("Chain rewind was successful, resuming normal operation")
			}
		}
	}
	// Load any existing snapshot, regenerating it if loading failed
	if bc.cacheConfig.SnapshotLimit > 0 {
		bc.snaps = snapshot.New(bc.db, bc.stateCache.TrieDB(), bc.cacheConfig.SnapshotLimit, bc.CurrentBlock().Root(), !bc.cacheConfig.SnapshotWait)
	}
	bc.wg.Add(1)
	go func() {
		defer bc.wg.Done()
		// Take ownership of this particular state
		bc.update()
	}()
	if txLookupLimit != nil {
		bc.txLookupLimit = *txLookupLimit
		bc.wg.Add(1)
		go func() {
			defer bc.wg.Done()
			bc.maintainTxIndex(txIndexBlock)
		}()
	}
	// If periodic cache journal is required, spin it up.
	if bc.cacheConfig.TrieCleanRejournal > 0 {
		if bc.cacheConfig.TrieCleanRejournal < time.Minute {
			log.Warn("Sanitizing invalid trie cache journal time", "provided", bc.cacheConfig.TrieCleanRejournal, "updated", time.Minute)
			bc.cacheConfig.TrieCleanRejournal = time.Minute
		}
		triedb := bc.stateCache.TrieDB()
		bc.wg.Add(1)
		go func() {
			defer bc.wg.Done()
			triedb.SaveCachePeriodically(bc.cacheConfig.TrieCleanJournal, bc.cacheConfig.TrieCleanRejournal, bc.quit)
		}()
	}
	return bc, nil
}

// GetVMConfig returns the block chain VM config.
func (bc *BlockChain) GetVMConfig() *vm.Config {
	return &bc.vmConfig
}

// empty returns an indicator whether the blockchain is empty.
// Note, it's a special case that we connect a non-empty ancient
// database with an empty node, so that we can plugin the ancient
// into node seamlessly.
func (bc *BlockChain) empty() bool {
	genesis := bc.genesisBlock.Hash()
	for _, hash := range []common.Hash{rawdb.ReadHeadBlockHash(bc.db), rawdb.ReadHeadHeaderHash(bc.db), rawdb.ReadHeadFastBlockHash(bc.db)} {
		if hash != genesis {
			return false
		}
	}
	return true
}

// loadLastState loads the last known chain state from the database. This method
// assumes that the chain manager mutex is held.
func (bc *BlockChain) loadLastState() error {
	// Restore the last known head block
	head := rawdb.ReadHeadBlockHash(bc.db)
	if head == (common.Hash{}) {
		// Corrupt or empty database, init from scratch
		log.Warn("Empty database, resetting chain")
		return bc.Reset()
	}
	// Make sure the entire head block is available
	currentBlock := bc.GetBlockByHash(head)
	if currentBlock == nil {
		// Corrupt or empty database, init from scratch
		log.Warn("Head block missing, resetting chain", "hash", head)
		return bc.Reset()
	}
	// Everything seems to be fine, set as the head block
	bc.currentBlock.Store(currentBlock)
	headBlockGauge.Update(int64(currentBlock.NumberU64()))

	// Restore the last known head header
	currentHeader := currentBlock.Header()
	if head := rawdb.ReadHeadHeaderHash(bc.db); head != (common.Hash{}) {
		if header := bc.GetHeaderByHash(head); header != nil {
			currentHeader = header
		}
	}
	bc.hc.SetCurrentHeader(currentHeader)

	// Restore the last known head fast block
	bc.currentFastBlock.Store(currentBlock)
	headFastBlockGauge.Update(int64(currentBlock.NumberU64()))

	if head := rawdb.ReadHeadFastBlockHash(bc.db); head != (common.Hash{}) {
		if block := bc.GetBlockByHash(head); block != nil {
			bc.currentFastBlock.Store(block)
			headFastBlockGauge.Update(int64(block.NumberU64()))
		}
	}
	// Issue a status log for the user
	currentFastBlock := bc.CurrentFastBlock()

	headerTd := bc.GetTd(currentHeader.Hash(), currentHeader.Number.Uint64())
	blockTd := bc.GetTd(currentBlock.Hash(), currentBlock.NumberU64())
	fastTd := bc.GetTd(currentFastBlock.Hash(), currentFastBlock.NumberU64())

	log.Info("Loaded most recent local header", "number", currentHeader.Number, "hash", currentHeader.Hash(), "td", headerTd, "age", common.PrettyAge(time.Unix(int64(currentHeader.Time), 0)))
	log.Info("Loaded most recent local full block", "number", currentBlock.Number(), "hash", currentBlock.Hash(), "td", blockTd, "age", common.PrettyAge(time.Unix(int64(currentBlock.Time()), 0)))
	log.Info("Loaded most recent local fast block", "number", currentFastBlock.Number(), "hash", currentFastBlock.Hash(), "td", fastTd, "age", common.PrettyAge(time.Unix(int64(currentFastBlock.Time()), 0)))
	if pivot := rawdb.ReadLastPivotNumber(bc.db); pivot != nil {
		log.Info("Loaded last fast-sync pivot marker", "number", *pivot)
	}
	return nil
}

// SetHead rewinds the local chain to a new head. Depending on whether the node
// was fast synced or full synced and in which state, the method will try to
// delete minimal data from disk whilst retaining chain consistency.
func (bc *BlockChain) SetHead(head uint64) error {
	bc.chainmu.Lock()
	defer bc.chainmu.Unlock()

	// Retrieve the last pivot block to short circuit rollbacks beyond it and the
	// current freezer limit to start nuking id underflown
	pivot := rawdb.ReadLastPivotNumber(bc.db)
	frozen, _ := bc.db.Ancients()

	updateFn := func(db ethdb.KeyValueWriter, header *types.Header) (uint64, bool) {
		// Rewind the block chain, ensuring we don't end up with a stateless head
		// block. Note, depth equality is permitted to allow using SetHead as a
		// chain reparation mechanism without deleting any data!
		if currentBlock := bc.CurrentBlock(); currentBlock != nil && header.Number.Uint64() <= currentBlock.NumberU64() {
			newHeadBlock := bc.GetBlock(header.Hash(), header.Number.Uint64())
			if newHeadBlock == nil {
				log.Error("Gap in the chain, rewinding to genesis", "number", header.Number, "hash", header.Hash())
				newHeadBlock = bc.genesisBlock
			} else {
				// Block exists, keep rewinding until we find one with state
				for {
					if _, err := state.New(newHeadBlock.Root(), bc.stateCache, bc.snaps); err != nil {
						log.Trace("Block state missing, rewinding further", "number", newHeadBlock.NumberU64(), "hash", newHeadBlock.Hash())
						if pivot == nil || newHeadBlock.NumberU64() > *pivot {
							newHeadBlock = bc.GetBlock(newHeadBlock.ParentHash(), newHeadBlock.NumberU64()-1)
							continue
						} else {
							log.Trace("Rewind passed pivot, aiming genesis", "number", newHeadBlock.NumberU64(), "hash", newHeadBlock.Hash(), "pivot", *pivot)
							newHeadBlock = bc.genesisBlock
						}
					}
					log.Debug("Rewound to block with state", "number", newHeadBlock.NumberU64(), "hash", newHeadBlock.Hash())
					break
				}
			}
			rawdb.WriteHeadBlockHash(db, newHeadBlock.Hash())

			// Degrade the chain markers if they are explicitly reverted.
			// In theory we should update all in-memory markers in the
			// last step, however the direction of SetHead is from high
			// to low, so it's safe the update in-memory markers directly.
			bc.currentBlock.Store(newHeadBlock)
			headBlockGauge.Update(int64(newHeadBlock.NumberU64()))
		}
		// Rewind the fast block in a simpleton way to the target head
		if currentFastBlock := bc.CurrentFastBlock(); currentFastBlock != nil && header.Number.Uint64() < currentFastBlock.NumberU64() {
			newHeadFastBlock := bc.GetBlock(header.Hash(), header.Number.Uint64())
			// If either blocks reached nil, reset to the genesis state
			if newHeadFastBlock == nil {
				newHeadFastBlock = bc.genesisBlock
			}
			rawdb.WriteHeadFastBlockHash(db, newHeadFastBlock.Hash())

			// Degrade the chain markers if they are explicitly reverted.
			// In theory we should update all in-memory markers in the
			// last step, however the direction of SetHead is from high
			// to low, so it's safe the update in-memory markers directly.
			bc.currentFastBlock.Store(newHeadFastBlock)
			headFastBlockGauge.Update(int64(newHeadFastBlock.NumberU64()))
		}
		head := bc.CurrentBlock().NumberU64()

		// If setHead underflown the freezer threshold and the block processing
		// intent afterwards is full block importing, delete the chain segment
		// between the stateful-block and the sethead target.
		var wipe bool
		if head+1 < frozen {
			wipe = pivot == nil || head >= *pivot
		}
		return head, wipe // Only force wipe if full synced
	}
	// Rewind the header chain, deleting all block bodies until then
	delFn := func(db ethdb.KeyValueWriter, hash common.Hash, num uint64) {
		// Ignore the error here since light client won't hit this path
		frozen, _ := bc.db.Ancients()
		if num+1 <= frozen {
			// Truncate all relative data(header, total difficulty, body, receipt
			// and canonical hash) from ancient store.
			if err := bc.db.TruncateAncients(num); err != nil {
				log.Crit("Failed to truncate ancient data", "number", num, "err", err)
			}
			// Remove the hash <-> number mapping from the active store.
			rawdb.DeleteHeaderNumber(db, hash)
		} else {
			// Remove relative body and receipts from the active store.
			// The header, total difficulty and canonical hash will be
			// removed in the hc.SetHead function.
			rawdb.DeleteBody(db, hash, num)
			rawdb.DeleteReceipts(db, hash, num)
		}
		// Todo(rjl493456442) txlookup, bloombits, etc
	}
	// If SetHead was only called as a chain reparation method, try to skip
	// touching the header chain altogether, unless the freezer is broken
	if block := bc.CurrentBlock(); block.NumberU64() == head {
		if target, force := updateFn(bc.db, block.Header()); force {
			bc.hc.SetHead(target, updateFn, delFn)
		}
	} else {
		// Rewind the chain to the requested head and keep going backwards until a
		// block with a state is found or fast sync pivot is passed
		log.Warn("Rewinding blockchain", "target", head)
		bc.hc.SetHead(head, updateFn, delFn)
	}
	// Clear out any stale content from the caches
	bc.bodyCache.Purge()
	bc.bodyRLPCache.Purge()
	bc.receiptsCache.Purge()
	bc.blockCache.Purge()
	bc.txLookupCache.Purge()
	bc.futureBlocks.Purge()

	return bc.loadLastState()
}

// FastSyncCommitHead sets the current head block to the one defined by the hash
// irrelevant what the chain contents were prior.
func (bc *BlockChain) FastSyncCommitHead(hash common.Hash) error {
	// Make sure that both the block as well at its state trie exists
	block := bc.GetBlockByHash(hash)
	if block == nil {
		return fmt.Errorf("non existent block [%x…]", hash[:4])
	}
	if _, err := trie.NewSecure(block.Root(), bc.stateCache.TrieDB()); err != nil {
		return err
	}
	// If all checks out, manually set the head block
	bc.chainmu.Lock()
	bc.currentBlock.Store(block)
	headBlockGauge.Update(int64(block.NumberU64()))
	bc.chainmu.Unlock()

	// Destroy any existing state snapshot and regenerate it in the background
	if bc.snaps != nil {
		bc.snaps.Rebuild(block.Root())
	}
	log.Info("Committed new head block", "number", block.Number(), "hash", hash)
	return nil
}

// GasLimit returns the gas limit of the current HEAD block.
func (bc *BlockChain) GasLimit() uint64 {
	return bc.CurrentBlock().GasLimit()
}

// CurrentBlock retrieves the current head block of the canonical chain. The
// block is retrieved from the blockchain's internal cache.
func (bc *BlockChain) CurrentBlock() *types.Block {
	return bc.currentBlock.Load().(*types.Block)
}

// Snapshot returns the blockchain snapshot tree. This method is mainly used for
// testing, to make it possible to verify the snapshot after execution.
//
// Warning: There are no guarantees about the safety of using the returned 'snap' if the
// blockchain is simultaneously importing blocks, so take care.
func (bc *BlockChain) Snapshot() *snapshot.Tree {
	return bc.snaps
}

// CurrentFastBlock retrieves the current fast-sync head block of the canonical
// chain. The block is retrieved from the blockchain's internal cache.
func (bc *BlockChain) CurrentFastBlock() *types.Block {
	return bc.currentFastBlock.Load().(*types.Block)
}

// Validator returns the current validator.
func (bc *BlockChain) Validator() Validator {
	return bc.validator
}

// Processor returns the current processor.
func (bc *BlockChain) Processor() Processor {
	return bc.processor
}

// State returns a new mutable state based on the current HEAD block.
func (bc *BlockChain) State() (*state.StateDB, error) {
	return bc.StateAt(bc.CurrentBlock().Root())
}

// StateAt returns a new mutable state based on a particular point in time.
func (bc *BlockChain) StateAt(root common.Hash) (*state.StateDB, error) {
	return state.New(root, bc.stateCache, bc.snaps)
}

// StateCache returns the caching database underpinning the blockchain instance.
func (bc *BlockChain) StateCache() state.Database {
	return bc.stateCache
}

// Reset purges the entire blockchain, restoring it to its genesis state.
func (bc *BlockChain) Reset() error {
	return bc.ResetWithGenesisBlock(bc.genesisBlock)
}

// ResetWithGenesisBlock purges the entire blockchain, restoring it to the
// specified genesis state.
func (bc *BlockChain) ResetWithGenesisBlock(genesis *types.Block) error {
	// Dump the entire block chain and purge the caches
	if err := bc.SetHead(0); err != nil {
		return err
	}
	bc.chainmu.Lock()
	defer bc.chainmu.Unlock()

	// Prepare the genesis block and reinitialise the chain
	batch := bc.db.NewBatch()
	rawdb.WriteTd(batch, genesis.Hash(), genesis.NumberU64(), genesis.Difficulty())
	rawdb.WriteBlock(batch, genesis)
	if err := batch.Write(); err != nil {
		log.Crit("Failed to write genesis block", "err", err)
	}
	bc.writeHeadBlock(genesis)

	// Last update all in-memory chain markers
	bc.genesisBlock = genesis
	bc.currentBlock.Store(bc.genesisBlock)
	headBlockGauge.Update(int64(bc.genesisBlock.NumberU64()))
	bc.hc.SetGenesis(bc.genesisBlock.Header())
	bc.hc.SetCurrentHeader(bc.genesisBlock.Header())
	bc.currentFastBlock.Store(bc.genesisBlock)
	headFastBlockGauge.Update(int64(bc.genesisBlock.NumberU64()))
	return nil
}

// Export writes the active chain to the given writer.
func (bc *BlockChain) Export(w io.Writer) error {
	return bc.ExportN(w, uint64(0), bc.CurrentBlock().NumberU64())
}

// ExportN writes a subset of the active chain to the given writer.
func (bc *BlockChain) ExportN(w io.Writer, first uint64, last uint64) error {
	bc.chainmu.RLock()
	defer bc.chainmu.RUnlock()

	if first > last {
		return fmt.Errorf("export failed: first (%d) is greater than last (%d)", first, last)
	}
	log.Info("Exporting batch of blocks", "count", last-first+1)

	start, reported := time.Now(), time.Now()
	for nr := first; nr <= last; nr++ {
		block := bc.GetBlockByNumber(nr)
		if block == nil {
			return fmt.Errorf("export failed on #%d: not found", nr)
		}
		if err := block.EncodeRLP(w); err != nil {
			return err
		}
		if time.Since(reported) >= statsReportLimit {
			log.Info("Exporting blocks", "exported", block.NumberU64()-first, "elapsed", common.PrettyDuration(time.Since(start)))
			reported = time.Now()
		}
	}
	return nil
}

// writeHeadBlock injects a new head block into the current block chain. This method
// assumes that the block is indeed a true head. It will also reset the head
// header and the head fast sync block to this very same block if they are older
// or if they are on a different side chain.
//
// Note, this function assumes that the `mu` mutex is held!
func (bc *BlockChain) writeHeadBlock(block *types.Block) {
	// If the block is on a side chain or an unknown one, force other heads onto it too
	updateHeads := rawdb.ReadCanonicalHash(bc.db, block.NumberU64()) != block.Hash()

	// Add the block to the canonical chain number scheme and mark as the head
	batch := bc.db.NewBatch()
	rawdb.WriteCanonicalHash(batch, block.Hash(), block.NumberU64())
	rawdb.WriteTxLookupEntriesByBlock(batch, block)
	rawdb.WriteHeadBlockHash(batch, block.Hash())

	// If the block is better than our head or is on a different chain, force update heads
	if updateHeads {
		rawdb.WriteHeadHeaderHash(batch, block.Hash())
		rawdb.WriteHeadFastBlockHash(batch, block.Hash())
	}
	// Flush the whole batch into the disk, exit the node if failed
	if err := batch.Write(); err != nil {
		log.Crit("Failed to update chain indexes and markers", "err", err)
	}
	// Update all in-memory chain markers in the last step
	if updateHeads {
		bc.hc.SetCurrentHeader(block.Header())
		bc.currentFastBlock.Store(block)
		headFastBlockGauge.Update(int64(block.NumberU64()))
	}
	bc.currentBlock.Store(block)
	headBlockGauge.Update(int64(block.NumberU64()))
}

// Genesis retrieves the chain's genesis block.
func (bc *BlockChain) Genesis() *types.Block {
	return bc.genesisBlock
}

// GetBody retrieves a block body (transactions and uncles) from the database by
// hash, caching it if found.
func (bc *BlockChain) GetBody(hash common.Hash) *types.Body {
	// Short circuit if the body's already in the cache, retrieve otherwise
	if cached, ok := bc.bodyCache.Get(hash); ok {
		body := cached.(*types.Body)
		return body
	}
	number := bc.hc.GetBlockNumber(hash)
	if number == nil {
		return nil
	}
	body := rawdb.ReadBody(bc.db, hash, *number)
	if body == nil {
		return nil
	}
	// Cache the found body for next time and return
	bc.bodyCache.Add(hash, body)
	return body
}

// GetBodyRLP retrieves a block body in RLP encoding from the database by hash,
// caching it if found.
func (bc *BlockChain) GetBodyRLP(hash common.Hash) rlp.RawValue {
	// Short circuit if the body's already in the cache, retrieve otherwise
	if cached, ok := bc.bodyRLPCache.Get(hash); ok {
		return cached.(rlp.RawValue)
	}
	number := bc.hc.GetBlockNumber(hash)
	if number == nil {
		return nil
	}
	body := rawdb.ReadBodyRLP(bc.db, hash, *number)
	if len(body) == 0 {
		return nil
	}
	// Cache the found body for next time and return
	bc.bodyRLPCache.Add(hash, body)
	return body
}

// HasBlock checks if a block is fully present in the database or not.
func (bc *BlockChain) HasBlock(hash common.Hash, number uint64) bool {
	if bc.blockCache.Contains(hash) {
		return true
	}
	return rawdb.HasBody(bc.db, hash, number)
}

// HasFastBlock checks if a fast block is fully present in the database or not.
func (bc *BlockChain) HasFastBlock(hash common.Hash, number uint64) bool {
	if !bc.HasBlock(hash, number) {
		return false
	}
	if bc.receiptsCache.Contains(hash) {
		return true
	}
	return rawdb.HasReceipts(bc.db, hash, number)
}

// HasState checks if state trie is fully present in the database or not.
func (bc *BlockChain) HasState(hash common.Hash) bool {
	_, err := bc.stateCache.OpenTrie(hash)
	return err == nil
}

// HasBlockAndState checks if a block and associated state trie is fully present
// in the database or not, caching it if present.
func (bc *BlockChain) HasBlockAndState(hash common.Hash, number uint64) bool {
	// Check first that the block itself is known
	block := bc.GetBlock(hash, number)
	if block == nil {
		return false
	}
	return bc.HasState(block.Root())
}

// GetBlock retrieves a block from the database by hash and number,
// caching it if found.
func (bc *BlockChain) GetBlock(hash common.Hash, number uint64) *types.Block {
	// Short circuit if the block's already in the cache, retrieve otherwise
	if block, ok := bc.blockCache.Get(hash); ok {
		return block.(*types.Block)
	}
	block := rawdb.ReadBlock(bc.db, hash, number)
	if block == nil {
		return nil
	}
	// Cache the found block for next time and return
	bc.blockCache.Add(block.Hash(), block)
	return block
}

// GetBlockByHash retrieves a block from the database by hash, caching it if found.
func (bc *BlockChain) GetBlockByHash(hash common.Hash) *types.Block {
	number := bc.hc.GetBlockNumber(hash)
	if number == nil {
		return nil
	}
	return bc.GetBlock(hash, *number)
}

// GetBlockByNumber retrieves a block from the database by number, caching it
// (associated with its hash) if found.
func (bc *BlockChain) GetBlockByNumber(number uint64) *types.Block {
	hash := rawdb.ReadCanonicalHash(bc.db, number)
	if hash == (common.Hash{}) {
		return nil
	}
	return bc.GetBlock(hash, number)
}

// GetReceiptsByHash retrieves the receipts for all transactions in a given block.
func (bc *BlockChain) GetReceiptsByHash(hash common.Hash) types.Receipts {
	if receipts, ok := bc.receiptsCache.Get(hash); ok {
		return receipts.(types.Receipts)
	}
	number := rawdb.ReadHeaderNumber(bc.db, hash)
	if number == nil {
		return nil
	}
	receipts := rawdb.ReadReceipts(bc.db, hash, *number, bc.chainConfig)
	if receipts == nil {
		return nil
	}
	bc.receiptsCache.Add(hash, receipts)
	return receipts
}

// GetBlocksFromHash returns the block corresponding to hash and up to n-1 ancestors.
// [deprecated by eth/62]
func (bc *BlockChain) GetBlocksFromHash(hash common.Hash, n int) (blocks []*types.Block) {
	number := bc.hc.GetBlockNumber(hash)
	if number == nil {
		return nil
	}
	for i := 0; i < n; i++ {
		block := bc.GetBlock(hash, *number)
		if block == nil {
			break
		}
		blocks = append(blocks, block)
		hash = block.ParentHash()
		*number--
	}
	return
}

// GetUnclesInChain retrieves all the uncles from a given block backwards until
// a specific distance is reached.
func (bc *BlockChain) GetUnclesInChain(block *types.Block, length int) []*types.Header {
	uncles := []*types.Header{}
	for i := 0; block != nil && i < length; i++ {
		uncles = append(uncles, block.Uncles()...)
		block = bc.GetBlock(block.ParentHash(), block.NumberU64()-1)
	}
	return uncles
}

// TrieNode retrieves a blob of data associated with a trie node
// either from ephemeral in-memory cache, or from persistent storage.
func (bc *BlockChain) TrieNode(hash common.Hash) ([]byte, error) {
	return bc.stateCache.TrieDB().Node(hash)
}

// ContractCode retrieves a blob of data associated with a contract hash
// either from ephemeral in-memory cache, or from persistent storage.
func (bc *BlockChain) ContractCode(hash common.Hash) ([]byte, error) {
	return bc.stateCache.ContractCode(common.Hash{}, hash)
}

// ContractCodeWithPrefix retrieves a blob of data associated with a contract
// hash either from ephemeral in-memory cache, or from persistent storage.
//
// If the code doesn't exist in the in-memory cache, check the storage with
// new code scheme.
func (bc *BlockChain) ContractCodeWithPrefix(hash common.Hash) ([]byte, error) {
	type codeReader interface {
		ContractCodeWithPrefix(addrHash, codeHash common.Hash) ([]byte, error)
	}
	return bc.stateCache.(codeReader).ContractCodeWithPrefix(common.Hash{}, hash)
}

// Stop stops the blockchain service. If any imports are currently in progress
// it will abort them using the procInterrupt.
func (bc *BlockChain) Stop() {
	if !atomic.CompareAndSwapInt32(&bc.running, 0, 1) {
		return
	}
	// Unsubscribe all subscriptions registered from blockchain
	bc.scope.Close()
	close(bc.quit)
	bc.StopInsert()
	bc.wg.Wait()

	// Ensure that the entirety of the state snapshot is journalled to disk.
	var snapBase common.Hash
	if bc.snaps != nil {
		var err error
		if snapBase, err = bc.snaps.Journal(bc.CurrentBlock().Root()); err != nil {
			log.Error("Failed to journal state snapshot", "err", err)
		}
	}
	// Ensure the state of a recent block is also stored to disk before exiting.
	// We're writing three different states to catch different restart scenarios:
	//  - HEAD:     So we don't need to reprocess any blocks in the general case
	//  - HEAD-1:   So we don't do large reorgs if our HEAD becomes an uncle
	//  - HEAD-127: So we have a hard limit on the number of blocks reexecuted
	if !bc.cacheConfig.TrieDirtyDisabled {
		triedb := bc.stateCache.TrieDB()

		for _, offset := range []uint64{0, 1, TriesInMemory - 1} {
			if number := bc.CurrentBlock().NumberU64(); number > offset {
				recent := bc.GetBlockByNumber(number - offset)

				log.Info("Writing cached state to disk", "block", recent.Number(), "hash", recent.Hash(), "root", recent.Root())
				if err := triedb.Commit(recent.Root(), true, nil); err != nil {
					log.Error("Failed to commit recent state trie", "err", err)
				}
			}
		}
		if snapBase != (common.Hash{}) {
			log.Info("Writing snapshot state to disk", "root", snapBase)
			if err := triedb.Commit(snapBase, true, nil); err != nil {
				log.Error("Failed to commit recent state trie", "err", err)
			}
		}
		for !bc.triegc.Empty() {
			triedb.Dereference(bc.triegc.PopItem().(common.Hash))
		}
		if size, _ := triedb.Size(); size != 0 {
			log.Error("Dangling trie nodes after full cleanup")
		}
	}
	// Ensure all live cached entries be saved into disk, so that we can skip
	// cache warmup when node restarts.
	if bc.cacheConfig.TrieCleanJournal != "" {
		triedb := bc.stateCache.TrieDB()
		triedb.SaveCache(bc.cacheConfig.TrieCleanJournal)
	}
	log.Info("Blockchain stopped")
}

// StopInsert interrupts all insertion methods, causing them to return
// errInsertionInterrupted as soon as possible. Insertion is permanently disabled after
// calling this method.
func (bc *BlockChain) StopInsert() {
	atomic.StoreInt32(&bc.procInterrupt, 1)
}

// insertStopped returns true after StopInsert has been called.
func (bc *BlockChain) insertStopped() bool {
	return atomic.LoadInt32(&bc.procInterrupt) == 1
}

func (bc *BlockChain) procFutureBlocks() {
	blocks := make([]*types.Block, 0, bc.futureBlocks.Len())
	for _, hash := range bc.futureBlocks.Keys() {
		if block, exist := bc.futureBlocks.Peek(hash); exist {
			blocks = append(blocks, block.(*types.Block))
		}
	}
	if len(blocks) > 0 {
		sort.Slice(blocks, func(i, j int) bool {
			return blocks[i].NumberU64() < blocks[j].NumberU64()
		})
		// Insert one by one as chain insertion needs contiguous ancestry between blocks
		for i := range blocks {
			bc.InsertChain(blocks[i : i+1])
		}
	}
}

// WriteStatus status of write
type WriteStatus byte

const (
	NonStatTy WriteStatus = iota
	CanonStatTy
	SideStatTy
)

// truncateAncient rewinds the blockchain to the specified header and deletes all
// data in the ancient store that exceeds the specified header.
func (bc *BlockChain) truncateAncient(head uint64) error {
	frozen, err := bc.db.Ancients()
	if err != nil {
		return err
	}
	// Short circuit if there is no data to truncate in ancient store.
	if frozen <= head+1 {
		return nil
	}
	// Truncate all the data in the freezer beyond the specified head
	if err := bc.db.TruncateAncients(head + 1); err != nil {
		return err
	}
	// Clear out any stale content from the caches
	bc.hc.headerCache.Purge()
	bc.hc.tdCache.Purge()
	bc.hc.numberCache.Purge()

	// Clear out any stale content from the caches
	bc.bodyCache.Purge()
	bc.bodyRLPCache.Purge()
	bc.receiptsCache.Purge()
	bc.blockCache.Purge()
	bc.txLookupCache.Purge()
	bc.futureBlocks.Purge()

	log.Info("Rewind ancient data", "number", head)
	return nil
}

// numberHash is just a container for a number and a hash, to represent a block
type numberHash struct {
	number uint64
	hash   common.Hash
}

// InsertReceiptChain attempts to complete an already existing header chain with
// transaction and receipt data.
func (bc *BlockChain) InsertReceiptChain(blockChain types.Blocks, receiptChain []types.Receipts, ancientLimit uint64) (int, error) {
	// We don't require the chainMu here since we want to maximize the
	// concurrency of header insertion and receipt insertion.
	bc.wg.Add(1)
	defer bc.wg.Done()

	var (
		ancientBlocks, liveBlocks     types.Blocks
		ancientReceipts, liveReceipts []types.Receipts
	)
	// Do a sanity check that the provided chain is actually ordered and linked
	for i := 0; i < len(blockChain); i++ {
		if i != 0 {
			if blockChain[i].NumberU64() != blockChain[i-1].NumberU64()+1 || blockChain[i].ParentHash() != blockChain[i-1].Hash() {
				log.Error("Non contiguous receipt insert", "number", blockChain[i].Number(), "hash", blockChain[i].Hash(), "parent", blockChain[i].ParentHash(),
					"prevnumber", blockChain[i-1].Number(), "prevhash", blockChain[i-1].Hash())
				return 0, fmt.Errorf("non contiguous insert: item %d is #%d [%x…], item %d is #%d [%x…] (parent [%x…])", i-1, blockChain[i-1].NumberU64(),
					blockChain[i-1].Hash().Bytes()[:4], i, blockChain[i].NumberU64(), blockChain[i].Hash().Bytes()[:4], blockChain[i].ParentHash().Bytes()[:4])
			}
		}
		if blockChain[i].NumberU64() <= ancientLimit {
			ancientBlocks, ancientReceipts = append(ancientBlocks, blockChain[i]), append(ancientReceipts, receiptChain[i])
		} else {
			liveBlocks, liveReceipts = append(liveBlocks, blockChain[i]), append(liveReceipts, receiptChain[i])
		}
	}

	var (
		stats = struct{ processed, ignored int32 }{}
		start = time.Now()
		size  = 0
	)
	// updateHead updates the head fast sync block if the inserted blocks are better
	// and returns an indicator whether the inserted blocks are canonical.
	updateHead := func(head *types.Block) bool {
		bc.chainmu.Lock()

		// Rewind may have occurred, skip in that case.
		if bc.CurrentHeader().Number.Cmp(head.Number()) >= 0 {
			currentFastBlock, td := bc.CurrentFastBlock(), bc.GetTd(head.Hash(), head.NumberU64())
			if bc.GetTd(currentFastBlock.Hash(), currentFastBlock.NumberU64()).Cmp(td) < 0 {
				rawdb.WriteHeadFastBlockHash(bc.db, head.Hash())
				bc.currentFastBlock.Store(head)
				headFastBlockGauge.Update(int64(head.NumberU64()))
				bc.chainmu.Unlock()
				return true
			}
		}
		bc.chainmu.Unlock()
		return false
	}
	// writeAncient writes blockchain and corresponding receipt chain into ancient store.
	//
	// this function only accepts canonical chain data. All side chain will be reverted
	// eventually.
	writeAncient := func(blockChain types.Blocks, receiptChain []types.Receipts) (int, error) {
		var (
			previous = bc.CurrentFastBlock()
			batch    = bc.db.NewBatch()
		)
		// If any error occurs before updating the head or we are inserting a side chain,
		// all the data written this time wll be rolled back.
		defer func() {
			if previous != nil {
				if err := bc.truncateAncient(previous.NumberU64()); err != nil {
					log.Crit("Truncate ancient store failed", "err", err)
				}
			}
		}()
		var deleted []*numberHash
		for i, block := range blockChain {
			// Short circuit insertion if shutting down or processing failed
			if bc.insertStopped() {
				return 0, errInsertionInterrupted
			}
			// Short circuit insertion if it is required(used in testing only)
			if bc.terminateInsert != nil && bc.terminateInsert(block.Hash(), block.NumberU64()) {
				return i, errors.New("insertion is terminated for testing purpose")
			}
			// Short circuit if the owner header is unknown
			if !bc.HasHeader(block.Hash(), block.NumberU64()) {
				return i, fmt.Errorf("containing header #%d [%x…] unknown", block.Number(), block.Hash().Bytes()[:4])
			}
			var (
				start  = time.Now()
				logged = time.Now()
				count  int
			)
			// Migrate all ancient blocks. This can happen if someone upgrades from Geth
			// 1.8.x to 1.9.x mid-fast-sync. Perhaps we can get rid of this path in the
			// long term.
			for {
				// We can ignore the error here since light client won't hit this code path.
				frozen, _ := bc.db.Ancients()
				if frozen >= block.NumberU64() {
					break
				}
				h := rawdb.ReadCanonicalHash(bc.db, frozen)
				b := rawdb.ReadBlock(bc.db, h, frozen)
				size += rawdb.WriteAncientBlock(bc.db, b, rawdb.ReadReceipts(bc.db, h, frozen, bc.chainConfig), rawdb.ReadTd(bc.db, h, frozen))
				count += 1

				// Always keep genesis block in active database.
				if b.NumberU64() != 0 {
					deleted = append(deleted, &numberHash{b.NumberU64(), b.Hash()})
				}
				if time.Since(logged) > 8*time.Second {
					log.Info("Migrating ancient blocks", "count", count, "elapsed", common.PrettyDuration(time.Since(start)))
					logged = time.Now()
				}
				// Don't collect too much in-memory, write it out every 100K blocks
				if len(deleted) > 100000 {
					// Sync the ancient store explicitly to ensure all data has been flushed to disk.
					if err := bc.db.Sync(); err != nil {
						return 0, err
					}
					// Wipe out canonical block data.
					for _, nh := range deleted {
						rawdb.DeleteBlockWithoutNumber(batch, nh.hash, nh.number)
						rawdb.DeleteCanonicalHash(batch, nh.number)
					}
					if err := batch.Write(); err != nil {
						return 0, err
					}
					batch.Reset()
					// Wipe out side chain too.
					for _, nh := range deleted {
						for _, hash := range rawdb.ReadAllHashes(bc.db, nh.number) {
							rawdb.DeleteBlock(batch, hash, nh.number)
						}
					}
					if err := batch.Write(); err != nil {
						return 0, err
					}
					batch.Reset()
					deleted = deleted[0:]
				}
			}
			if count > 0 {
				log.Info("Migrated ancient blocks", "count", count, "elapsed", common.PrettyDuration(time.Since(start)))
			}
			// Flush data into ancient database.
			size += rawdb.WriteAncientBlock(bc.db, block, receiptChain[i], bc.GetTd(block.Hash(), block.NumberU64()))

			// Write tx indices if any condition is satisfied:
			// * If user requires to reserve all tx indices(txlookuplimit=0)
			// * If all ancient tx indices are required to be reserved(txlookuplimit is even higher than ancientlimit)
			// * If block number is large enough to be regarded as a recent block
			// It means blocks below the ancientLimit-txlookupLimit won't be indexed.
			//
			// But if the `TxIndexTail` is not nil, e.g. Geth is initialized with
			// an external ancient database, during the setup, blockchain will start
			// a background routine to re-indexed all indices in [ancients - txlookupLimit, ancients)
			// range. In this case, all tx indices of newly imported blocks should be
			// generated.
			if bc.txLookupLimit == 0 || ancientLimit <= bc.txLookupLimit || block.NumberU64() >= ancientLimit-bc.txLookupLimit {
				rawdb.WriteTxLookupEntriesByBlock(batch, block)
			} else if rawdb.ReadTxIndexTail(bc.db) != nil {
				rawdb.WriteTxLookupEntriesByBlock(batch, block)
			}
			stats.processed++
		}
		// Flush all tx-lookup index data.
		size += batch.ValueSize()
		if err := batch.Write(); err != nil {
			return 0, err
		}
		batch.Reset()

		// Sync the ancient store explicitly to ensure all data has been flushed to disk.
		if err := bc.db.Sync(); err != nil {
			return 0, err
		}
		if !updateHead(blockChain[len(blockChain)-1]) {
			return 0, errors.New("side blocks can't be accepted as the ancient chain data")
		}
		previous = nil // disable rollback explicitly

		// Wipe out canonical block data.
		for _, nh := range deleted {
			rawdb.DeleteBlockWithoutNumber(batch, nh.hash, nh.number)
			rawdb.DeleteCanonicalHash(batch, nh.number)
		}
		for _, block := range blockChain {
			// Always keep genesis block in active database.
			if block.NumberU64() != 0 {
				rawdb.DeleteBlockWithoutNumber(batch, block.Hash(), block.NumberU64())
				rawdb.DeleteCanonicalHash(batch, block.NumberU64())
			}
		}
		if err := batch.Write(); err != nil {
			return 0, err
		}
		batch.Reset()

		// Wipe out side chain too.
		for _, nh := range deleted {
			for _, hash := range rawdb.ReadAllHashes(bc.db, nh.number) {
				rawdb.DeleteBlock(batch, hash, nh.number)
			}
		}
		for _, block := range blockChain {
			// Always keep genesis block in active database.
			if block.NumberU64() != 0 {
				for _, hash := range rawdb.ReadAllHashes(bc.db, block.NumberU64()) {
					rawdb.DeleteBlock(batch, hash, block.NumberU64())
				}
			}
		}
		if err := batch.Write(); err != nil {
			return 0, err
		}
		return 0, nil
	}
	// writeLive writes blockchain and corresponding receipt chain into active store.
	writeLive := func(blockChain types.Blocks, receiptChain []types.Receipts) (int, error) {
		skipPresenceCheck := false
		batch := bc.db.NewBatch()
		for i, block := range blockChain {
			// Short circuit insertion if shutting down or processing failed
			if bc.insertStopped() {
				return 0, errInsertionInterrupted
			}
			// Short circuit if the owner header is unknown
			if !bc.HasHeader(block.Hash(), block.NumberU64()) {
				return i, fmt.Errorf("containing header #%d [%x…] unknown", block.Number(), block.Hash().Bytes()[:4])
			}
			if !skipPresenceCheck {
				// Ignore if the entire data is already known
				if bc.HasBlock(block.Hash(), block.NumberU64()) {
					stats.ignored++
					continue
				} else {
					// If block N is not present, neither are the later blocks.
					// This should be true, but if we are mistaken, the shortcut
					// here will only cause overwriting of some existing data
					skipPresenceCheck = true
				}
			}
			// Write all the data out into the database
			rawdb.WriteBody(batch, block.Hash(), block.NumberU64(), block.Body())
			rawdb.WriteReceipts(batch, block.Hash(), block.NumberU64(), receiptChain[i])
			rawdb.WriteTxLookupEntriesByBlock(batch, block) // Always write tx indices for live blocks, we assume they are needed

			// Write everything belongs to the blocks into the database. So that
			// we can ensure all components of body is completed(body, receipts,
			// tx indexes)
			if batch.ValueSize() >= ethdb.IdealBatchSize {
				if err := batch.Write(); err != nil {
					return 0, err
				}
				size += batch.ValueSize()
				batch.Reset()
			}
			stats.processed++
		}
		// Write everything belongs to the blocks into the database. So that
		// we can ensure all components of body is completed(body, receipts,
		// tx indexes)
		if batch.ValueSize() > 0 {
			size += batch.ValueSize()
			if err := batch.Write(); err != nil {
				return 0, err
			}
		}
		updateHead(blockChain[len(blockChain)-1])
		return 0, nil
	}
	// Write downloaded chain data and corresponding receipt chain data
	if len(ancientBlocks) > 0 {
		if n, err := writeAncient(ancientBlocks, ancientReceipts); err != nil {
			if err == errInsertionInterrupted {
				return 0, nil
			}
			return n, err
		}
	}
	// Write the tx index tail (block number from where we index) before write any live blocks
	if len(liveBlocks) > 0 && liveBlocks[0].NumberU64() == ancientLimit+1 {
		// The tx index tail can only be one of the following two options:
		// * 0: all ancient blocks have been indexed
		// * ancient-limit: the indices of blocks before ancient-limit are ignored
		if tail := rawdb.ReadTxIndexTail(bc.db); tail == nil {
			if bc.txLookupLimit == 0 || ancientLimit <= bc.txLookupLimit {
				rawdb.WriteTxIndexTail(bc.db, 0)
			} else {
				rawdb.WriteTxIndexTail(bc.db, ancientLimit-bc.txLookupLimit)
			}
		}
	}
	if len(liveBlocks) > 0 {
		if n, err := writeLive(liveBlocks, liveReceipts); err != nil {
			if err == errInsertionInterrupted {
				return 0, nil
			}
			return n, err
		}
	}

	head := blockChain[len(blockChain)-1]
	context := []interface{}{
		"count", stats.processed, "elapsed", common.PrettyDuration(time.Since(start)),
		"number", head.Number(), "hash", head.Hash(), "age", common.PrettyAge(time.Unix(int64(head.Time()), 0)),
		"size", common.StorageSize(size),
	}
	if stats.ignored > 0 {
		context = append(context, []interface{}{"ignored", stats.ignored}...)
	}
	log.Info("Imported new block receipts", context...)

	return 0, nil
}

// SetTxLookupLimit is responsible for updating the txlookup limit to the
// original one stored in db if the new mismatches with the old one.
func (bc *BlockChain) SetTxLookupLimit(limit uint64) {
	bc.txLookupLimit = limit
}

// TxLookupLimit retrieves the txlookup limit used by blockchain to prune
// stale transaction indices.
func (bc *BlockChain) TxLookupLimit() uint64 {
	return bc.txLookupLimit
}

var lastWrite uint64

// writeBlockWithoutState writes only the block and its metadata to the database,
// but does not write any state. This is used to construct competing side forks
// up to the point where they exceed the canonical total difficulty.
func (bc *BlockChain) writeBlockWithoutState(block *types.Block, td *big.Int) (err error) {
	bc.wg.Add(1)
	defer bc.wg.Done()

	batch := bc.db.NewBatch()
	rawdb.WriteTd(batch, block.Hash(), block.NumberU64(), td)
	rawdb.WriteBlock(batch, block)
	if err := batch.Write(); err != nil {
		log.Crit("Failed to write block into disk", "err", err)
	}
	return nil
}

// writeKnownBlock updates the head block flag with a known block
// and introduces chain reorg if necessary.
func (bc *BlockChain) writeKnownBlock(block *types.Block) error {
	bc.wg.Add(1)
	defer bc.wg.Done()

	current := bc.CurrentBlock()
	if block.ParentHash() != current.Hash() {
		if err := bc.reorg(current, block); err != nil {
			return err
		}
	}
	bc.writeHeadBlock(block)
	return nil
}

// WriteBlockWithState writes the block and all associated state to the database.
func (bc *BlockChain) WriteBlockWithState(block *types.Block, receipts []*types.Receipt, logs []*types.Log, state *state.StateDB, emitHeadEvent bool) (status WriteStatus, err error) {
	bc.chainmu.Lock()
	defer bc.chainmu.Unlock()

	return bc.writeBlockWithState(block, receipts, logs, state, emitHeadEvent)
}

// writeBlockWithState writes the block and all associated state to the database,
// but is expects the chain mutex to be held.
func (bc *BlockChain) writeBlockWithState(block *types.Block, receipts []*types.Receipt, logs []*types.Log, state *state.StateDB, emitHeadEvent bool) (status WriteStatus, err error) {
	bc.wg.Add(1)
	defer bc.wg.Done()

	// Calculate the total difficulty of the block
	ptd := bc.GetTd(block.ParentHash(), block.NumberU64()-1)
	if ptd == nil {
		return NonStatTy, consensus.ErrUnknownAncestor
	}
	// Make sure no inconsistent state is leaked during insertion
	currentBlock := bc.CurrentBlock()
	localTd := bc.GetTd(currentBlock.Hash(), currentBlock.NumberU64())
	externTd := new(big.Int).Add(block.Difficulty(), ptd)

	if bc.chainConfig.Tendermint != nil {
		// Call network permissioning logic before committing the state
		err = bc.GetAutonityContract().UpdateEnodesWhitelist(state, block)
		if err != nil && err != autonity.ErrAutonityContract {
			return NonStatTy, err
		}

		// Measure network economic metrics.
		bc.GetAutonityContract().MeasureMetricsOfNetworkEconomic(block.Header(), state)
	}

	// Irrelevant of the canonical status, write the block itself to the database.
	//
	// Note all the components of block(td, hash->number map, header, body, receipts)
	// should be written atomically. BlockBatch is used for containing all components.
	blockBatch := bc.db.NewBatch()
	rawdb.WriteTd(blockBatch, block.Hash(), block.NumberU64(), externTd)
	rawdb.WriteBlock(blockBatch, block)
	rawdb.WriteReceipts(blockBatch, block.Hash(), block.NumberU64(), receipts)
	rawdb.WritePreimages(blockBatch, state.Preimages())
	if err := blockBatch.Write(); err != nil {
		log.Crit("Failed to write block into disk", "err", err)
	}
	// Commit all cached state changes into underlying memory database.
	root, err := state.Commit(bc.chainConfig.IsEIP158(block.Number()))
	if err != nil {
		return NonStatTy, err
	}
	triedb := bc.stateCache.TrieDB()

	// If we're running an archive node, always flush
	if bc.cacheConfig.TrieDirtyDisabled {
		if err := triedb.Commit(root, false, nil); err != nil {
			return NonStatTy, err
		}
	} else {
		// Full but not archive node, do proper garbage collection
		triedb.Reference(root, common.Hash{}) // metadata reference to keep trie alive
		bc.triegc.Push(root, -int64(block.NumberU64()))

		if current := block.NumberU64(); current > TriesInMemory {
			// If we exceeded our memory allowance, flush matured singleton nodes to disk
			var (
				nodes, imgs = triedb.Size()
				limit       = common.StorageSize(bc.cacheConfig.TrieDirtyLimit) * 1024 * 1024
			)
			if nodes > limit || imgs > 4*1024*1024 {
				triedb.Cap(limit - ethdb.IdealBatchSize)
			}
			// Find the next state trie we need to commit
			chosen := current - TriesInMemory

			// If we exceeded out time allowance, flush an entire trie to disk
			if bc.gcproc > bc.cacheConfig.TrieTimeLimit {
				// If the header is missing (canonical chain behind), we're reorging a low
				// diff sidechain. Suspend committing until this operation is completed.
				header := bc.GetHeaderByNumber(chosen)
				if header == nil {
					log.Warn("Reorg in progress, trie commit postponed", "number", chosen)
				} else {
					// If we're exceeding limits but haven't reached a large enough memory gap,
					// warn the user that the system is becoming unstable.
					if chosen < lastWrite+TriesInMemory && bc.gcproc >= 2*bc.cacheConfig.TrieTimeLimit {
						log.Info("State in memory for too long, committing", "time", bc.gcproc, "allowance", bc.cacheConfig.TrieTimeLimit, "optimum", float64(chosen-lastWrite)/TriesInMemory)
					}
					// Flush an entire trie and restart the counters
					triedb.Commit(header.Root, true, nil)
					lastWrite = chosen
					bc.gcproc = 0
				}
			}
			// Garbage collect anything below our required write retention
			for !bc.triegc.Empty() {
				root, number := bc.triegc.Pop()
				if uint64(-number) > chosen {
					bc.triegc.Push(root, number)
					break
				}
				triedb.Dereference(root.(common.Hash))
			}
		}
	}
	// If the total difficulty is higher than our known, add it to the canonical chain
	// Second clause in the if statement reduces the vulnerability to selfish mining.
	// Please refer to http://www.cs.cornell.edu/~ie53/publications/btcProcFC.pdf
	reorg := externTd.Cmp(localTd) > 0
	currentBlock = bc.CurrentBlock()
	if !reorg && externTd.Cmp(localTd) == 0 {
		// Split same-difficulty blocks by number, then preferentially select
		// the block generated by the local miner as the canonical block.
		if block.NumberU64() < currentBlock.NumberU64() {
			reorg = true
		} else if block.NumberU64() == currentBlock.NumberU64() {
			var currentPreserve, blockPreserve bool
			if bc.shouldPreserve != nil {
				currentPreserve, blockPreserve = bc.shouldPreserve(currentBlock), bc.shouldPreserve(block)
			}
			reorg = !currentPreserve && (blockPreserve || mrand.Float64() < 0.5)
		}
	}
	if reorg {
		// Reorganise the chain if the parent is not the head block
		if block.ParentHash() != currentBlock.Hash() {
			if err := bc.reorg(currentBlock, block); err != nil {
				return NonStatTy, err
			}
		}
		status = CanonStatTy
	} else {
		status = SideStatTy
	}
	// Set new head.
	if status == CanonStatTy {
		bc.writeHeadBlock(block)
	}
	bc.futureBlocks.Remove(block.Hash())

	if status == CanonStatTy {
		bc.chainFeed.Send(ChainEvent{Block: block, Hash: block.Hash(), Logs: logs})
		if len(logs) > 0 {
			bc.logsFeed.Send(logs)
		}
		// In theory we should fire a ChainHeadEvent when we inject
		// a canonical block, but sometimes we can insert a batch of
		// canonicial blocks. Avoid firing too much ChainHeadEvents,
		// we will fire an accumulated ChainHeadEvent and disable fire
		// event here.
		if emitHeadEvent {
			bc.chainHeadFeed.Send(ChainHeadEvent{Block: block})
		}
	} else {
		bc.chainSideFeed.Send(ChainSideEvent{Block: block})
	}
	return status, nil
}

// addFutureBlock checks if the block is within the max allowed window to get
// accepted for future processing, and returns an error if the block is too far
// ahead and was not added.
func (bc *BlockChain) addFutureBlock(block *types.Block) error {
	max := uint64(time.Now().Unix() + maxTimeFutureBlocks)
	if block.Time() > max {
		return fmt.Errorf("future block timestamp %v > allowed %v", block.Time(), max)
	}
	bc.futureBlocks.Add(block.Hash(), block)
	return nil
}

// InsertChain attempts to insert the given batch of blocks in to the canonical
// chain or, otherwise, create a fork. If an error is returned it will return
// the index number of the failing block as well an error describing what went
// wrong.
//
// After insertion is done, all accumulated events will be fired.
func (bc *BlockChain) InsertChain(chain types.Blocks) (int, error) {
	// Sanity check that we have something meaningful to import
	if len(chain) == 0 {
		return 0, nil
	}

	bc.blockProcFeed.Send(true)
	defer bc.blockProcFeed.Send(false)

	// Remove already known canon-blocks
	var (
		block, prev *types.Block
	)
	// Do a sanity check that the provided chain is actually ordered and linked
	for i := 1; i < len(chain); i++ {
		block = chain[i]
		prev = chain[i-1]
		if block.NumberU64() != prev.NumberU64()+1 || block.ParentHash() != prev.Hash() {
			// Chain broke ancestry, log a message (programming error) and skip insertion
			log.Error("Non contiguous block insert", "number", block.Number(), "hash", block.Hash(),
				"parent", block.ParentHash(), "prevnumber", prev.Number(), "prevhash", prev.Hash())

			return 0, fmt.Errorf("non contiguous insert: item %d is #%d [%x…], item %d is #%d [%x…] (parent [%x…])", i-1, prev.NumberU64(),
				prev.Hash().Bytes()[:4], i, block.NumberU64(), block.Hash().Bytes()[:4], block.ParentHash().Bytes()[:4])
		}
	}
	// Pre-checks passed, start the full block imports
	bc.wg.Add(1)
	bc.chainmu.Lock()
	n, err := bc.insertChain(chain, true)
	bc.chainmu.Unlock()
	bc.wg.Done()

	return n, err
}

// insertChain is the internal implementation of InsertChain, which assumes that
// 1) chains are contiguous, and 2) The chain mutex is held.
//
// This method is split out so that import batches that require re-injecting
// historical blocks can do so without releasing the lock, which could lead to
// racey behaviour. If a sidechain import is in progress, and the historic state
// is imported, but then new canon-head is added before the actual sidechain
// completes, then the historic state could be pruned again
func (bc *BlockChain) insertChain(chain types.Blocks, verifySeals bool) (int, error) {
	// If the chain is terminating, don't even bother starting up
	if atomic.LoadInt32(&bc.procInterrupt) == 1 {
		return 0, nil
	}
	// Start a parallel signature recovery (signer will fluke on fork transition, minimal perf loss)
	bc.senderCacher.recoverFromBlocks(types.MakeSigner(bc.chainConfig, chain[0].Number()), chain)

	var (
		stats     = insertStats{startTime: mclock.Now()}
		lastCanon *types.Block
	)
	// Fire a single chain head event if we've progressed the chain
	defer func() {
		if lastCanon != nil && bc.CurrentBlock().Hash() == lastCanon.Hash() {
			bc.chainHeadFeed.Send(ChainHeadEvent{lastCanon})
		}
	}()
	// Start the parallel header verifier
	headers := make([]*types.Header, len(chain))
	seals := make([]bool, len(chain))

	for i, block := range chain {
		headers[i] = block.Header()
		seals[i] = verifySeals
	}
	abort, results := bc.engine.VerifyHeaders(bc, headers, seals)
	defer close(abort)

	// Peek the error for the first block to decide the directing import logic
	it := newInsertIterator(chain, results, bc.validator)

	block, err := it.next()

	// Left-trim all the known blocks
	if err == ErrKnownBlock {
		// First block (and state) is known
		//   1. We did a roll-back, and should now do a re-import
		//   2. The block is stored as a sidechain, and is lying about it's stateroot, and passes a stateroot
		// 	    from the canonical chain, which has not been verified.
		// Skip all known blocks that are behind us
		var (
			current  = bc.CurrentBlock()
			localTd  = bc.GetTd(current.Hash(), current.NumberU64())
			externTd = bc.GetTd(block.ParentHash(), block.NumberU64()-1) // The first block can't be nil
		)
		for block != nil && err == ErrKnownBlock {
			externTd = new(big.Int).Add(externTd, block.Difficulty())
			if localTd.Cmp(externTd) < 0 {
				break
			}
			log.Debug("Ignoring already known block", "number", block.Number(), "hash", block.Hash())
			stats.ignored++

			block, err = it.next()
		}
		// The remaining blocks are still known blocks, the only scenario here is:
		// During the fast sync, the pivot point is already submitted but rollback
		// happens. Then node resets the head full block to a lower height via `rollback`
		// and leaves a few known blocks in the database.
		//
		// When node runs a fast sync again, it can re-import a batch of known blocks via
		// `insertChain` while a part of them have higher total difficulty than current
		// head full block(new pivot point).
		for block != nil && err == ErrKnownBlock {
			log.Debug("Writing previously known block", "number", block.Number(), "hash", block.Hash())
			if err := bc.writeKnownBlock(block); err != nil {
				return it.index, err
			}
			lastCanon = block

			block, err = it.next()
		}
		// Falls through to the block import
	}
	switch {
	// First block is pruned, insert as sidechain and reorg only if TD grows enough
	case errors.Is(err, consensus.ErrPrunedAncestor):
		log.Debug("Pruned ancestor, inserting as sidechain", "number", block.Number(), "hash", block.Hash())
		return bc.insertSideChain(block, it)

	// First block is future, shove it (and all children) to the future queue (unknown ancestor)
	case errors.Is(err, consensus.ErrFutureBlock) || (errors.Is(err, consensus.ErrUnknownAncestor) && bc.futureBlocks.Contains(it.first().ParentHash())):
		for block != nil && (it.index == 0 || errors.Is(err, consensus.ErrUnknownAncestor)) {
			log.Debug("Future block, postponing import", "number", block.Number(), "hash", block.Hash())
			if err := bc.addFutureBlock(block); err != nil {
				return it.index, err
			}
			block, err = it.next()
		}
		stats.queued += it.processed()
		stats.ignored += it.remaining()

		// If there are any still remaining, mark as ignored
		return it.index, err

	// Some other error occurred, abort
	case err != nil:
		bc.futureBlocks.Remove(block.Hash())
		stats.ignored += len(it.chain)
		bc.reportBlock(block, nil, err)
		return it.index, err
	}
	// No validation errors for the first block (or chain prefix skipped)
	for ; block != nil && err == nil || err == ErrKnownBlock; block, err = it.next() {
		// If the chain is terminating, stop processing blocks
		if bc.insertStopped() {
			log.Debug("Abort during block processing")
			break
		}
		// If the header is a banned one, straight out abort
		if BadHashes[block.Hash()] {
			bc.reportBlock(block, nil, ErrBlacklistedHash)
			return it.index, ErrBlacklistedHash
		}
		// If the block is known (in the middle of the chain), it's a special case for
		// Clique blocks where they can share state among each other, so importing an
		// older block might complete the state of the subsequent one. In this case,
		// just skip the block (we already validated it once fully (and crashed), since
		// its header and body was already in the database).
		if err == ErrKnownBlock {
			logger := log.Warn
			logger("Inserted known block", "number", block.Number(), "hash", block.Hash(),
				"uncles", len(block.Uncles()), "txs", len(block.Transactions()), "gas", block.GasUsed(),
				"root", block.Root())

			// Special case. Commit the empty receipt slice if we meet the known
			// block in the middle. It can only happen in the clique chain. Whenever
			// we insert blocks via `insertSideChain`, we only commit `td`, `header`
			// and `body` if it's non-existent. Since we don't have receipts without
			// reexecution, so nothing to commit. But if the sidechain will be adpoted
			// as the canonical chain eventually, it needs to be reexecuted for missing
			// state, but if it's this special case here(skip reexecution) we will lose
			// the empty receipt entry.
			if len(block.Transactions()) == 0 {
				rawdb.WriteReceipts(bc.db, block.Hash(), block.NumberU64(), nil)
			} else {
				log.Error("Please file an issue, skip known block execution without receipt",
					"hash", block.Hash(), "number", block.NumberU64())
			}
			if err := bc.writeKnownBlock(block); err != nil {
				return it.index, err
			}
			stats.processed++

			// We can assume that logs are empty here, since the only way for consecutive
			// Clique blocks to have the same state is if there are no transactions.
			lastCanon = block
			continue
		}
		// Retrieve the parent block and it's state to execute on top
		start := time.Now()

		parent := it.previous()
		if parent == nil {
			parent = bc.GetHeader(block.ParentHash(), block.NumberU64()-1)
		}
		statedb, err := state.New(parent.Root, bc.stateCache, bc.snaps)
		if err != nil {
			return it.index, err
		}
		// If we have a followup block, run that against the current state to pre-cache
		// transactions and probabilistically some of the account/storage trie nodes.
		var followupInterrupt uint32
		if !bc.cacheConfig.TrieCleanNoPrefetch {
			if followup, err := it.peek(); followup != nil && err == nil {
				throwaway, _ := state.New(parent.Root, bc.stateCache, bc.snaps)
				bc.wg.Add(1)
				go func(start time.Time, followup *types.Block, throwaway *state.StateDB, interrupt *uint32) {
					defer bc.wg.Done()
					bc.prefetcher.Prefetch(followup, throwaway, bc.vmConfig, &followupInterrupt)

					blockPrefetchExecuteTimer.Update(time.Since(start))
					if atomic.LoadUint32(interrupt) == 1 {
						blockPrefetchInterruptMeter.Mark(1)
					}
				}(time.Now(), followup, throwaway, &followupInterrupt)
			}
		}
		// Process block using the parent state as reference point
		substart := time.Now()
		receipts, logs, usedGas, err := bc.processor.Process(block, statedb, bc.vmConfig)
		if err != nil {
			bc.reportBlock(block, receipts, err)
			atomic.StoreUint32(&followupInterrupt, 1)
			return it.index, err
		}
		// Update the metrics touched during block processing
		accountReadTimer.Update(statedb.AccountReads)                 // Account reads are complete, we can mark them
		storageReadTimer.Update(statedb.StorageReads)                 // Storage reads are complete, we can mark them
		accountUpdateTimer.Update(statedb.AccountUpdates)             // Account updates are complete, we can mark them
		storageUpdateTimer.Update(statedb.StorageUpdates)             // Storage updates are complete, we can mark them
		snapshotAccountReadTimer.Update(statedb.SnapshotAccountReads) // Account reads are complete, we can mark them
		snapshotStorageReadTimer.Update(statedb.SnapshotStorageReads) // Storage reads are complete, we can mark them

		triehash := statedb.AccountHashes + statedb.StorageHashes // Save to not double count in validation
		trieproc := statedb.SnapshotAccountReads + statedb.AccountReads + statedb.AccountUpdates
		trieproc += statedb.SnapshotStorageReads + statedb.StorageReads + statedb.StorageUpdates

		blockExecutionTimer.Update(time.Since(substart) - trieproc - triehash)

		// Validate the state using the default validator
		substart = time.Now()
		if err := bc.validator.ValidateState(block, statedb, receipts, usedGas); err != nil {
			bc.reportBlock(block, receipts, err)
			atomic.StoreUint32(&followupInterrupt, 1)
			return it.index, err
		}
		proctime := time.Since(start)

		// Update the metrics touched during block validation
		accountHashTimer.Update(statedb.AccountHashes) // Account hashes are complete, we can mark them
		storageHashTimer.Update(statedb.StorageHashes) // Storage hashes are complete, we can mark them

		blockValidationTimer.Update(time.Since(substart) - (statedb.AccountHashes + statedb.StorageHashes - triehash))

		// Write the block to the chain and get the status.
		substart = time.Now()
		status, err := bc.writeBlockWithState(block, receipts, logs, statedb, false)
		atomic.StoreUint32(&followupInterrupt, 1)
		if err != nil {
			return it.index, err
		}

		// Update the metrics touched during block commit
		accountCommitTimer.Update(statedb.AccountCommits)   // Account commits are complete, we can mark them
		storageCommitTimer.Update(statedb.StorageCommits)   // Storage commits are complete, we can mark them
		snapshotCommitTimer.Update(statedb.SnapshotCommits) // Snapshot commits are complete, we can mark them

		blockWriteTimer.Update(time.Since(substart) - statedb.AccountCommits - statedb.StorageCommits - statedb.SnapshotCommits)
		blockInsertTimer.UpdateSince(start)

		switch status {
		case CanonStatTy:
			log.Debug("Inserted new block", "number", block.Number(), "hash", block.Hash(),
				"uncles", len(block.Uncles()), "txs", len(block.Transactions()), "gas", block.GasUsed(),
				"elapsed", common.PrettyDuration(time.Since(start)),
				"root", block.Root())

			lastCanon = block

			// Only count canonical blocks for GC processing time
			bc.gcproc += proctime

		case SideStatTy:
			log.Debug("Inserted forked block", "number", block.Number(), "hash", block.Hash(),
				"diff", block.Difficulty(), "elapsed", common.PrettyDuration(time.Since(start)),
				"txs", len(block.Transactions()), "gas", block.GasUsed(), "uncles", len(block.Uncles()),
				"root", block.Root())

		default:
			// This in theory is impossible, but lets be nice to our future selves and leave
			// a log, instead of trying to track down blocks imports that don't emit logs.
			log.Warn("Inserted block with unknown status", "number", block.Number(), "hash", block.Hash(),
				"diff", block.Difficulty(), "elapsed", common.PrettyDuration(time.Since(start)),
				"txs", len(block.Transactions()), "gas", block.GasUsed(), "uncles", len(block.Uncles()),
				"root", block.Root())
		}
		stats.processed++
		stats.usedGas += usedGas

		dirty, _ := bc.stateCache.TrieDB().Size()
		stats.report(chain, it.index, dirty)
	}
	// Any blocks remaining here? The only ones we care about are the future ones
	if block != nil && errors.Is(err, consensus.ErrFutureBlock) {
		if err := bc.addFutureBlock(block); err != nil {
			return it.index, err
		}
		block, err = it.next()

		for ; block != nil && errors.Is(err, consensus.ErrUnknownAncestor); block, err = it.next() {
			if err := bc.addFutureBlock(block); err != nil {
				return it.index, err
			}
			stats.queued++
		}
	}
	stats.ignored += it.remaining()

	return it.index, err
}

// insertSideChain is called when an import batch hits upon a pruned ancestor
// error, which happens when a sidechain with a sufficiently old fork-block is
// found.
//
// The method writes all (header-and-body-valid) blocks to disk, then tries to
// switch over to the new chain if the TD exceeded the current chain.
func (bc *BlockChain) insertSideChain(block *types.Block, it *insertIterator) (int, error) {
	var (
		externTd *big.Int
		current  = bc.CurrentBlock()
	)
	// The first sidechain block error is already verified to be ErrPrunedAncestor.
	// Since we don't import them here, we expect ErrUnknownAncestor for the remaining
	// ones. Any other errors means that the block is invalid, and should not be written
	// to disk.
	err := consensus.ErrPrunedAncestor
	for ; block != nil && errors.Is(err, consensus.ErrPrunedAncestor); block, err = it.next() {
		// Check the canonical state root for that number
		if number := block.NumberU64(); current.NumberU64() >= number {
			canonical := bc.GetBlockByNumber(number)
			if canonical != nil && canonical.Hash() == block.Hash() {
				// Not a sidechain block, this is a re-import of a canon block which has it's state pruned

				// Collect the TD of the block. Since we know it's a canon one,
				// we can get it directly, and not (like further below) use
				// the parent and then add the block on top
				externTd = bc.GetTd(block.Hash(), block.NumberU64())
				continue
			}
			if canonical != nil && canonical.Root() == block.Root() {
				// This is most likely a shadow-state attack. When a fork is imported into the
				// database, and it eventually reaches a block height which is not pruned, we
				// just found that the state already exist! This means that the sidechain block
				// refers to a state which already exists in our canon chain.
				//
				// If left unchecked, we would now proceed importing the blocks, without actually
				// having verified the state of the previous blocks.
				log.Warn("Sidechain ghost-state attack detected", "number", block.NumberU64(), "sideroot", block.Root(), "canonroot", canonical.Root())

				// If someone legitimately side-mines blocks, they would still be imported as usual. However,
				// we cannot risk writing unverified blocks to disk when they obviously target the pruning
				// mechanism.
				return it.index, errors.New("sidechain ghost-state attack")
			}
		}
		if externTd == nil {
			externTd = bc.GetTd(block.ParentHash(), block.NumberU64()-1)
		}
		externTd = new(big.Int).Add(externTd, block.Difficulty())

		if !bc.HasBlock(block.Hash(), block.NumberU64()) {
			start := time.Now()
			if err := bc.writeBlockWithoutState(block, externTd); err != nil {
				return it.index, err
			}
			log.Debug("Injected sidechain block", "number", block.Number(), "hash", block.Hash(),
				"diff", block.Difficulty(), "elapsed", common.PrettyDuration(time.Since(start)),
				"txs", len(block.Transactions()), "gas", block.GasUsed(), "uncles", len(block.Uncles()),
				"root", block.Root())
		}
	}
	// At this point, we've written all sidechain blocks to database. Loop ended
	// either on some other error or all were processed. If there was some other
	// error, we can ignore the rest of those blocks.
	//
	// If the externTd was larger than our local TD, we now need to reimport the previous
	// blocks to regenerate the required state
	localTd := bc.GetTd(current.Hash(), current.NumberU64())
	if localTd.Cmp(externTd) > 0 {
		log.Info("Sidechain written to disk", "start", it.first().NumberU64(), "end", it.previous().Number, "sidetd", externTd, "localtd", localTd)
		return it.index, err
	}
	// Gather all the sidechain hashes (full blocks may be memory heavy)
	var (
		hashes  []common.Hash
		numbers []uint64
	)
	parent := it.previous()
	for parent != nil && !bc.HasState(parent.Root) {
		hashes = append(hashes, parent.Hash())
		numbers = append(numbers, parent.Number.Uint64())

		parent = bc.GetHeader(parent.ParentHash, parent.Number.Uint64()-1)
	}
	if parent == nil {
		return it.index, errors.New("missing parent")
	}
	// Import all the pruned blocks to make the state available
	var (
		blocks []*types.Block
		memory common.StorageSize
	)
	for i := len(hashes) - 1; i >= 0; i-- {
		// Append the next block to our batch
		block := bc.GetBlock(hashes[i], numbers[i])

		blocks = append(blocks, block)
		memory += block.Size()

		// If memory use grew too large, import and continue. Sadly we need to discard
		// all raised events and logs from notifications since we're too heavy on the
		// memory here.
		if len(blocks) >= 2048 || memory > 64*1024*1024 {
			log.Info("Importing heavy sidechain segment", "blocks", len(blocks), "start", blocks[0].NumberU64(), "end", block.NumberU64())
			if _, err := bc.insertChain(blocks, false); err != nil {
				return 0, err
			}
			blocks, memory = blocks[:0], 0

			// If the chain is terminating, stop processing blocks
			if bc.insertStopped() {
				log.Debug("Abort during blocks processing")
				return 0, nil
			}
		}
	}
	if len(blocks) > 0 {
		log.Info("Importing sidechain segment", "start", blocks[0].NumberU64(), "end", blocks[len(blocks)-1].NumberU64())
		return bc.insertChain(blocks, false)
	}
	return 0, nil
}

// reorg takes two blocks, an old chain and a new chain and will reconstruct the
// blocks and inserts them to be part of the new canonical chain and accumulates
// potential missing transactions and post an event about them.
func (bc *BlockChain) reorg(oldBlock, newBlock *types.Block) error {
	var (
		newChain    types.Blocks
		oldChain    types.Blocks
		commonBlock *types.Block

		deletedTxs types.Transactions
		addedTxs   types.Transactions

		deletedLogs [][]*types.Log
		rebirthLogs [][]*types.Log

		// collectLogs collects the logs that were generated or removed during
		// the processing of the block that corresponds with the given hash.
		// These logs are later announced as deleted or reborn
		collectLogs = func(hash common.Hash, removed bool) {
			number := bc.hc.GetBlockNumber(hash)
			if number == nil {
				return
			}
			receipts := rawdb.ReadReceipts(bc.db, hash, *number, bc.chainConfig)

			var logs []*types.Log
			for _, receipt := range receipts {
				for _, log := range receipt.Logs {
					l := *log
					if removed {
						l.Removed = true
					} else {
					}
					logs = append(logs, &l)
				}
			}
			if len(logs) > 0 {
				if removed {
					deletedLogs = append(deletedLogs, logs)
				} else {
					rebirthLogs = append(rebirthLogs, logs)
				}
			}
		}
		// mergeLogs returns a merged log slice with specified sort order.
		mergeLogs = func(logs [][]*types.Log, reverse bool) []*types.Log {
			var ret []*types.Log
			if reverse {
				for i := len(logs) - 1; i >= 0; i-- {
					ret = append(ret, logs[i]...)
				}
			} else {
				for i := 0; i < len(logs); i++ {
					ret = append(ret, logs[i]...)
				}
			}
			return ret
		}
	)
	// Reduce the longer chain to the same number as the shorter one
	if oldBlock.NumberU64() > newBlock.NumberU64() {
		// Old chain is longer, gather all transactions and logs as deleted ones
		for ; oldBlock != nil && oldBlock.NumberU64() != newBlock.NumberU64(); oldBlock = bc.GetBlock(oldBlock.ParentHash(), oldBlock.NumberU64()-1) {
			oldChain = append(oldChain, oldBlock)
			deletedTxs = append(deletedTxs, oldBlock.Transactions()...)
			collectLogs(oldBlock.Hash(), true)
		}
	} else {
		// New chain is longer, stash all blocks away for subsequent insertion
		for ; newBlock != nil && newBlock.NumberU64() != oldBlock.NumberU64(); newBlock = bc.GetBlock(newBlock.ParentHash(), newBlock.NumberU64()-1) {
			newChain = append(newChain, newBlock)
		}
	}
	if oldBlock == nil {
		return fmt.Errorf("invalid old chain")
	}
	if newBlock == nil {
		return fmt.Errorf("invalid new chain")
	}
	// Both sides of the reorg are at the same number, reduce both until the common
	// ancestor is found
	for {
		// If the common ancestor was found, bail out
		if oldBlock.Hash() == newBlock.Hash() {
			commonBlock = oldBlock
			break
		}
		// Remove an old block as well as stash away a new block
		oldChain = append(oldChain, oldBlock)
		deletedTxs = append(deletedTxs, oldBlock.Transactions()...)
		collectLogs(oldBlock.Hash(), true)

		newChain = append(newChain, newBlock)

		// Step back with both chains
		oldBlock = bc.GetBlock(oldBlock.ParentHash(), oldBlock.NumberU64()-1)
		if oldBlock == nil {
			return fmt.Errorf("invalid old chain")
		}
		newBlock = bc.GetBlock(newBlock.ParentHash(), newBlock.NumberU64()-1)
		if newBlock == nil {
			return fmt.Errorf("invalid new chain")
		}
	}
	// Ensure the user sees large reorgs
	if len(oldChain) > 0 && len(newChain) > 0 {
		logFn := log.Info
		msg := "Chain reorg detected"
		if len(oldChain) > 63 {
			msg = "Large chain reorg detected"
			logFn = log.Warn
		}
		logFn(msg, "number", commonBlock.Number(), "hash", commonBlock.Hash(),
			"drop", len(oldChain), "dropfrom", oldChain[0].Hash(), "add", len(newChain), "addfrom", newChain[0].Hash())
		blockReorgAddMeter.Mark(int64(len(newChain)))
		blockReorgDropMeter.Mark(int64(len(oldChain)))
		blockReorgMeter.Mark(1)
	} else {
		log.Error("Impossible reorg, please file an issue", "oldnum", oldBlock.Number(), "oldhash", oldBlock.Hash(), "newnum", newBlock.Number(), "newhash", newBlock.Hash())
	}
	// Insert the new chain(except the head block(reverse order)),
	// taking care of the proper incremental order.
	for i := len(newChain) - 1; i >= 1; i-- {
		// Insert the block in the canonical way, re-writing history
		bc.writeHeadBlock(newChain[i])

		// Collect reborn logs due to chain reorg
		collectLogs(newChain[i].Hash(), false)

		// Collect the new added transactions.
		addedTxs = append(addedTxs, newChain[i].Transactions()...)
	}
	// Delete useless indexes right now which includes the non-canonical
	// transaction indexes, canonical chain indexes which above the head.
	indexesBatch := bc.db.NewBatch()
	for _, tx := range types.TxDifference(deletedTxs, addedTxs) {
		rawdb.DeleteTxLookupEntry(indexesBatch, tx.Hash())
	}
	// Delete any canonical number assignments above the new head
	number := bc.CurrentBlock().NumberU64()
	for i := number + 1; ; i++ {
		hash := rawdb.ReadCanonicalHash(bc.db, i)
		if hash == (common.Hash{}) {
			break
		}
		rawdb.DeleteCanonicalHash(indexesBatch, i)
	}
	if err := indexesBatch.Write(); err != nil {
		log.Crit("Failed to delete useless indexes", "err", err)
	}
	// If any logs need to be fired, do it now. In theory we could avoid creating
	// this goroutine if there are no events to fire, but realistcally that only
	// ever happens if we're reorging empty blocks, which will only happen on idle
	// networks where performance is not an issue either way.
	if len(deletedLogs) > 0 {
		bc.rmLogsFeed.Send(RemovedLogsEvent{mergeLogs(deletedLogs, true)})
	}
	if len(rebirthLogs) > 0 {
		bc.logsFeed.Send(mergeLogs(rebirthLogs, false))
	}
	if len(oldChain) > 0 {
		for i := len(oldChain) - 1; i >= 0; i-- {
			bc.chainSideFeed.Send(ChainSideEvent{Block: oldChain[i]})
		}
	}
	return nil
}

func (bc *BlockChain) update() {
	futureTimer := time.NewTicker(5 * time.Second)
	defer futureTimer.Stop()
	for {
		select {
		case <-futureTimer.C:
			bc.procFutureBlocks()
		case <-bc.quit:
			return
		}
	}
}

// maintainTxIndex is responsible for the construction and deletion of the
// transaction index.
//
// User can use flag `txlookuplimit` to specify a "recentness" block, below
// which ancient tx indices get deleted. If `txlookuplimit` is 0, it means
// all tx indices will be reserved.
//
// The user can adjust the txlookuplimit value for each launch after fast
// sync, Geth will automatically construct the missing indices and delete
// the extra indices.
func (bc *BlockChain) maintainTxIndex(ancients uint64) {
	// Before starting the actual maintenance, we need to handle a special case,
	// where user might init Geth with an external ancient database. If so, we
	// need to reindex all necessary transactions before starting to process any
	// pruning requests.
	if ancients > 0 {
		var from = uint64(0)
		if bc.txLookupLimit != 0 && ancients > bc.txLookupLimit {
			from = ancients - bc.txLookupLimit
		}
		rawdb.IndexTransactions(bc.db, from, ancients)
	}
	// indexBlocks reindexes or unindexes transactions depending on user configuration
	indexBlocks := func(tail *uint64, head uint64, done chan struct{}) {
		defer func() { done <- struct{}{} }()

		// If the user just upgraded Geth to a new version which supports transaction
		// index pruning, write the new tail and remove anything older.
		if tail == nil {
			if bc.txLookupLimit == 0 || head < bc.txLookupLimit {
				// Nothing to delete, write the tail and return
				rawdb.WriteTxIndexTail(bc.db, 0)
			} else {
				// Prune all stale tx indices and record the tx index tail
				rawdb.UnindexTransactions(bc.db, 0, head-bc.txLookupLimit+1)
			}
			return
		}
		// If a previous indexing existed, make sure that we fill in any missing entries
		if bc.txLookupLimit == 0 || head < bc.txLookupLimit {
			if *tail > 0 {
				rawdb.IndexTransactions(bc.db, 0, *tail)
			}
			return
		}
		// Update the transaction index to the new chain state
		if head-bc.txLookupLimit+1 < *tail {
			// Reindex a part of missing indices and rewind index tail to HEAD-limit
			rawdb.IndexTransactions(bc.db, head-bc.txLookupLimit+1, *tail)
		} else {
			// Unindex a part of stale indices and forward index tail to HEAD-limit
			rawdb.UnindexTransactions(bc.db, *tail, head-bc.txLookupLimit+1)
		}
	}
	// Any reindexing done, start listening to chain events and moving the index window
	var (
		done   chan struct{}                  // Non-nil if background unindexing or reindexing routine is active.
		headCh = make(chan ChainHeadEvent, 1) // Buffered to avoid locking up the event feed
	)
	sub := bc.SubscribeChainHeadEvent(headCh)
	if sub == nil {
		return
	}
	defer sub.Unsubscribe()

	for {
		select {
		case head := <-headCh:
			if done == nil {
				done = make(chan struct{})
				bc.wg.Add(1)
				go func() {
					defer bc.wg.Done()
					indexBlocks(rawdb.ReadTxIndexTail(bc.db), head.Block.NumberU64(), done)
				}()
			}
		case <-done:
			done = nil
		case <-bc.quit:
			return
		}
	}
}

// BadBlocks returns a list of the last 'bad blocks' that the client has seen on the network
func (bc *BlockChain) BadBlocks() []*types.Block {
	blocks := make([]*types.Block, 0, bc.badBlocks.Len())
	for _, hash := range bc.badBlocks.Keys() {
		if blk, exist := bc.badBlocks.Peek(hash); exist {
			block := blk.(*types.Block)
			blocks = append(blocks, block)
		}
	}
	return blocks
}

// HasBadBlock returns whether the block with the hash is a bad block
func (bc *BlockChain) HasBadBlock(hash common.Hash) bool {
	return bc.badBlocks.Contains(hash)
}

// addBadBlock adds a bad block to the bad-block LRU cache
func (bc *BlockChain) addBadBlock(block *types.Block) {
	bc.badBlocks.Add(block.Hash(), block)
}

// reportBlock logs a bad block error.
func (bc *BlockChain) reportBlock(block *types.Block, receipts types.Receipts, err error) {
	bc.addBadBlock(block)

	var receiptString string
	for i, receipt := range receipts {
		receiptString += fmt.Sprintf("\t %d: cumulative: %v gas: %v contract: %v status: %v tx: %v logs: %v bloom: %x state: %x\n",
			i, receipt.CumulativeGasUsed, receipt.GasUsed, receipt.ContractAddress.Hex(),
			receipt.Status, receipt.TxHash.Hex(), receipt.Logs, receipt.Bloom, receipt.PostState)
	}
	log.Error(fmt.Sprintf(`
########## BAD BLOCK #########
Chain config: %v

Number: %v
Hash: 0x%x
%v

Error: %v
##############################
`, bc.chainConfig, block.Number(), block.Hash(), receiptString, err))
}

// InsertHeaderChain attempts to insert the given header chain in to the local
// chain, possibly creating a reorg. If an error is returned, it will return the
// index number of the failing header as well an error describing what went wrong.
//
// The verify parameter can be used to fine tune whether nonce verification
// should be done or not. The reason behind the optional check is because some
// of the header retrieval mechanisms already need to verify nonces, as well as
// because nonces can be verified sparsely, not needing to check each.
func (bc *BlockChain) InsertHeaderChain(chain []*types.Header, checkFreq int) (int, error) {
	start := time.Now()
	if i, err := bc.hc.ValidateHeaderChain(chain, checkFreq); err != nil {
		return i, err
	}

	// Make sure only one thread manipulates the chain at once
	bc.chainmu.Lock()
	defer bc.chainmu.Unlock()

	bc.wg.Add(1)
	defer bc.wg.Done()

	whFunc := func(header *types.Header) error {
		_, err := bc.hc.WriteHeader(header)
		return err
	}
	return bc.hc.InsertHeaderChain(chain, whFunc, start)
}

// CurrentHeader retrieves the current head header of the canonical chain. The
// header is retrieved from the HeaderChain's internal cache.
func (bc *BlockChain) CurrentHeader() *types.Header {
	return bc.hc.CurrentHeader()
}

// GetTd retrieves a block's total difficulty in the canonical chain from the
// database by hash and number, caching it if found.
func (bc *BlockChain) GetTd(hash common.Hash, number uint64) *big.Int {
	return bc.hc.GetTd(hash, number)
}

// GetTdByHash retrieves a block's total difficulty in the canonical chain from the
// database by hash, caching it if found.
func (bc *BlockChain) GetTdByHash(hash common.Hash) *big.Int {
	return bc.hc.GetTdByHash(hash)
}

// GetHeader retrieves a block header from the database by hash and number,
// caching it if found.
func (bc *BlockChain) GetHeader(hash common.Hash, number uint64) *types.Header {
	return bc.hc.GetHeader(hash, number)
}

// GetHeaderByHash retrieves a block header from the database by hash, caching it if
// found.
func (bc *BlockChain) GetHeaderByHash(hash common.Hash) *types.Header {
	return bc.hc.GetHeaderByHash(hash)
}

// HasHeader checks if a block header is present in the database or not, caching
// it if present.
func (bc *BlockChain) HasHeader(hash common.Hash, number uint64) bool {
	return bc.hc.HasHeader(hash, number)
}

// GetCanonicalHash returns the canonical hash for a given block number
func (bc *BlockChain) GetCanonicalHash(number uint64) common.Hash {
	return bc.hc.GetCanonicalHash(number)
}

// GetBlockHashesFromHash retrieves a number of block hashes starting at a given
// hash, fetching towards the genesis block.
func (bc *BlockChain) GetBlockHashesFromHash(hash common.Hash, max uint64) []common.Hash {
	return bc.hc.GetBlockHashesFromHash(hash, max)
}

// GetAncestor retrieves the Nth ancestor of a given block. It assumes that either the given block or
// a close ancestor of it is canonical. maxNonCanonical points to a downwards counter limiting the
// number of blocks to be individually checked before we reach the canonical chain.
//
// Note: ancestor == 0 returns the same block, 1 returns its parent and so on.
func (bc *BlockChain) GetAncestor(hash common.Hash, number, ancestor uint64, maxNonCanonical *uint64) (common.Hash, uint64) {
	return bc.hc.GetAncestor(hash, number, ancestor, maxNonCanonical)
}

// GetHeaderByNumber retrieves a block header from the database by number,
// caching it (associated with its hash) if found.
func (bc *BlockChain) GetHeaderByNumber(number uint64) *types.Header {
	return bc.hc.GetHeaderByNumber(number)
}

// GetTransactionLookup retrieves the lookup associate with the given transaction
// hash from the cache or database.
func (bc *BlockChain) GetTransactionLookup(hash common.Hash) *rawdb.LegacyTxLookupEntry {
	// Short circuit if the txlookup already in the cache, retrieve otherwise
	if lookup, exist := bc.txLookupCache.Get(hash); exist {
		return lookup.(*rawdb.LegacyTxLookupEntry)
	}
	tx, blockHash, blockNumber, txIndex := rawdb.ReadTransaction(bc.db, hash)
	if tx == nil {
		return nil
	}
	lookup := &rawdb.LegacyTxLookupEntry{BlockHash: blockHash, BlockIndex: blockNumber, Index: txIndex}
	bc.txLookupCache.Add(hash, lookup)
	return lookup
}

// Config retrieves the chain's fork configuration.
func (bc *BlockChain) Config() *params.ChainConfig             { return bc.chainConfig }
func (bc *BlockChain) GetAutonityContract() *autonity.Contract { return bc.autonityContract }

// Engine retrieves the blockchain's consensus engine.
func (bc *BlockChain) Engine() consensus.Engine { return bc.engine }

// SubscribeRemovedLogsEvent registers a subscription of RemovedLogsEvent.
func (bc *BlockChain) SubscribeRemovedLogsEvent(ch chan<- RemovedLogsEvent) event.Subscription {
	return bc.scope.Track(bc.rmLogsFeed.Subscribe(ch))
}

// SubscribeChainEvent registers a subscription of ChainEvent.
func (bc *BlockChain) SubscribeChainEvent(ch chan<- ChainEvent) event.Subscription {
	return bc.scope.Track(bc.chainFeed.Subscribe(ch))
}

// SubscribeChainHeadEvent registers a subscription of ChainHeadEvent.
func (bc *BlockChain) SubscribeChainHeadEvent(ch chan<- ChainHeadEvent) event.Subscription {
	return bc.scope.Track(bc.chainHeadFeed.Subscribe(ch))
}

// SubscribeChainSideEvent registers a subscription of ChainSideEvent.
func (bc *BlockChain) SubscribeChainSideEvent(ch chan<- ChainSideEvent) event.Subscription {
	return bc.scope.Track(bc.chainSideFeed.Subscribe(ch))
}

// SubscribeLogsEvent registers a subscription of []*types.Log.
func (bc *BlockChain) SubscribeLogsEvent(ch chan<- []*types.Log) event.Subscription {
	return bc.scope.Track(bc.logsFeed.Subscribe(ch))
}

// SubscribeBlockProcessingEvent registers a subscription of bool where true means
// block processing has started while false means it has stopped.
func (bc *BlockChain) SubscribeBlockProcessingEvent(ch chan<- bool) event.Subscription {
	return bc.scope.Track(bc.blockProcFeed.Subscribe(ch))
}

func (bc *BlockChain) SubscribeAutonityEvents(ch chan<- WhitelistEvent) event.Subscription {
	return bc.scope.Track(bc.autonityFeed.Subscribe(ch))
}

func (bc *BlockChain) UpdateEnodeWhitelist(newWhitelist *types.Nodes) {
	rawdb.WriteEnodeWhitelist(bc.db, newWhitelist)
	bc.wg.Add(1)
	go func() {
		defer bc.wg.Done()
		bc.autonityFeed.Send(WhitelistEvent{Whitelist: newWhitelist.List})
	}()
}

func (bc *BlockChain) ReadEnodeWhitelist() *types.Nodes {
	return rawdb.ReadEnodeWhitelist(bc.db)
}

func (bc *BlockChain) PutKeyValue(key []byte, value []byte) error {
	return rawdb.PutKeyValue(bc.db, key, value)
}

func (bc *BlockChain) GetKeyValue(key []byte) ([]byte, error) {
	return rawdb.GetKeyValue(bc.db, key)
}

func (bc *BlockChain) GetMinGasPrice(blockNumber ...uint64) (*big.Int, error) {
	if bc.autonityContract == nil {
		return nil, errors.New("the autonity contract is not specified")
	}

	var block *types.Block
	if len(blockNumber) > 0 {
		block = bc.GetBlockByNumber(blockNumber[0])
		if block == nil {
			return nil, fmt.Errorf("there is no block for number %d", blockNumber[0])
		}
	} else {
		block = bc.CurrentBlock()
	}

	statedb, err := state.New(block.Root(), bc.stateCache, nil)
	if err != nil {
		return nil, err
	}

	var contractMinGasPrice = new(big.Int)
	minGasPrice, err := bc.autonityContract.GetMinimumGasPrice(block, statedb)
	if err != nil {
		return nil, err
	}

	contractMinGasPrice.SetUint64(minGasPrice)

	return contractMinGasPrice, nil
}<|MERGE_RESOLUTION|>--- conflicted
+++ resolved
@@ -290,7 +290,14 @@
 	if err := bc.loadLastState(); err != nil {
 		return nil, err
 	}
-<<<<<<< HEAD
+	// Make sure the state associated with the block is available
+	head := bc.CurrentBlock()
+	if _, err := state.New(head.Root(), bc.stateCache, bc.snaps); err != nil {
+		log.Warn("Head state missing, repairing", "number", head.Number(), "hash", head.Hash())
+		if err := bc.SetHead(head.NumberU64()); err != nil {
+			return nil, err
+		}
+	}
 	if chainConfig.Tendermint != nil {
 
 		if chainConfig.AutonityContractConfig == nil {
@@ -318,22 +325,8 @@
 		bc.autonityContract = contract
 		bc.processor.SetAutonityContract(bc.autonityContract)
 	}
-	// The first thing the node will do is reconstruct the verification data for
-	// the head block (ethash cache or clique voting snapshot). Might as well do
-	// it in advance.
-	bc.engine.VerifyHeader(bc, bc.CurrentHeader(), true)
-
-=======
-	// Make sure the state associated with the block is available
-	head := bc.CurrentBlock()
-	if _, err := state.New(head.Root(), bc.stateCache, bc.snaps); err != nil {
-		log.Warn("Head state missing, repairing", "number", head.Number(), "hash", head.Hash())
-		if err := bc.SetHead(head.NumberU64()); err != nil {
-			return nil, err
-		}
-	}
+
 	// Ensure that a previous crash in SetHead doesn't leave extra ancients
->>>>>>> c71a7e26
 	if frozen, err := bc.db.Ancients(); err == nil && frozen > 0 {
 		var (
 			needRewind bool
@@ -388,19 +381,11 @@
 	if bc.cacheConfig.SnapshotLimit > 0 {
 		bc.snaps = snapshot.New(bc.db, bc.stateCache.TrieDB(), bc.cacheConfig.SnapshotLimit, bc.CurrentBlock().Root(), !bc.cacheConfig.SnapshotWait)
 	}
-	bc.wg.Add(1)
-	go func() {
-		defer bc.wg.Done()
-		// Take ownership of this particular state
-		bc.update()
-	}()
+	// Take ownership of this particular state
+	go bc.update()
 	if txLookupLimit != nil {
 		bc.txLookupLimit = *txLookupLimit
-		bc.wg.Add(1)
-		go func() {
-			defer bc.wg.Done()
-			bc.maintainTxIndex(txIndexBlock)
-		}()
+		go bc.maintainTxIndex(txIndexBlock)
 	}
 	// If periodic cache journal is required, spin it up.
 	if bc.cacheConfig.TrieCleanRejournal > 0 {
@@ -1864,9 +1849,7 @@
 		if !bc.cacheConfig.TrieCleanNoPrefetch {
 			if followup, err := it.peek(); followup != nil && err == nil {
 				throwaway, _ := state.New(parent.Root, bc.stateCache, bc.snaps)
-				bc.wg.Add(1)
 				go func(start time.Time, followup *types.Block, throwaway *state.StateDB, interrupt *uint32) {
-					defer bc.wg.Done()
 					bc.prefetcher.Prefetch(followup, throwaway, bc.vmConfig, &followupInterrupt)
 
 					blockPrefetchExecuteTimer.Update(time.Since(start))
@@ -2354,11 +2337,7 @@
 		case head := <-headCh:
 			if done == nil {
 				done = make(chan struct{})
-				bc.wg.Add(1)
-				go func() {
-					defer bc.wg.Done()
-					indexBlocks(rawdb.ReadTxIndexTail(bc.db), head.Block.NumberU64(), done)
-				}()
+				go indexBlocks(rawdb.ReadTxIndexTail(bc.db), head.Block.NumberU64(), done)
 			}
 		case <-done:
 			done = nil
@@ -2378,11 +2357,6 @@
 		}
 	}
 	return blocks
-}
-
-// HasBadBlock returns whether the block with the hash is a bad block
-func (bc *BlockChain) HasBadBlock(hash common.Hash) bool {
-	return bc.badBlocks.Contains(hash)
 }
 
 // addBadBlock adds a bad block to the bad-block LRU cache
