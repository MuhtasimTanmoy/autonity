// Copyright 2014 The go-ethereum Authors
// This file is part of the go-ethereum library.
//
// The go-ethereum library is free software: you can redistribute it and/or modify
// it under the terms of the GNU Lesser General Public License as published by
// the Free Software Foundation, either version 3 of the License, or
// (at your option) any later version.
//
// The go-ethereum library is distributed in the hope that it will be useful,
// but WITHOUT ANY WARRANTY; without even the implied warranty of
// MERCHANTABILITY or FITNESS FOR A PARTICULAR PURPOSE. See the
// GNU Lesser General Public License for more details.
//
// You should have received a copy of the GNU Lesser General Public License
// along with the go-ethereum library. If not, see <http://www.gnu.org/licenses/>.

// Package core implements the Ethereum consensus protocol.
package core

import (
	"errors"
	"fmt"
	"github.com/clearmatics/autonity/contracts/autonity"
	"io"
	"math/big"
	mrand "math/rand"
	"sync"
	"sync/atomic"
	"time"

	"github.com/clearmatics/autonity/common"
	"github.com/clearmatics/autonity/common/mclock"
	"github.com/clearmatics/autonity/common/prque"
	"github.com/clearmatics/autonity/consensus"
	"github.com/clearmatics/autonity/core/rawdb"
	"github.com/clearmatics/autonity/core/state"
	"github.com/clearmatics/autonity/core/types"
	"github.com/clearmatics/autonity/core/vm"
	"github.com/clearmatics/autonity/crypto"
	"github.com/clearmatics/autonity/ethdb"
	"github.com/clearmatics/autonity/event"
	"github.com/clearmatics/autonity/log"
	"github.com/clearmatics/autonity/metrics"
	"github.com/clearmatics/autonity/params"
	"github.com/clearmatics/autonity/rlp"
	"github.com/clearmatics/autonity/trie"
	"github.com/hashicorp/golang-lru"
)

var (
	blockInsertTimer     = metrics.NewRegisteredTimer("chain/inserts", nil)
	blockValidationTimer = metrics.NewRegisteredTimer("chain/validation", nil)
	blockExecutionTimer  = metrics.NewRegisteredTimer("chain/execution", nil)
	blockWriteTimer      = metrics.NewRegisteredTimer("chain/write", nil)

	ErrNoGenesis = errors.New("Genesis not found in chain")
)

const (
	bodyCacheLimit      = 256
	blockCacheLimit     = 256
	receiptsCacheLimit  = 32
	maxFutureBlocks     = 256
	maxTimeFutureBlocks = 30
	badBlockLimit       = 10
	triesInMemory       = 128

	// BlockChainVersion ensures that an incompatible database forces a resync from scratch.
	BlockChainVersion = 3
)

// CacheConfig contains the configuration values for the trie caching/pruning
// that's resident in a blockchain.
type CacheConfig struct {
	Disabled       bool          // Whether to disable trie write caching (archive node)
	TrieCleanLimit int           // Memory allowance (MB) to use for caching trie nodes in memory
	TrieDirtyLimit int           // Memory limit (MB) at which to start flushing dirty trie nodes to disk
	TrieTimeLimit  time.Duration // Time limit after which to flush the current in-memory trie to disk
}

// BlockChain represents the canonical chain given a database with a genesis
// block. The Blockchain manages chain imports, reverts, chain reorganisations.
//
// Importing blocks in to the block chain happens according to the set of rules
// defined by the two stage Validator. Processing of blocks is done using the
// Processor which processes the included transaction. The validation of the state
// is done in the second part of the Validator. Failing results in aborting of
// the import.
//
// The BlockChain also helps in returning blocks from **any** chain included
// in the database as well as blocks that represents the canonical chain. It's
// important to note that GetBlock can return any block and does not need to be
// included in the canonical one where as GetBlockByNumber always represents the
// canonical chain.
type BlockChain struct {
	chainConfig *params.ChainConfig // Chain & network configuration
	cacheConfig *CacheConfig        // Cache configuration for pruning

	db     ethdb.Database // Low level persistent database to store final content in
	triegc *prque.Prque   // Priority queue mapping block numbers to tries to gc
	gcproc time.Duration  // Accumulates canonical block processing for trie dumping

	hc            *HeaderChain
	rmLogsFeed    event.Feed
	chainFeed     event.Feed
	chainSideFeed event.Feed
	chainHeadFeed event.Feed
	logsFeed      event.Feed
	autonityFeed  event.Feed
	scope         event.SubscriptionScope
	genesisBlock  *types.Block

	mu      sync.RWMutex // global mutex for locking chain operations
	chainmu sync.RWMutex // blockchain insertion lock
	procmu  sync.RWMutex // block processor lock

	checkpoint       int          // checkpoint counts towards the new checkpoint
	currentBlock     atomic.Value // Current head of the block chain
	currentFastBlock atomic.Value // Current head of the fast-sync chain (may be above the block chain!)

	stateCache    state.Database // State database to reuse between imports (contains state cache)
	bodyCache     *lru.Cache     // Cache for the most recent block bodies
	bodyRLPCache  *lru.Cache     // Cache for the most recent block bodies in RLP encoded format
	receiptsCache *lru.Cache     // Cache for the most recent receipts per block
	blockCache    *lru.Cache     // Cache for the most recent entire blocks
	futureBlocks  *lru.Cache     // future blocks are blocks added for later processing

	quit    chan struct{} // blockchain quit channel
	running int32         // running must be called atomically
	// procInterrupt must be atomically called
	procInterrupt int32          // interrupt signaler for block processing
	wg            sync.WaitGroup // chain processing wait group for shutting down

	engine    consensus.Engine
	processor Processor // block processor interface
	validator Validator // block and state validator interface
	vmConfig  vm.Config

	badBlocks      *lru.Cache              // Bad block cache
	shouldPreserve func(*types.Block) bool // Function used to determine whether should preserve the given block.

	AutonityContract *autonity.AutonityContract
	openNetwork      bool // True if we should disable permissioning
}

// NewBlockChain returns a fully initialised block chain using information
// available in the database. It initialises the default Ethereum Validator and
// Processor.
func NewBlockChain(db ethdb.Database, cacheConfig *CacheConfig, chainConfig *params.ChainConfig, engine consensus.Engine, vmConfig vm.Config, shouldPreserve func(block *types.Block) bool) (*BlockChain, error) {
	if cacheConfig == nil {
		cacheConfig = &CacheConfig{
			TrieCleanLimit: 256,
			TrieDirtyLimit: 256,
			TrieTimeLimit:  5 * time.Minute,
		}
	}
	bodyCache, _ := lru.New(bodyCacheLimit)
	bodyRLPCache, _ := lru.New(bodyCacheLimit)
	receiptsCache, _ := lru.New(receiptsCacheLimit)
	blockCache, _ := lru.New(blockCacheLimit)
	futureBlocks, _ := lru.New(maxFutureBlocks)
	badBlocks, _ := lru.New(badBlockLimit)

	bc := &BlockChain{
		chainConfig:    chainConfig,
		cacheConfig:    cacheConfig,
		db:             db,
		triegc:         prque.New(nil),
		stateCache:     state.NewDatabaseWithCache(db, cacheConfig.TrieCleanLimit),
		quit:           make(chan struct{}),
		shouldPreserve: shouldPreserve,
		bodyCache:      bodyCache,
		bodyRLPCache:   bodyRLPCache,
		receiptsCache:  receiptsCache,
		blockCache:     blockCache,
		futureBlocks:   futureBlocks,
		engine:         engine,
		vmConfig:       vmConfig,
		badBlocks:      badBlocks,
	}
	bc.SetValidator(NewBlockValidator(chainConfig, bc, engine))
	bc.SetProcessor(NewStateProcessor(chainConfig, bc, engine))

	var err error
	bc.hc, err = NewHeaderChain(db, chainConfig, engine, bc.getProcInterrupt)
	if err != nil {
		return nil, err
	}
	bc.genesisBlock = bc.GetBlockByNumber(0)
	if bc.genesisBlock == nil {
		return nil, ErrNoGenesis
	}
	if err := bc.loadLastState(); err != nil {
		return nil, err
	}
	bc.AutonityContract = autonity.NewAutonityContract(bc, CanTransfer, Transfer, func(ref *types.Header, chain autonity.ChainContext) func(n uint64) common.Hash {
		return GetHashFn(ref, chain)
	})

	// Check the current state of the block hashes and make sure that we do not have any of the bad blocks in our chain
	for hash := range BadHashes {
		if header := bc.GetHeaderByHash(hash); header != nil {
			// get the canonical block corresponding to the offending header's number
			headerByNumber := bc.GetHeaderByNumber(header.Number.Uint64())
			// make sure the headerByNumber (if present) is in our current canonical chain
			if headerByNumber != nil && headerByNumber.Hash() == header.Hash() {
				log.Error("Found bad hash, rewinding chain", "number", header.Number, "hash", header.ParentHash)
				bc.SetHead(header.Number.Uint64() - 1)
				log.Error("Chain rewind was successful, resuming normal operation")
			}
		}
	}
	// Take ownership of this particular state
	go bc.update()
	return bc, nil
}

func (bc *BlockChain) getProcInterrupt() bool {
	return atomic.LoadInt32(&bc.procInterrupt) == 1
}

// GetVMConfig returns the block chain VM config.
func (bc *BlockChain) GetVMConfig() *vm.Config {
	return &bc.vmConfig
}

// loadLastState loads the last known chain state from the database. This method
// assumes that the chain manager mutex is held.
func (bc *BlockChain) loadLastState() error {
	// Restore the last known head block
	head := rawdb.ReadHeadBlockHash(bc.db)
	if head == (common.Hash{}) {
		// Corrupt or empty database, init from scratch
		log.Warn("Empty database, resetting chain")
		return bc.Reset()
	}
	// Make sure the entire head block is available
	currentBlock := bc.GetBlockByHash(head)
	if currentBlock == nil {
		// Corrupt or empty database, init from scratch
		log.Warn("Head block missing, resetting chain", "hash", head)
		return bc.Reset()
	}
	// Make sure the state associated with the block is available
	if _, err := state.New(currentBlock.Root(), bc.stateCache); err != nil {
		// Dangling block without a state associated, init from scratch
		log.Warn("Head state missing, repairing chain", "number", currentBlock.Number(), "hash", currentBlock.Hash())
		if err := bc.repair(&currentBlock); err != nil {
			return err
		}
	}
	// Everything seems to be fine, set as the head block
	bc.currentBlock.Store(currentBlock)

	// Restore the last known head header
	currentHeader := currentBlock.Header()
	if head := rawdb.ReadHeadHeaderHash(bc.db); head != (common.Hash{}) {
		if header := bc.GetHeaderByHash(head); header != nil {
			currentHeader = header
		}
	}
	bc.hc.SetCurrentHeader(currentHeader)

	// Restore the last known head fast block
	bc.currentFastBlock.Store(currentBlock)
	if head := rawdb.ReadHeadFastBlockHash(bc.db); head != (common.Hash{}) {
		if block := bc.GetBlockByHash(head); block != nil {
			bc.currentFastBlock.Store(block)
		}
	}

	// Issue a status log for the user
	currentFastBlock := bc.CurrentFastBlock()

	headerTd := bc.GetTd(currentHeader.Hash(), currentHeader.Number.Uint64())
	blockTd := bc.GetTd(currentBlock.Hash(), currentBlock.NumberU64())
	fastTd := bc.GetTd(currentFastBlock.Hash(), currentFastBlock.NumberU64())

	log.Info("Loaded most recent local header", "number", currentHeader.Number, "hash", currentHeader.Hash(), "td", headerTd, "age", common.PrettyAge(time.Unix(currentHeader.Time.Int64(), 0)))
	log.Info("Loaded most recent local full block", "number", currentBlock.Number(), "hash", currentBlock.Hash(), "td", blockTd, "age", common.PrettyAge(time.Unix(currentBlock.Time().Int64(), 0)))
	log.Info("Loaded most recent local fast block", "number", currentFastBlock.Number(), "hash", currentFastBlock.Hash(), "td", fastTd, "age", common.PrettyAge(time.Unix(currentFastBlock.Time().Int64(), 0)))

	return nil
}

// SetHead rewinds the local chain to a new head. In the case of headers, everything
// above the new head will be deleted and the new one set. In the case of blocks
// though, the head may be further rewound if block bodies are missing (non-archive
// nodes after a fast sync).
func (bc *BlockChain) SetHead(head uint64) error {
	log.Warn("Rewinding blockchain", "target", head)

	bc.mu.Lock()
	defer bc.mu.Unlock()

	// Rewind the header chain, deleting all block bodies until then
	delFn := func(db rawdb.DatabaseDeleter, hash common.Hash, num uint64) {
		rawdb.DeleteBody(db, hash, num)
	}
	bc.hc.SetHead(head, delFn)
	currentHeader := bc.hc.CurrentHeader()

	// Clear out any stale content from the caches
	bc.bodyCache.Purge()
	bc.bodyRLPCache.Purge()
	bc.receiptsCache.Purge()
	bc.blockCache.Purge()
	bc.futureBlocks.Purge()

	// Rewind the block chain, ensuring we don't end up with a stateless head block
	if currentBlock := bc.CurrentBlock(); currentBlock != nil && currentHeader.Number.Uint64() < currentBlock.NumberU64() {
		bc.currentBlock.Store(bc.GetBlock(currentHeader.Hash(), currentHeader.Number.Uint64()))
	}
	if currentBlock := bc.CurrentBlock(); currentBlock != nil {
		if _, err := state.New(currentBlock.Root(), bc.stateCache); err != nil {
			// Rewound state missing, rolled back to before pivot, reset to genesis
			bc.currentBlock.Store(bc.genesisBlock)
		}
	}
	// Rewind the fast block in a simpleton way to the target head
	if currentFastBlock := bc.CurrentFastBlock(); currentFastBlock != nil && currentHeader.Number.Uint64() < currentFastBlock.NumberU64() {
		bc.currentFastBlock.Store(bc.GetBlock(currentHeader.Hash(), currentHeader.Number.Uint64()))
	}
	// If either blocks reached nil, reset to the genesis state
	if currentBlock := bc.CurrentBlock(); currentBlock == nil {
		bc.currentBlock.Store(bc.genesisBlock)
	}
	if currentFastBlock := bc.CurrentFastBlock(); currentFastBlock == nil {
		bc.currentFastBlock.Store(bc.genesisBlock)
	}
	currentBlock := bc.CurrentBlock()
	currentFastBlock := bc.CurrentFastBlock()

	rawdb.WriteHeadBlockHash(bc.db, currentBlock.Hash())
	rawdb.WriteHeadFastBlockHash(bc.db, currentFastBlock.Hash())

	return bc.loadLastState()
}

// FastSyncCommitHead sets the current head block to the one defined by the hash
// irrelevant what the chain contents were prior.
func (bc *BlockChain) FastSyncCommitHead(hash common.Hash) error {
	// Make sure that both the block as well at its state trie exists
	block := bc.GetBlockByHash(hash)
	if block == nil {
		return fmt.Errorf("non existent block [%x…]", hash[:4])
	}
	if _, err := trie.NewSecure(block.Root(), bc.stateCache.TrieDB(), 0); err != nil {
		return err
	}
	// If all checks out, manually set the head block
	bc.mu.Lock()
	bc.currentBlock.Store(block)
	bc.mu.Unlock()

	log.Info("Committed new head block", "number", block.Number(), "hash", hash)
	return nil
}

// GasLimit returns the gas limit of the current HEAD block.
func (bc *BlockChain) GasLimit() uint64 {
	return bc.CurrentBlock().GasLimit()
}

// CurrentBlock retrieves the current head block of the canonical chain. The
// block is retrieved from the blockchain's internal cache.
func (bc *BlockChain) CurrentBlock() *types.Block {
	return bc.currentBlock.Load().(*types.Block)
}

// CurrentFastBlock retrieves the current fast-sync head block of the canonical
// chain. The block is retrieved from the blockchain's internal cache.
func (bc *BlockChain) CurrentFastBlock() *types.Block {
	return bc.currentFastBlock.Load().(*types.Block)
}

// SetProcessor sets the processor required for making state modifications.
func (bc *BlockChain) SetProcessor(processor Processor) {
	bc.procmu.Lock()
	defer bc.procmu.Unlock()
	bc.processor = processor
}

// SetValidator sets the validator which is used to validate incoming blocks.
func (bc *BlockChain) SetValidator(validator Validator) {
	bc.procmu.Lock()
	defer bc.procmu.Unlock()
	bc.validator = validator
}

// Validator returns the current validator.
func (bc *BlockChain) Validator() Validator {
	bc.procmu.RLock()
	defer bc.procmu.RUnlock()
	return bc.validator
}

// Processor returns the current processor.
func (bc *BlockChain) Processor() Processor {
	bc.procmu.RLock()
	defer bc.procmu.RUnlock()
	return bc.processor
}

// State returns a new mutable state based on the current HEAD block.
func (bc *BlockChain) State() (*state.StateDB, error) {
	return bc.StateAt(bc.CurrentBlock().Root())
}

// StateAt returns a new mutable state based on a particular point in time.
func (bc *BlockChain) StateAt(root common.Hash) (*state.StateDB, error) {
	return state.New(root, bc.stateCache)
}

// StateCache returns the caching database underpinning the blockchain instance.
func (bc *BlockChain) StateCache() state.Database {
	return bc.stateCache
}

// Reset purges the entire blockchain, restoring it to its genesis state.
func (bc *BlockChain) Reset() error {
	return bc.ResetWithGenesisBlock(bc.genesisBlock)
}

// ResetWithGenesisBlock purges the entire blockchain, restoring it to the
// specified genesis state.
func (bc *BlockChain) ResetWithGenesisBlock(genesis *types.Block) error {
	// Dump the entire block chain and purge the caches
	if err := bc.SetHead(0); err != nil {
		return err
	}
	bc.mu.Lock()
	defer bc.mu.Unlock()

	// Prepare the genesis block and reinitialise the chain
	if err := bc.hc.WriteTd(genesis.Hash(), genesis.NumberU64(), genesis.Difficulty()); err != nil {
		log.Crit("Failed to write genesis block TD", "err", err)
	}
	rawdb.WriteBlock(bc.db, genesis)

	bc.genesisBlock = genesis
	bc.insert(bc.genesisBlock)
	bc.currentBlock.Store(bc.genesisBlock)
	bc.hc.SetGenesis(bc.genesisBlock.Header())
	bc.hc.SetCurrentHeader(bc.genesisBlock.Header())
	bc.currentFastBlock.Store(bc.genesisBlock)

	return nil
}

// repair tries to repair the current blockchain by rolling back the current block
// until one with associated state is found. This is needed to fix incomplete db
// writes caused either by crashes/power outages, or simply non-committed tries.
//
// This method only rolls back the current block. The current header and current
// fast block are left intact.
func (bc *BlockChain) repair(head **types.Block) error {
	for {
		// Abort if we've rewound to a head block that does have associated state
		if _, err := state.New((*head).Root(), bc.stateCache); err == nil {
			log.Info("Rewound blockchain to past state", "number", (*head).Number(), "hash", (*head).Hash())
			return nil
		}
		// Otherwise rewind one block and recheck state availability there
		block := bc.GetBlock((*head).ParentHash(), (*head).NumberU64()-1)
		if block == nil {
			return fmt.Errorf("missing block %d [%x]", (*head).NumberU64()-1, (*head).ParentHash())
		}
		(*head) = block
	}
}

// Export writes the active chain to the given writer.
func (bc *BlockChain) Export(w io.Writer) error {
	return bc.ExportN(w, uint64(0), bc.CurrentBlock().NumberU64())
}

// ExportN writes a subset of the active chain to the given writer.
func (bc *BlockChain) ExportN(w io.Writer, first uint64, last uint64) error {
	bc.mu.RLock()
	defer bc.mu.RUnlock()

	if first > last {
		return fmt.Errorf("export failed: first (%d) is greater than last (%d)", first, last)
	}
	log.Info("Exporting batch of blocks", "count", last-first+1)

	start, reported := time.Now(), time.Now()
	for nr := first; nr <= last; nr++ {
		block := bc.GetBlockByNumber(nr)
		if block == nil {
			return fmt.Errorf("export failed on #%d: not found", nr)
		}
		if err := block.EncodeRLP(w); err != nil {
			return err
		}
		if time.Since(reported) >= statsReportLimit {
			log.Info("Exporting blocks", "exported", block.NumberU64()-first, "elapsed", common.PrettyDuration(time.Since(start)))
			reported = time.Now()
		}
	}

	return nil
}

// insert injects a new head block into the current block chain. This method
// assumes that the block is indeed a true head. It will also reset the head
// header and the head fast sync block to this very same block if they are older
// or if they are on a different side chain.
//
// Note, this function assumes that the `mu` mutex is held!
func (bc *BlockChain) insert(block *types.Block) {
	// If the block is on a side chain or an unknown one, force other heads onto it too
	updateHeads := rawdb.ReadCanonicalHash(bc.db, block.NumberU64()) != block.Hash()

	// Add the block to the canonical chain number scheme and mark as the head
	rawdb.WriteCanonicalHash(bc.db, block.Hash(), block.NumberU64())
	rawdb.WriteHeadBlockHash(bc.db, block.Hash())

	bc.currentBlock.Store(block)

	// If the block is better than our head or is on a different chain, force update heads
	if updateHeads {
		bc.hc.SetCurrentHeader(block.Header())
		rawdb.WriteHeadFastBlockHash(bc.db, block.Hash())

		bc.currentFastBlock.Store(block)
	}
}

// Genesis retrieves the chain's genesis block.
func (bc *BlockChain) Genesis() *types.Block {
	return bc.genesisBlock
}

// GetBody retrieves a block body (transactions and uncles) from the database by
// hash, caching it if found.
func (bc *BlockChain) GetBody(hash common.Hash) *types.Body {
	// Short circuit if the body's already in the cache, retrieve otherwise
	if cached, ok := bc.bodyCache.Get(hash); ok {
		body := cached.(*types.Body)
		return body
	}
	number := bc.hc.GetBlockNumber(hash)
	if number == nil {
		return nil
	}
	body := rawdb.ReadBody(bc.db, hash, *number)
	if body == nil {
		return nil
	}
	// Cache the found body for next time and return
	bc.bodyCache.Add(hash, body)
	return body
}

// GetBodyRLP retrieves a block body in RLP encoding from the database by hash,
// caching it if found.
func (bc *BlockChain) GetBodyRLP(hash common.Hash) rlp.RawValue {
	// Short circuit if the body's already in the cache, retrieve otherwise
	if cached, ok := bc.bodyRLPCache.Get(hash); ok {
		return cached.(rlp.RawValue)
	}
	number := bc.hc.GetBlockNumber(hash)
	if number == nil {
		return nil
	}
	body := rawdb.ReadBodyRLP(bc.db, hash, *number)
	if len(body) == 0 {
		return nil
	}
	// Cache the found body for next time and return
	bc.bodyRLPCache.Add(hash, body)
	return body
}

// HasBlock checks if a block is fully present in the database or not.
func (bc *BlockChain) HasBlock(hash common.Hash, number uint64) bool {
	if bc.blockCache.Contains(hash) {
		return true
	}
	return rawdb.HasBody(bc.db, hash, number)
}

// HasFastBlock checks if a fast block is fully present in the database or not.
func (bc *BlockChain) HasFastBlock(hash common.Hash, number uint64) bool {
	if !bc.HasBlock(hash, number) {
		return false
	}
	if bc.receiptsCache.Contains(hash) {
		return true
	}
	return rawdb.HasReceipts(bc.db, hash, number)
}

// HasState checks if state trie is fully present in the database or not.
func (bc *BlockChain) HasState(hash common.Hash) bool {
	_, err := bc.stateCache.OpenTrie(hash)
	return err == nil
}

// HasBlockAndState checks if a block and associated state trie is fully present
// in the database or not, caching it if present.
func (bc *BlockChain) HasBlockAndState(hash common.Hash, number uint64) bool {
	// Check first that the block itself is known
	block := bc.GetBlock(hash, number)
	if block == nil {
		return false
	}
	return bc.HasState(block.Root())
}

// GetBlock retrieves a block from the database by hash and number,
// caching it if found.
func (bc *BlockChain) GetBlock(hash common.Hash, number uint64) *types.Block {
	// Short circuit if the block's already in the cache, retrieve otherwise
	if block, ok := bc.blockCache.Get(hash); ok {
		return block.(*types.Block)
	}
	block := rawdb.ReadBlock(bc.db, hash, number)
	if block == nil {
		return nil
	}
	// Cache the found block for next time and return
	bc.blockCache.Add(block.Hash(), block)
	return block
}

// GetBlockByHash retrieves a block from the database by hash, caching it if found.
func (bc *BlockChain) GetBlockByHash(hash common.Hash) *types.Block {
	number := bc.hc.GetBlockNumber(hash)
	if number == nil {
		return nil
	}
	return bc.GetBlock(hash, *number)
}

// GetBlockByNumber retrieves a block from the database by number, caching it
// (associated with its hash) if found.
func (bc *BlockChain) GetBlockByNumber(number uint64) *types.Block {
	hash := rawdb.ReadCanonicalHash(bc.db, number)
	if hash == (common.Hash{}) {
		return nil
	}
	return bc.GetBlock(hash, number)
}

// GetReceiptsByHash retrieves the receipts for all transactions in a given block.
func (bc *BlockChain) GetReceiptsByHash(hash common.Hash) types.Receipts {
	if receipts, ok := bc.receiptsCache.Get(hash); ok {
		return receipts.(types.Receipts)
	}
	number := rawdb.ReadHeaderNumber(bc.db, hash)
	if number == nil {
		return nil
	}
	receipts := rawdb.ReadReceipts(bc.db, hash, *number)
	bc.receiptsCache.Add(hash, receipts)
	return receipts
}

// GetBlocksFromHash returns the block corresponding to hash and up to n-1 ancestors.
// [deprecated by eth/62]
func (bc *BlockChain) GetBlocksFromHash(hash common.Hash, n int) (blocks []*types.Block) {
	number := bc.hc.GetBlockNumber(hash)
	if number == nil {
		return nil
	}
	for i := 0; i < n; i++ {
		block := bc.GetBlock(hash, *number)
		if block == nil {
			break
		}
		blocks = append(blocks, block)
		hash = block.ParentHash()
		*number--
	}
	return
}

// GetUnclesInChain retrieves all the uncles from a given block backwards until
// a specific distance is reached.
func (bc *BlockChain) GetUnclesInChain(block *types.Block, length int) []*types.Header {
	uncles := []*types.Header{}
	for i := 0; block != nil && i < length; i++ {
		uncles = append(uncles, block.Uncles()...)
		block = bc.GetBlock(block.ParentHash(), block.NumberU64()-1)
	}
	return uncles
}

// TrieNode retrieves a blob of data associated with a trie node (or code hash)
// either from ephemeral in-memory cache, or from persistent storage.
func (bc *BlockChain) TrieNode(hash common.Hash) ([]byte, error) {
	return bc.stateCache.TrieDB().Node(hash)
}

// Stop stops the blockchain service. If any imports are currently in progress
// it will abort them using the procInterrupt.
func (bc *BlockChain) Stop() {
	if !atomic.CompareAndSwapInt32(&bc.running, 0, 1) {
		return
	}
	// Unsubscribe all subscriptions registered from blockchain
	bc.scope.Close()
	close(bc.quit)
	atomic.StoreInt32(&bc.procInterrupt, 1)

	bc.wg.Wait()

	// Ensure the state of a recent block is also stored to disk before exiting.
	// We're writing three different states to catch different restart scenarios:
	//  - HEAD:     So we don't need to reprocess any blocks in the general case
	//  - HEAD-1:   So we don't do large reorgs if our HEAD becomes an uncle
	//  - HEAD-127: So we have a hard limit on the number of blocks reexecuted
	if !bc.cacheConfig.Disabled {
		triedb := bc.stateCache.TrieDB()

		for _, offset := range []uint64{0, 1, triesInMemory - 1} {
			if number := bc.CurrentBlock().NumberU64(); number > offset {
				recent := bc.GetBlockByNumber(number - offset)

				log.Info("Writing cached state to disk", "block", recent.Number(), "hash", recent.Hash(), "root", recent.Root())
				if err := triedb.Commit(recent.Root(), true); err != nil {
					log.Error("Failed to commit recent state trie", "err", err)
				}
			}
		}
		for !bc.triegc.Empty() {
			triedb.Dereference(bc.triegc.PopItem().(common.Hash))
		}
		if size, _ := triedb.Size(); size != 0 {
			log.Error("Dangling trie nodes after full cleanup")
		}
	}
	log.Info("Blockchain manager stopped")
}

func (bc *BlockChain) procFutureBlocks() {
	blocks := make([]*types.Block, 0, bc.futureBlocks.Len())
	for _, hash := range bc.futureBlocks.Keys() {
		if block, exist := bc.futureBlocks.Peek(hash); exist {
			blocks = append(blocks, block.(*types.Block))
		}
	}
	if len(blocks) > 0 {
		types.BlockBy(types.Number).Sort(blocks)

		// Insert one by one as chain insertion needs contiguous ancestry between blocks
		for i := range blocks {
			bc.InsertChain(blocks[i : i+1])
		}
	}
}

// WriteStatus status of write
type WriteStatus byte

const (
	NonStatTy WriteStatus = iota
	CanonStatTy
	SideStatTy
)

// Rollback is designed to remove a chain of links from the database that aren't
// certain enough to be valid.
func (bc *BlockChain) Rollback(chain []common.Hash) {
	bc.mu.Lock()
	defer bc.mu.Unlock()

	for i := len(chain) - 1; i >= 0; i-- {
		hash := chain[i]

		currentHeader := bc.hc.CurrentHeader()
		if currentHeader.Hash() == hash {
			bc.hc.SetCurrentHeader(bc.GetHeader(currentHeader.ParentHash, currentHeader.Number.Uint64()-1))
		}
		if currentFastBlock := bc.CurrentFastBlock(); currentFastBlock.Hash() == hash {
			newFastBlock := bc.GetBlock(currentFastBlock.ParentHash(), currentFastBlock.NumberU64()-1)
			bc.currentFastBlock.Store(newFastBlock)
			rawdb.WriteHeadFastBlockHash(bc.db, newFastBlock.Hash())
		}
		if currentBlock := bc.CurrentBlock(); currentBlock.Hash() == hash {
			newBlock := bc.GetBlock(currentBlock.ParentHash(), currentBlock.NumberU64()-1)
			bc.currentBlock.Store(newBlock)
			rawdb.WriteHeadBlockHash(bc.db, newBlock.Hash())
		}
	}
}

// SetReceiptsData computes all the non-consensus fields of the receipts
func SetReceiptsData(config *params.ChainConfig, block *types.Block, receipts types.Receipts) error {
	signer := types.MakeSigner(config, block.Number())

	transactions, logIndex := block.Transactions(), uint(0)
	if len(transactions) != len(receipts) {
		return errors.New("transaction and receipt count mismatch")
	}

	for j := 0; j < len(receipts); j++ {
		// The transaction hash can be retrieved from the transaction itself
		receipts[j].TxHash = transactions[j].Hash()

		// The contract address can be derived from the transaction itself
		if transactions[j].To() == nil {
			// Deriving the signer is expensive, only do if it's actually needed
			from, _ := types.Sender(signer, transactions[j])
			receipts[j].ContractAddress = crypto.CreateAddress(from, transactions[j].Nonce())
		}
		// The used gas can be calculated based on previous receipts
		if j == 0 {
			receipts[j].GasUsed = receipts[j].CumulativeGasUsed
		} else {
			receipts[j].GasUsed = receipts[j].CumulativeGasUsed - receipts[j-1].CumulativeGasUsed
		}
		// The derived log fields can simply be set from the block and transaction
		for k := 0; k < len(receipts[j].Logs); k++ {
			receipts[j].Logs[k].BlockNumber = block.NumberU64()
			receipts[j].Logs[k].BlockHash = block.Hash()
			receipts[j].Logs[k].TxHash = receipts[j].TxHash
			receipts[j].Logs[k].TxIndex = uint(j)
			receipts[j].Logs[k].Index = logIndex
			logIndex++
		}
	}
	return nil
}

// InsertReceiptChain attempts to complete an already existing header chain with
// transaction and receipt data.
func (bc *BlockChain) InsertReceiptChain(blockChain types.Blocks, receiptChain []types.Receipts) (int, error) {
	bc.wg.Add(1)
	defer bc.wg.Done()

	// Do a sanity check that the provided chain is actually ordered and linked
	for i := 1; i < len(blockChain); i++ {
		if blockChain[i].NumberU64() != blockChain[i-1].NumberU64()+1 || blockChain[i].ParentHash() != blockChain[i-1].Hash() {
			log.Error("Non contiguous receipt insert", "number", blockChain[i].Number(), "hash", blockChain[i].Hash(), "parent", blockChain[i].ParentHash(),
				"prevnumber", blockChain[i-1].Number(), "prevhash", blockChain[i-1].Hash())
			return 0, fmt.Errorf("non contiguous insert: item %d is #%d [%x…], item %d is #%d [%x…] (parent [%x…])", i-1, blockChain[i-1].NumberU64(),
				blockChain[i-1].Hash().Bytes()[:4], i, blockChain[i].NumberU64(), blockChain[i].Hash().Bytes()[:4], blockChain[i].ParentHash().Bytes()[:4])
		}
	}

	var (
		stats = struct{ processed, ignored int32 }{}
		start = time.Now()
		bytes = 0
		batch = bc.db.NewBatch()
	)
	for i, block := range blockChain {
		receipts := receiptChain[i]
		// Short circuit insertion if shutting down or processing failed
		if atomic.LoadInt32(&bc.procInterrupt) == 1 {
			return 0, nil
		}
		// Short circuit if the owner header is unknown
		if !bc.HasHeader(block.Hash(), block.NumberU64()) {
			return i, fmt.Errorf("containing header #%d [%x…] unknown", block.Number(), block.Hash().Bytes()[:4])
		}
		// Skip if the entire data is already known
		if bc.HasBlock(block.Hash(), block.NumberU64()) {
			stats.ignored++
			continue
		}
		// Compute all the non-consensus fields of the receipts
		if err := SetReceiptsData(bc.chainConfig, block, receipts); err != nil {
			return i, fmt.Errorf("failed to set receipts data: %v", err)
		}
		// Write all the data out into the database
		rawdb.WriteBody(batch, block.Hash(), block.NumberU64(), block.Body())
		rawdb.WriteReceipts(batch, block.Hash(), block.NumberU64(), receipts)
		rawdb.WriteTxLookupEntries(batch, block)

		stats.processed++

		if batch.ValueSize() >= ethdb.IdealBatchSize {
			if err := batch.Write(); err != nil {
				return 0, err
			}
			bytes += batch.ValueSize()
			batch.Reset()
		}
	}
	if batch.ValueSize() > 0 {
		bytes += batch.ValueSize()
		if err := batch.Write(); err != nil {
			return 0, err
		}
	}

	// Update the head fast sync block if better
	bc.mu.Lock()
	head := blockChain[len(blockChain)-1]
	if td := bc.GetTd(head.Hash(), head.NumberU64()); td != nil { // Rewind may have occurred, skip in that case
		currentFastBlock := bc.CurrentFastBlock()
		if bc.GetTd(currentFastBlock.Hash(), currentFastBlock.NumberU64()).Cmp(td) < 0 {
			rawdb.WriteHeadFastBlockHash(bc.db, head.Hash())
			bc.currentFastBlock.Store(head)
		}
	}
	bc.mu.Unlock()

	context := []interface{}{
		"count", stats.processed, "elapsed", common.PrettyDuration(time.Since(start)),
		"number", head.Number(), "hash", head.Hash(), "age", common.PrettyAge(time.Unix(head.Time().Int64(), 0)),
		"size", common.StorageSize(bytes),
	}
	if stats.ignored > 0 {
		context = append(context, []interface{}{"ignored", stats.ignored}...)
	}
	log.Info("Imported new block receipts", context...)

	return 0, nil
}

var lastWrite uint64

// WriteBlockWithoutState writes only the block and its metadata to the database,
// but does not write any state. This is used to construct competing side forks
// up to the point where they exceed the canonical total difficulty.
func (bc *BlockChain) WriteBlockWithoutState(block *types.Block, td *big.Int) (err error) {
	bc.wg.Add(1)
	defer bc.wg.Done()

	if err := bc.hc.WriteTd(block.Hash(), block.NumberU64(), td); err != nil {
		return err
	}
	rawdb.WriteBlock(bc.db, block)

	return nil
}

// WriteBlockWithState writes the block and all associated state to the database.
func (bc *BlockChain) WriteBlockWithState(block *types.Block, receipts []*types.Receipt, state *state.StateDB) (status WriteStatus, err error) {
	bc.wg.Add(1)
	defer bc.wg.Done()

	// Calculate the total difficulty of the block
	ptd := bc.GetTd(block.ParentHash(), block.NumberU64()-1)
	if ptd == nil {
		return NonStatTy, consensus.ErrUnknownAncestor
	}
	// Make sure no inconsistent state is leaked during insertion
	bc.mu.Lock()
	defer bc.mu.Unlock()

	currentBlock := bc.CurrentBlock()
	localTd := bc.GetTd(currentBlock.Hash(), currentBlock.NumberU64())
	externTd := new(big.Int).Add(block.Difficulty(), ptd)

	// Irrelevant of the canonical status, write the block itself to the database
	if err := bc.hc.WriteTd(block.Hash(), block.NumberU64(), externTd); err != nil {
		return NonStatTy, err
	}

	// Call network permissioning logic before committing the state
<<<<<<< HEAD
	if bc.chainConfig.Istanbul != nil {
		err = bc.AutonityContract.UpdateEnodesWhitelist(state, block)
		if err != nil && err != autonity.AutonityContractError {
=======
	if bc.chainConfig.Istanbul != nil || bc.chainConfig.Tendermint != nil {
		err = bc.updateEnodesWhitelist(state, block)
		if err != nil && err != GlienickeContractError {
>>>>>>> 6f946b78
			return NonStatTy, err
		}
	}

	rawdb.WriteBlock(bc.db, block)

	root, err := state.Commit(bc.chainConfig.IsEIP158(block.Number()))
	if err != nil {
		return NonStatTy, err
	}
	triedb := bc.stateCache.TrieDB()

	// If we're running an archive node, always flush
	if bc.cacheConfig.Disabled {
		if err := triedb.Commit(root, false); err != nil {
			return NonStatTy, err
		}
	} else {
		// Full but not archive node, do proper garbage collection
		triedb.Reference(root, common.Hash{}) // metadata reference to keep trie alive
		bc.triegc.Push(root, -int64(block.NumberU64()))

		if current := block.NumberU64(); current > triesInMemory {
			// If we exceeded our memory allowance, flush matured singleton nodes to disk
			var (
				nodes, imgs = triedb.Size()
				limit       = common.StorageSize(bc.cacheConfig.TrieDirtyLimit) * 1024 * 1024
			)
			if nodes > limit || imgs > 4*1024*1024 {
				triedb.Cap(limit - ethdb.IdealBatchSize)
			}
			// Find the next state trie we need to commit
			header := bc.GetHeaderByNumber(current - triesInMemory)
			chosen := header.Number.Uint64()

			// If we exceeded out time allowance, flush an entire trie to disk
			if bc.gcproc > bc.cacheConfig.TrieTimeLimit {
				// If we're exceeding limits but haven't reached a large enough memory gap,
				// warn the user that the system is becoming unstable.
				if chosen < lastWrite+triesInMemory && bc.gcproc >= 2*bc.cacheConfig.TrieTimeLimit {
					log.Info("State in memory for too long, committing", "time", bc.gcproc, "allowance", bc.cacheConfig.TrieTimeLimit, "optimum", float64(chosen-lastWrite)/triesInMemory)
				}
				// Flush an entire trie and restart the counters
				triedb.Commit(header.Root, true)
				lastWrite = chosen
				bc.gcproc = 0
			}
			// Garbage collect anything below our required write retention
			for !bc.triegc.Empty() {
				root, number := bc.triegc.Pop()
				if uint64(-number) > chosen {
					bc.triegc.Push(root, number)
					break
				}
				triedb.Dereference(root.(common.Hash))
			}
		}
	}

	// Write other block data using a batch.
	batch := bc.db.NewBatch()
	rawdb.WriteReceipts(batch, block.Hash(), block.NumberU64(), receipts)

	// If the total difficulty is higher than our known, add it to the canonical chain
	// Second clause in the if statement reduces the vulnerability to selfish mining.
	// Please refer to http://www.cs.cornell.edu/~ie53/publications/btcProcFC.pdf
	reorg := externTd.Cmp(localTd) > 0
	currentBlock = bc.CurrentBlock()
	if !reorg && externTd.Cmp(localTd) == 0 {
		// Split same-difficulty blocks by number, then preferentially select
		// the block generated by the local miner as the canonical block.
		if block.NumberU64() < currentBlock.NumberU64() {
			reorg = true
		} else if block.NumberU64() == currentBlock.NumberU64() {
			var currentPreserve, blockPreserve bool
			if bc.shouldPreserve != nil {
				currentPreserve, blockPreserve = bc.shouldPreserve(currentBlock), bc.shouldPreserve(block)
			}
			reorg = !currentPreserve && (blockPreserve || mrand.Float64() < 0.5)
		}
	}
	if reorg {
		// Reorganise the chain if the parent is not the head block
		if block.ParentHash() != currentBlock.Hash() {
			if err := bc.reorg(currentBlock, block); err != nil {
				return NonStatTy, err
			}
		}
		// Write the positional metadata for transaction/receipt lookups and preimages
		rawdb.WriteTxLookupEntries(batch, block)
		rawdb.WritePreimages(batch, state.Preimages())

		status = CanonStatTy
	} else {
		status = SideStatTy
	}
	if err := batch.Write(); err != nil {
		return NonStatTy, err
	}

	// Set new head.
	if status == CanonStatTy {
		bc.insert(block)
	}
	bc.futureBlocks.Remove(block.Hash())
	return status, nil
}

// addFutureBlock checks if the block is within the max allowed window to get
// accepted for future processing, and returns an error if the block is too far
// ahead and was not added.
func (bc *BlockChain) addFutureBlock(block *types.Block) error {
	max := big.NewInt(time.Now().Unix() + maxTimeFutureBlocks)
	if block.Time().Cmp(max) > 0 {
		return fmt.Errorf("future block timestamp %v > allowed %v", block.Time(), max)
	}
	bc.futureBlocks.Add(block.Hash(), block)
	return nil
}

// InsertChain attempts to insert the given batch of blocks in to the canonical
// chain or, otherwise, create a fork. If an error is returned it will return
// the index number of the failing block as well an error describing what went
// wrong.
//
// After insertion is done, all accumulated events will be fired.
func (bc *BlockChain) InsertChain(chain types.Blocks) (int, error) {
	// Sanity check that we have something meaningful to import
	if len(chain) == 0 {
		return 0, nil
	}
	// Do a sanity check that the provided chain is actually ordered and linked
	for i := 1; i < len(chain); i++ {
		if chain[i].NumberU64() != chain[i-1].NumberU64()+1 || chain[i].ParentHash() != chain[i-1].Hash() {
			// Chain broke ancestry, log a message (programming error) and skip insertion
			log.Error("Non contiguous block insert", "number", chain[i].Number(), "hash", chain[i].Hash(),
				"parent", chain[i].ParentHash(), "prevnumber", chain[i-1].Number(), "prevhash", chain[i-1].Hash())

			return 0, fmt.Errorf("non contiguous insert: item %d is #%d [%x…], item %d is #%d [%x…] (parent [%x…])", i-1, chain[i-1].NumberU64(),
				chain[i-1].Hash().Bytes()[:4], i, chain[i].NumberU64(), chain[i].Hash().Bytes()[:4], chain[i].ParentHash().Bytes()[:4])
		}
	}
	// Pre-checks passed, start the full block imports
	bc.wg.Add(1)
	bc.chainmu.Lock()
	n, events, logs, err := bc.insertChain(chain, true)
	bc.chainmu.Unlock()
	bc.wg.Done()

	bc.PostChainEvents(events, logs)
	return n, err
}

// insertChain is the internal implementation of insertChain, which assumes that
// 1) chains are contiguous, and 2) The chain mutex is held.
//
// This method is split out so that import batches that require re-injecting
// historical blocks can do so without releasing the lock, which could lead to
// racey behaviour. If a sidechain import is in progress, and the historic state
// is imported, but then new canon-head is added before the actual sidechain
// completes, then the historic state could be pruned again
func (bc *BlockChain) insertChain(chain types.Blocks, verifySeals bool) (int, []interface{}, []*types.Log, error) {
	// If the chain is terminating, don't even bother starting u
	if atomic.LoadInt32(&bc.procInterrupt) == 1 {
		return 0, nil, nil, nil
	}
	// Start a parallel signature recovery (signer will fluke on fork transition, minimal perf loss)
	senderCacher.recoverFromBlocks(types.MakeSigner(bc.chainConfig, chain[0].Number()), chain)

	// A queued approach to delivering events. This is generally
	// faster than direct delivery and requires much less mutex
	// acquiring.
	var (
		stats         = insertStats{startTime: mclock.Now()}
		events        = make([]interface{}, 0, len(chain))
		lastCanon     *types.Block
		coalescedLogs []*types.Log
	)
	// Start the parallel header verifier
	headers := make([]*types.Header, len(chain))
	seals := make([]bool, len(chain))

	for i, block := range chain {
		headers[i] = block.Header()
		seals[i] = verifySeals
	}
	abort, results := bc.engine.VerifyHeaders(bc, headers, seals)
	defer close(abort)

	// Peek the error for the first block to decide the directing import logic
	it := newInsertIterator(chain, results, bc.Validator())

	block, err := it.next()
	switch {
	// First block is pruned, insert as sidechain and reorg only if TD grows enough
	case err == consensus.ErrPrunedAncestor:
		return bc.insertSidechain(it)

	// First block is future, shove it (and all children) to the future queue (unknown ancestor)
	case err == consensus.ErrFutureBlock || (err == consensus.ErrUnknownAncestor && bc.futureBlocks.Contains(it.first().ParentHash())):
		for block != nil && (it.index == 0 || err == consensus.ErrUnknownAncestor) {
			if err := bc.addFutureBlock(block); err != nil {
				return it.index, events, coalescedLogs, err
			}
			block, err = it.next()
		}
		stats.queued += it.processed()
		stats.ignored += it.remaining()

		// If there are any still remaining, mark as ignored
		return it.index, events, coalescedLogs, err

	// First block (and state) is known
	//   1. We did a roll-back, and should now do a re-import
	//   2. The block is stored as a sidechain, and is lying about it's stateroot, and passes a stateroot
	// 	    from the canonical chain, which has not been verified.
	case err == ErrKnownBlock:
		// Skip all known blocks that behind us
		current := bc.CurrentBlock().NumberU64()

		for block != nil && err == ErrKnownBlock && current >= block.NumberU64() {
			stats.ignored++
			block, err = it.next()
		}
		// Falls through to the block import

	// Some other error occurred, abort
	case err != nil:
		stats.ignored += len(it.chain)
		bc.reportBlock(block, nil, err)
		return it.index, events, coalescedLogs, err
	}
	// No validation errors for the first block (or chain prefix skipped)
	for ; block != nil && err == nil; block, err = it.next() {
		// If the chain is terminating, stop processing blocks
		if atomic.LoadInt32(&bc.procInterrupt) == 1 {
			log.Debug("Premature abort during blocks processing")
			break
		}
		// If the header is a banned one, straight out abort
		if BadHashes[block.Hash()] {
			bc.reportBlock(block, nil, ErrBlacklistedHash)
			return it.index, events, coalescedLogs, ErrBlacklistedHash
		}
		// Retrieve the parent block and it's state to execute on top
		start := time.Now()

		parent := it.previous()
		if parent == nil {
			parent = bc.GetBlock(block.ParentHash(), block.NumberU64()-1)
		}
		state, err := state.New(parent.Root(), bc.stateCache)
		if err != nil {
			return it.index, events, coalescedLogs, err
		}
		// Process block using the parent state as reference point.
		t0 := time.Now()
		receipts, logs, usedGas, err := bc.processor.Process(block, state, bc.vmConfig)
		t1 := time.Now()
		if err != nil {
			bc.reportBlock(block, receipts, err)
			return it.index, events, coalescedLogs, err
		}
		// Validate the state using the default validator
		if err := bc.Validator().ValidateState(block, parent, state, receipts, usedGas); err != nil {
			bc.reportBlock(block, receipts, err)
			return it.index, events, coalescedLogs, err
		}
		t2 := time.Now()
		proctime := time.Since(start)

		// Write the block to the chain and get the status.
		status, err := bc.WriteBlockWithState(block, receipts, state)
		t3 := time.Now()
		if err != nil {
			return it.index, events, coalescedLogs, err
		}
		blockInsertTimer.UpdateSince(start)
		blockExecutionTimer.Update(t1.Sub(t0))
		blockValidationTimer.Update(t2.Sub(t1))
		blockWriteTimer.Update(t3.Sub(t2))
		switch status {
		case CanonStatTy:
			log.Debug("Inserted new block", "number", block.Number(), "hash", block.Hash(),
				"uncles", len(block.Uncles()), "txs", len(block.Transactions()), "gas", block.GasUsed(),
				"elapsed", common.PrettyDuration(time.Since(start)),
				"root", block.Root())

			coalescedLogs = append(coalescedLogs, logs...)
			events = append(events, ChainEvent{block, block.Hash(), logs})
			lastCanon = block

			// Only count canonical blocks for GC processing time
			bc.gcproc += proctime

		case SideStatTy:
			log.Debug("Inserted forked block", "number", block.Number(), "hash", block.Hash(),
				"diff", block.Difficulty(), "elapsed", common.PrettyDuration(time.Since(start)),
				"txs", len(block.Transactions()), "gas", block.GasUsed(), "uncles", len(block.Uncles()),
				"root", block.Root())
			events = append(events, ChainSideEvent{block})
		}
		blockInsertTimer.UpdateSince(start)
		stats.processed++
		stats.usedGas += usedGas

		cache, _ := bc.stateCache.TrieDB().Size()
		stats.report(chain, it.index, cache)
	}
	// Any blocks remaining here? The only ones we care about are the future ones
	if block != nil && err == consensus.ErrFutureBlock {
		if err := bc.addFutureBlock(block); err != nil {
			return it.index, events, coalescedLogs, err
		}
		block, err = it.next()

		for ; block != nil && err == consensus.ErrUnknownAncestor; block, err = it.next() {
			if err := bc.addFutureBlock(block); err != nil {
				return it.index, events, coalescedLogs, err
			}
			stats.queued++
		}
	}
	stats.ignored += it.remaining()

	// Append a single chain head event if we've progressed the chain
	if lastCanon != nil && bc.CurrentBlock().Hash() == lastCanon.Hash() {
		events = append(events, ChainHeadEvent{lastCanon})
	}
	return it.index, events, coalescedLogs, err
}

// insertSidechain is called when an import batch hits upon a pruned ancestor
// error, which happens when a sidechain with a sufficiently old fork-block is
// found.
//
// The method writes all (header-and-body-valid) blocks to disk, then tries to
// switch over to the new chain if the TD exceeded the current chain.
func (bc *BlockChain) insertSidechain(it *insertIterator) (int, []interface{}, []*types.Log, error) {
	var (
		externTd *big.Int
		current  = bc.CurrentBlock().NumberU64()
	)
	// The first sidechain block error is already verified to be ErrPrunedAncestor.
	// Since we don't import them here, we expect ErrUnknownAncestor for the remaining
	// ones. Any other errors means that the block is invalid, and should not be written
	// to disk.
	block, err := it.current(), consensus.ErrPrunedAncestor
	for ; block != nil && (err == consensus.ErrPrunedAncestor); block, err = it.next() {
		// Check the canonical state root for that number
		if number := block.NumberU64(); current >= number {
			if canonical := bc.GetBlockByNumber(number); canonical != nil && canonical.Root() == block.Root() {
				// This is most likely a shadow-state attack. When a fork is imported into the
				// database, and it eventually reaches a block height which is not pruned, we
				// just found that the state already exist! This means that the sidechain block
				// refers to a state which already exists in our canon chain.
				//
				// If left unchecked, we would now proceed importing the blocks, without actually
				// having verified the state of the previous blocks.
				log.Warn("Sidechain ghost-state attack detected", "number", block.NumberU64(), "sideroot", block.Root(), "canonroot", canonical.Root())

				// If someone legitimately side-mines blocks, they would still be imported as usual. However,
				// we cannot risk writing unverified blocks to disk when they obviously target the pruning
				// mechanism.
				return it.index, nil, nil, errors.New("sidechain ghost-state attack")
			}
		}
		if externTd == nil {
			externTd = bc.GetTd(block.ParentHash(), block.NumberU64()-1)
		}
		externTd = new(big.Int).Add(externTd, block.Difficulty())

		if !bc.HasBlock(block.Hash(), block.NumberU64()) {
			start := time.Now()
			if err := bc.WriteBlockWithoutState(block, externTd); err != nil {
				return it.index, nil, nil, err
			}
			log.Debug("Inserted sidechain block", "number", block.Number(), "hash", block.Hash(),
				"diff", block.Difficulty(), "elapsed", common.PrettyDuration(time.Since(start)),
				"txs", len(block.Transactions()), "gas", block.GasUsed(), "uncles", len(block.Uncles()),
				"root", block.Root())
		}
	}
	// At this point, we've written all sidechain blocks to database. Loop ended
	// either on some other error or all were processed. If there was some other
	// error, we can ignore the rest of those blocks.
	//
	// If the externTd was larger than our local TD, we now need to reimport the previous
	// blocks to regenerate the required state
	localTd := bc.GetTd(bc.CurrentBlock().Hash(), current)
	if localTd.Cmp(externTd) > 0 {
		log.Info("Sidechain written to disk", "start", it.first().NumberU64(), "end", it.previous().NumberU64(), "sidetd", externTd, "localtd", localTd)
		return it.index, nil, nil, err
	}
	// Gather all the sidechain hashes (full blocks may be memory heavy)
	var (
		hashes  []common.Hash
		numbers []uint64
	)
	parent := bc.GetHeader(it.previous().Hash(), it.previous().NumberU64())
	for parent != nil && !bc.HasState(parent.Root) {
		hashes = append(hashes, parent.Hash())
		numbers = append(numbers, parent.Number.Uint64())

		parent = bc.GetHeader(parent.ParentHash, parent.Number.Uint64()-1)
	}
	if parent == nil {
		return it.index, nil, nil, errors.New("missing parent")
	}
	// Import all the pruned blocks to make the state available
	var (
		blocks []*types.Block
		memory common.StorageSize
	)
	for i := len(hashes) - 1; i >= 0; i-- {
		// Append the next block to our batch
		block := bc.GetBlock(hashes[i], numbers[i])

		blocks = append(blocks, block)
		memory += block.Size()

		// If memory use grew too large, import and continue. Sadly we need to discard
		// all raised events and logs from notifications since we're too heavy on the
		// memory here.
		if len(blocks) >= 2048 || memory > 64*1024*1024 {
			log.Info("Importing heavy sidechain segment", "blocks", len(blocks), "start", blocks[0].NumberU64(), "end", block.NumberU64())
			if _, _, _, err := bc.insertChain(blocks, false); err != nil {
				return 0, nil, nil, err
			}
			blocks, memory = blocks[:0], 0

			// If the chain is terminating, stop processing blocks
			if atomic.LoadInt32(&bc.procInterrupt) == 1 {
				log.Debug("Premature abort during blocks processing")
				return 0, nil, nil, nil
			}
		}
	}
	if len(blocks) > 0 {
		log.Info("Importing sidechain segment", "start", blocks[0].NumberU64(), "end", blocks[len(blocks)-1].NumberU64())
		return bc.insertChain(blocks, false)
	}
	return 0, nil, nil, nil
}

// reorgs takes two blocks, an old chain and a new chain and will reconstruct the blocks and inserts them
// to be part of the new canonical chain and accumulates potential missing transactions and post an
// event about them
func (bc *BlockChain) reorg(oldBlock, newBlock *types.Block) error {
	var (
		newChain    types.Blocks
		oldChain    types.Blocks
		commonBlock *types.Block
		deletedTxs  types.Transactions
		deletedLogs []*types.Log
		// collectLogs collects the logs that were generated during the
		// processing of the block that corresponds with the given hash.
		// These logs are later announced as deleted.
		collectLogs = func(hash common.Hash) {
			// Coalesce logs and set 'Removed'.
			number := bc.hc.GetBlockNumber(hash)
			if number == nil {
				return
			}
			receipts := rawdb.ReadReceipts(bc.db, hash, *number)
			for _, receipt := range receipts {
				for _, log := range receipt.Logs {
					del := *log
					del.Removed = true
					deletedLogs = append(deletedLogs, &del)
				}
			}
		}
	)

	// first reduce whoever is higher bound
	if oldBlock.NumberU64() > newBlock.NumberU64() {
		// reduce old chain
		for ; oldBlock != nil && oldBlock.NumberU64() != newBlock.NumberU64(); oldBlock = bc.GetBlock(oldBlock.ParentHash(), oldBlock.NumberU64()-1) {
			oldChain = append(oldChain, oldBlock)
			deletedTxs = append(deletedTxs, oldBlock.Transactions()...)

			collectLogs(oldBlock.Hash())
		}
	} else {
		// reduce new chain and append new chain blocks for inserting later on
		for ; newBlock != nil && newBlock.NumberU64() != oldBlock.NumberU64(); newBlock = bc.GetBlock(newBlock.ParentHash(), newBlock.NumberU64()-1) {
			newChain = append(newChain, newBlock)
		}
	}
	if oldBlock == nil {
		return fmt.Errorf("Invalid old chain")
	}
	if newBlock == nil {
		return fmt.Errorf("Invalid new chain")
	}

	for {
		if oldBlock.Hash() == newBlock.Hash() {
			commonBlock = oldBlock
			break
		}

		oldChain = append(oldChain, oldBlock)
		newChain = append(newChain, newBlock)
		deletedTxs = append(deletedTxs, oldBlock.Transactions()...)
		collectLogs(oldBlock.Hash())

		oldBlock, newBlock = bc.GetBlock(oldBlock.ParentHash(), oldBlock.NumberU64()-1), bc.GetBlock(newBlock.ParentHash(), newBlock.NumberU64()-1)
		if oldBlock == nil {
			return fmt.Errorf("Invalid old chain")
		}
		if newBlock == nil {
			return fmt.Errorf("Invalid new chain")
		}
	}
	// Ensure the user sees large reorgs
	if len(oldChain) > 0 && len(newChain) > 0 {
		logFn := log.Debug
		if len(oldChain) > 63 {
			logFn = log.Warn
		}
		logFn("Chain split detected", "number", commonBlock.Number(), "hash", commonBlock.Hash(),
			"drop", len(oldChain), "dropfrom", oldChain[0].Hash(), "add", len(newChain), "addfrom", newChain[0].Hash())
	} else {
		log.Error("Impossible reorg, please file an issue", "oldnum", oldBlock.Number(), "oldhash", oldBlock.Hash(), "newnum", newBlock.Number(), "newhash", newBlock.Hash())
	}
	// Insert the new chain, taking care of the proper incremental order
	var addedTxs types.Transactions
	for i := len(newChain) - 1; i >= 0; i-- {
		// insert the block in the canonical way, re-writing history
		bc.insert(newChain[i])
		// write lookup entries for hash based transaction/receipt searches
		rawdb.WriteTxLookupEntries(bc.db, newChain[i])
		addedTxs = append(addedTxs, newChain[i].Transactions()...)
	}
	// calculate the difference between deleted and added transactions
	diff := types.TxDifference(deletedTxs, addedTxs)
	// When transactions get deleted from the database that means the
	// receipts that were created in the fork must also be deleted
	batch := bc.db.NewBatch()
	for _, tx := range diff {
		rawdb.DeleteTxLookupEntry(batch, tx.Hash())
	}
	batch.Write()

	if len(deletedLogs) > 0 {
		go bc.rmLogsFeed.Send(RemovedLogsEvent{deletedLogs})
	}
	if len(oldChain) > 0 {
		go func() {
			for _, block := range oldChain {
				bc.chainSideFeed.Send(ChainSideEvent{Block: block})
			}
		}()
	}

	return nil
}

// PostChainEvents iterates over the events generated by a chain insertion and
// posts them into the event feed.
// TODO: Should not expose PostChainEvents. The chain events should be posted in WriteBlock.
func (bc *BlockChain) PostChainEvents(events []interface{}, logs []*types.Log) {
	// post event logs for further processing
	if logs != nil {
		bc.logsFeed.Send(logs)
	}
	for _, event := range events {
		switch ev := event.(type) {
		case ChainEvent:
			bc.chainFeed.Send(ev)

		case ChainHeadEvent:
			bc.chainHeadFeed.Send(ev)

		case ChainSideEvent:
			bc.chainSideFeed.Send(ev)
		}
	}
}

func (bc *BlockChain) update() {
	futureTimer := time.NewTicker(5 * time.Second)
	defer futureTimer.Stop()
	for {
		select {
		case <-futureTimer.C:
			bc.procFutureBlocks()
		case <-bc.quit:
			return
		}
	}
}

// BadBlocks returns a list of the last 'bad blocks' that the client has seen on the network
func (bc *BlockChain) BadBlocks() []*types.Block {
	blocks := make([]*types.Block, 0, bc.badBlocks.Len())
	for _, hash := range bc.badBlocks.Keys() {
		if blk, exist := bc.badBlocks.Peek(hash); exist {
			block := blk.(*types.Block)
			blocks = append(blocks, block)
		}
	}
	return blocks
}

// HasBadBlock returns whether the block with the hash is a bad block
func (bc *BlockChain) HasBadBlock(hash common.Hash) bool {
	return bc.badBlocks.Contains(hash)
}

// addBadBlock adds a bad block to the bad-block LRU cache
func (bc *BlockChain) addBadBlock(block *types.Block) {
	bc.badBlocks.Add(block.Hash(), block)
}

// reportBlock logs a bad block error.
func (bc *BlockChain) reportBlock(block *types.Block, receipts types.Receipts, err error) {
	bc.addBadBlock(block)

	var receiptString string
	for i, receipt := range receipts {
		receiptString += fmt.Sprintf("\t %d: cumulative: %v gas: %v contract: %v status: %v tx: %v logs: %v bloom: %x state: %x\n",
			i, receipt.CumulativeGasUsed, receipt.GasUsed, receipt.ContractAddress.Hex(),
			receipt.Status, receipt.TxHash.Hex(), receipt.Logs, receipt.Bloom, receipt.PostState)
	}
	log.Error(fmt.Sprintf(`
########## BAD BLOCK #########
Chain config: %v

Number: %v
Hash: 0x%x
%v

Error: %v
##############################
`, bc.chainConfig, block.Number(), block.Hash(), receiptString, err))
}

// InsertHeaderChain attempts to insert the given header chain in to the local
// chain, possibly creating a reorg. If an error is returned, it will return the
// index number of the failing header as well an error describing what went wrong.
//
// The verify parameter can be used to fine tune whether nonce verification
// should be done or not. The reason behind the optional check is because some
// of the header retrieval mechanisms already need to verify nonces, as well as
// because nonces can be verified sparsely, not needing to check each.
func (bc *BlockChain) InsertHeaderChain(chain []*types.Header, checkFreq int) (int, error) {
	start := time.Now()
	if i, err := bc.hc.ValidateHeaderChain(chain, checkFreq); err != nil {
		return i, err
	}

	// Make sure only one thread manipulates the chain at once
	bc.chainmu.Lock()
	defer bc.chainmu.Unlock()

	bc.wg.Add(1)
	defer bc.wg.Done()

	whFunc := func(header *types.Header) error {
		bc.mu.Lock()
		defer bc.mu.Unlock()

		_, err := bc.hc.WriteHeader(header)
		return err
	}

	return bc.hc.InsertHeaderChain(chain, whFunc, start)
}

// writeHeader writes a header into the local chain, given that its parent is
// already known. If the total difficulty of the newly inserted header becomes
// greater than the current known TD, the canonical chain is re-routed.
//
// Note: This method is not concurrent-safe with inserting blocks simultaneously
// into the chain, as side effects caused by reorganisations cannot be emulated
// without the real blocks. Hence, writing headers directly should only be done
// in two scenarios: pure-header mode of operation (light clients), or properly
// separated header/block phases (non-archive clients).
func (bc *BlockChain) writeHeader(header *types.Header) error {
	bc.wg.Add(1)
	defer bc.wg.Done()

	bc.mu.Lock()
	defer bc.mu.Unlock()

	_, err := bc.hc.WriteHeader(header)
	return err
}

// CurrentHeader retrieves the current head header of the canonical chain. The
// header is retrieved from the HeaderChain's internal cache.
func (bc *BlockChain) CurrentHeader() *types.Header {
	return bc.hc.CurrentHeader()
}

// GetTd retrieves a block's total difficulty in the canonical chain from the
// database by hash and number, caching it if found.
func (bc *BlockChain) GetTd(hash common.Hash, number uint64) *big.Int {
	return bc.hc.GetTd(hash, number)
}

// GetTdByHash retrieves a block's total difficulty in the canonical chain from the
// database by hash, caching it if found.
func (bc *BlockChain) GetTdByHash(hash common.Hash) *big.Int {
	return bc.hc.GetTdByHash(hash)
}

// GetHeader retrieves a block header from the database by hash and number,
// caching it if found.
func (bc *BlockChain) GetHeader(hash common.Hash, number uint64) *types.Header {
	return bc.hc.GetHeader(hash, number)
}

// GetHeaderByHash retrieves a block header from the database by hash, caching it if
// found.
func (bc *BlockChain) GetHeaderByHash(hash common.Hash) *types.Header {
	return bc.hc.GetHeaderByHash(hash)
}

// HasHeader checks if a block header is present in the database or not, caching
// it if present.
func (bc *BlockChain) HasHeader(hash common.Hash, number uint64) bool {
	return bc.hc.HasHeader(hash, number)
}

// GetBlockHashesFromHash retrieves a number of block hashes starting at a given
// hash, fetching towards the genesis block.
func (bc *BlockChain) GetBlockHashesFromHash(hash common.Hash, max uint64) []common.Hash {
	return bc.hc.GetBlockHashesFromHash(hash, max)
}

// GetAncestor retrieves the Nth ancestor of a given block. It assumes that either the given block or
// a close ancestor of it is canonical. maxNonCanonical points to a downwards counter limiting the
// number of blocks to be individually checked before we reach the canonical chain.
//
// Note: ancestor == 0 returns the same block, 1 returns its parent and so on.
func (bc *BlockChain) GetAncestor(hash common.Hash, number, ancestor uint64, maxNonCanonical *uint64) (common.Hash, uint64) {
	bc.chainmu.Lock()
	defer bc.chainmu.Unlock()

	return bc.hc.GetAncestor(hash, number, ancestor, maxNonCanonical)
}

// GetHeaderByNumber retrieves a block header from the database by number,
// caching it (associated with its hash) if found.
func (bc *BlockChain) GetHeaderByNumber(number uint64) *types.Header {
	return bc.hc.GetHeaderByNumber(number)
}

// Config retrieves the blockchain's chain configuration.
func (bc *BlockChain) Config() *params.ChainConfig { return bc.chainConfig }

// Engine retrieves the blockchain's consensus engine.
func (bc *BlockChain) Engine() consensus.Engine { return bc.engine }

// SubscribeRemovedLogsEvent registers a subscription of RemovedLogsEvent.
func (bc *BlockChain) SubscribeRemovedLogsEvent(ch chan<- RemovedLogsEvent) event.Subscription {
	return bc.scope.Track(bc.rmLogsFeed.Subscribe(ch))
}

// SubscribeChainEvent registers a subscription of ChainEvent.
func (bc *BlockChain) SubscribeChainEvent(ch chan<- ChainEvent) event.Subscription {
	return bc.scope.Track(bc.chainFeed.Subscribe(ch))
}

// SubscribeChainHeadEvent registers a subscription of ChainHeadEvent.
func (bc *BlockChain) SubscribeChainHeadEvent(ch chan<- ChainHeadEvent) event.Subscription {
	return bc.scope.Track(bc.chainHeadFeed.Subscribe(ch))
}

// SubscribeChainSideEvent registers a subscription of ChainSideEvent.
func (bc *BlockChain) SubscribeChainSideEvent(ch chan<- ChainSideEvent) event.Subscription {
	return bc.scope.Track(bc.chainSideFeed.Subscribe(ch))
}

// SubscribeLogsEvent registers a subscription of []*types.Log.
func (bc *BlockChain) SubscribeLogsEvent(ch chan<- []*types.Log) event.Subscription {
	return bc.scope.Track(bc.logsFeed.Subscribe(ch))
}

<<<<<<< HEAD
func (bc *BlockChain) SubscribeAutonityEvents(ch chan<- WhitelistEvent) event.Subscription {
	return bc.scope.Track(bc.autonityFeed.Subscribe(ch))
}

func (bc *BlockChain) UpdateEnodeWhitelist(newWhitelist *types.Nodes) {
	rawdb.WriteEnodeWhitelist(bc.db, newWhitelist)
	go bc.autonityFeed.Send(WhitelistEvent{Whitelist: newWhitelist.List})
}

func (bc *BlockChain) ReadEnodeWhitelist(openNetwork bool) *types.Nodes {
	return rawdb.ReadEnodeWhitelist(bc.db, openNetwork)
=======
func (bc *BlockChain) SubscribeGlienickeEvent(ch chan<- GlienickeEvent) event.Subscription {
	return bc.scope.Track(bc.glienickeFeed.Subscribe(ch))
>>>>>>> 6f946b78
}<|MERGE_RESOLUTION|>--- conflicted
+++ resolved
@@ -955,15 +955,9 @@
 	}
 
 	// Call network permissioning logic before committing the state
-<<<<<<< HEAD
-	if bc.chainConfig.Istanbul != nil {
+	if bc.chainConfig.Istanbul != nil || bc.chainConfig.Tendermint != nil {
 		err = bc.AutonityContract.UpdateEnodesWhitelist(state, block)
 		if err != nil && err != autonity.AutonityContractError {
-=======
-	if bc.chainConfig.Istanbul != nil || bc.chainConfig.Tendermint != nil {
-		err = bc.updateEnodesWhitelist(state, block)
-		if err != nil && err != GlienickeContractError {
->>>>>>> 6f946b78
 			return NonStatTy, err
 		}
 	}
@@ -1747,7 +1741,6 @@
 	return bc.scope.Track(bc.logsFeed.Subscribe(ch))
 }
 
-<<<<<<< HEAD
 func (bc *BlockChain) SubscribeAutonityEvents(ch chan<- WhitelistEvent) event.Subscription {
 	return bc.scope.Track(bc.autonityFeed.Subscribe(ch))
 }
@@ -1759,8 +1752,4 @@
 
 func (bc *BlockChain) ReadEnodeWhitelist(openNetwork bool) *types.Nodes {
 	return rawdb.ReadEnodeWhitelist(bc.db, openNetwork)
-=======
-func (bc *BlockChain) SubscribeGlienickeEvent(ch chan<- GlienickeEvent) event.Subscription {
-	return bc.scope.Track(bc.glienickeFeed.Subscribe(ch))
->>>>>>> 6f946b78
 }