--- conflicted
+++ resolved
@@ -184,12 +184,9 @@
 
 	quit          chan struct{}  // blockchain quit channel
 	wg            sync.WaitGroup // chain processing wait group for shutting down
-<<<<<<< HEAD
-	quitMu        sync.RWMutex
-=======
 	running       int32          // 0 if chain is running, 1 when stopped
 	procInterrupt int32          // interrupt signaler for block processing
->>>>>>> 0f77f34b
+	quitMu        sync.RWMutex
 
 	engine     consensus.Engine
 	validator  Validator  // Block and state validator interface
@@ -210,11 +207,7 @@
 // NewBlockChain returns a fully initialised block chain using information
 // available in the database. It initialises the default Ethereum Validator and
 // Processor.
-<<<<<<< HEAD
-func NewBlockChain(db ethdb.Database, cacheConfig *CacheConfig, chainConfig *params.ChainConfig, engine consensus.Engine, vmConfig vm.Config, shouldPreserve func(block *types.Block) bool, senderCacher *TxSenderCacher) (*BlockChain, error) {
-=======
-func NewBlockChain(db ethdb.Database, cacheConfig *CacheConfig, chainConfig *params.ChainConfig, engine consensus.Engine, vmConfig vm.Config, shouldPreserve func(block *types.Block) bool, txLookupLimit *uint64) (*BlockChain, error) {
->>>>>>> 0f77f34b
+func NewBlockChain(db ethdb.Database, cacheConfig *CacheConfig, chainConfig *params.ChainConfig, engine consensus.Engine, vmConfig vm.Config, shouldPreserve func(block *types.Block) bool, txLookupLimit *uint64)(*BlockChain, error) {
 	if cacheConfig == nil {
 		cacheConfig = &CacheConfig{
 			TrieCleanLimit: 256,
