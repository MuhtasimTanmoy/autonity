--- conflicted
+++ resolved
@@ -223,24 +223,15 @@
 	senderCacher *TxSenderCacher
 }
 
-var defaultCacheConfig = &CacheConfig{
-	TrieCleanLimit: 256,
-	TrieDirtyLimit: 256,
-	TrieTimeLimit:  5 * time.Minute,
-	SnapshotLimit:  256,
-	SnapshotWait:   true,
-}
-
 // NewBlockChain returns a fully initialised block chain using information
 // available in the database. It initialises the default Ethereum Validator and
 // Processor.
 func NewBlockChain(db ethdb.Database, cacheConfig *CacheConfig, chainConfig *params.ChainConfig, engine consensus.Engine, vmConfig vm.Config, shouldPreserve func(block *types.Block) bool, senderCacher *TxSenderCacher, txLookupLimit *uint64) (*BlockChain, error) {
 	if cacheConfig == nil {
 		cacheConfig = defaultCacheConfig
-<<<<<<< HEAD
-	}
-
-	statedb := state.NewDatabaseWithCache(db, cacheConfig.TrieCleanLimit)
+	}
+
+	statedb := state.NewDatabaseWithCache(db, cacheConfig.TrieCleanLimit, cacheConfig.TrieCleanJournal)
 
 	headerGetter, err := NewHeaderGetter(db)
 	if err != nil {
@@ -258,8 +249,6 @@
 		if err != nil {
 			return nil, err
 		}
-=======
->>>>>>> 10254604
 	}
 
 	return NewBlockChainWithState(db, statedb, cacheConfig, chainConfig, engine, vmConfig, shouldPreserve, senderCacher, txLookupLimit, headerGetter, autonityContract)
@@ -283,11 +272,7 @@
 		cacheConfig:    cacheConfig,
 		db:             db,
 		triegc:         prque.New(nil),
-<<<<<<< HEAD
 		stateCache:     statedb,
-=======
-		stateCache:     state.NewDatabaseWithCache(db, cacheConfig.TrieCleanLimit, cacheConfig.TrieCleanJournal),
->>>>>>> 10254604
 		quit:           make(chan struct{}),
 		shouldPreserve: shouldPreserve,
 		bodyCache:      bodyCache,
@@ -339,12 +324,6 @@
 	if err := bc.loadLastState(); err != nil {
 		return nil, err
 	}
-<<<<<<< HEAD
-	// The first thing the node will do is reconstruct the verification data for
-	// the head block (ethash cache or clique voting snapshot). Might as well do
-	// it in advance.
-	bc.engine.VerifyHeader(bc, bc.CurrentHeader(), true)
-=======
 	// Make sure the state associated with the block is available
 	head := bc.CurrentBlock()
 	if _, err := state.New(head.Root(), bc.stateCache, bc.snaps); err != nil {
@@ -353,34 +332,6 @@
 			return nil, err
 		}
 	}
-	if chainConfig.Tendermint != nil {
-
-		if chainConfig.AutonityContractConfig == nil {
-			return nil, errors.New("we need autonity contract specified for tendermint or istanbul consensus")
-		}
-
-		acConfig := bc.Config().AutonityContractConfig
-
-		var JSONString = acConfig.ABI
-		bytes, err := bc.GetKeyValue([]byte(autonity.ABISPEC))
-		if err == nil || bytes != nil {
-			JSONString = string(bytes)
-		}
-		contract, err := autonity.NewAutonityContract(
-			bc,
-			acConfig.Operator,
-			acConfig.MinGasPrice,
-			JSONString,
-			&defaultEVMProvider{bc},
-		)
-		if err != nil {
-			return nil, err
-		}
-
-		bc.autonityContract = contract
-		bc.processor.SetAutonityContract(bc.autonityContract)
-	}
->>>>>>> 10254604
 
 	// Ensure that a previous crash in SetHead doesn't leave extra ancients
 	if frozen, err := bc.db.Ancients(); err == nil && frozen > 0 {
@@ -1552,14 +1503,10 @@
 		}()
 
 		// Measure network economic metrics.
-<<<<<<< HEAD
-		bc.autonityContract.MeasureMetricsOfNetworkEconomic(block.Header(), state)
-=======
-		err := bc.GetAutonityContract().MeasureMetricsOfNetworkEconomic(block.Header(), state)
+		err = bc.autonityContract.MeasureMetricsOfNetworkEconomic(block.Header(), state)
 		if err != nil {
 			panic(err)
 		}
->>>>>>> 10254604
 	}
 
 	// Irrelevant of the canonical status, write the block itself to the database.
