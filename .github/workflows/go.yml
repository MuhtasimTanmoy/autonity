--- conflicted
+++ resolved
@@ -99,9 +99,6 @@
   tests-conformance:
     runs-on: ubuntu-latest
     steps:
-<<<<<<< HEAD
-      - run: echo "We don't run the conformance tests any more"
-=======
       - name: Set up Go
         uses: actions/setup-go@v1
         with:
@@ -140,7 +137,6 @@
 
       - name: unit tests
         run: go test -timeout 30m ./tests/...
->>>>>>> 10254604
 
   build:
     needs: bootstrap-checkout
