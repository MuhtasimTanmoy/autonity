--- conflicted
+++ resolved
@@ -173,13 +173,6 @@
 		hexutil.Encode(data)); err != nil {
 		return nil, err
 	}
-<<<<<<< HEAD
-=======
-	// If V is on 27/28-form, convert to 0/1 for Clique
-	if mimeType == accounts.MimetypeClique && (res[64] == 27 || res[64] == 28) {
-		res[64] -= 27 // Transform V from 27/28 to 0/1 for Clique use
-	}
->>>>>>> 0f77f34b
 	return res, nil
 }
 
