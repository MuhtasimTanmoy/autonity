--- conflicted
+++ resolved
@@ -75,22 +75,17 @@
 	return len(arguments) > 1
 }
 
-<<<<<<< HEAD
 // Types returns the list of underlying []reflect.Type for Arguments
 func (arguments Arguments) Types() []reflect.Type {
 	var ret = make([]reflect.Type, len(arguments))
 	for i, a := range arguments {
-		ret[i] = a.Type.getType()
+		ret[i] = a.Type.GetType()
 	}
 	return ret
 }
 
-// Unpack performs the operation hexdata -> Go format
-func (arguments Arguments) Unpack(v interface{}, data []byte) error {
-=======
 // Unpack performs the operation hexdata -> Go format.
 func (arguments Arguments) Unpack(data []byte) ([]interface{}, error) {
->>>>>>> 6b90378b
 	if len(data) == 0 {
 		if len(arguments) != 0 {
 			return nil, fmt.Errorf("abi: attempting to unmarshall an empty string while arguments are expected")
