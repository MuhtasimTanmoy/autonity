// Copyright 2016 The go-ethereum Authors
// This file is part of the go-ethereum library.
//
// The go-ethereum library is free software: you can redistribute it and/or modify
// it under the terms of the GNU Lesser General Public License as published by
// the Free Software Foundation, either version 3 of the License, or
// (at your option) any later version.
//
// The go-ethereum library is distributed in the hope that it will be useful,
// but WITHOUT ANY WARRANTY; without even the implied warranty of
// MERCHANTABILITY or FITNESS FOR A PARTICULAR PURPOSE. See the
// GNU Lesser General Public License for more details.
//
// You should have received a copy of the GNU Lesser General Public License
// along with the go-ethereum library. If not, see <http://www.gnu.org/licenses/>.

package bind

import "github.com/clearmatics/autonity/accounts/abi"

// tmplData is the data structure required to fill the binding template.
type tmplData struct {
	Package   string                   // Name of the package to place the generated file in
	Contracts map[string]*tmplContract // List of contracts to generate into this file
	Libraries map[string]string        // Map the bytecode's link pattern to the library name
	Structs   map[string]*tmplStruct   // Contract struct type definitions
}

// tmplContract contains the data needed to generate an individual contract binding.
type tmplContract struct {
	Type        string                 // Type name of the main contract binding
	InputABI    string                 // JSON ABI used as the input to generate the binding from
	InputBin    string                 // Optional EVM bytecode used to denetare deploy code from
	FuncSigs    map[string]string      // Optional map: string signature -> 4-byte signature
	Constructor abi.Method             // Contract constructor for deploy parametrization
	Calls       map[string]*tmplMethod // Contract calls that only read state data
	Transacts   map[string]*tmplMethod // Contract calls that write state data
	Fallback    *tmplMethod            // Additional special fallback function
	Receive     *tmplMethod            // Additional special receive function
	Events      map[string]*tmplEvent  // Contract events accessors
	Libraries   map[string]string      // Same as tmplData, but filtered to only keep what the contract needs
	Library     bool                   // Indicator whether the contract is a library
}

// tmplMethod is a wrapper around an abi.Method that contains a few preprocessed
// and cached data fields.
type tmplMethod struct {
	Original   abi.Method // Original method as parsed by the abi package
	Normalized abi.Method // Normalized version of the parsed method (capitalized names, non-anonymous args/returns)
	Structured bool       // Whether the returns should be accumulated into a struct
}

// tmplEvent is a wrapper around an a
type tmplEvent struct {
	Original   abi.Event // Original event as parsed by the abi package
	Normalized abi.Event // Normalized version of the parsed fields
}

// tmplField is a wrapper around a struct field with binding language
// struct type definition and relative filed name.
type tmplField struct {
	Type    string   // Field type representation depends on target binding language
	Name    string   // Field name converted from the raw user-defined field name
	SolKind abi.Type // Raw abi type information
}

// tmplStruct is a wrapper around an abi.tuple contains a auto-generated
// struct name.
type tmplStruct struct {
	Name   string       // Auto-generated struct name(before solidity v0.5.11) or raw name.
	Fields []*tmplField // Struct fields definition depends on the binding language.
}

// tmplSource is language to template mapping containing all the supported
// programming languages the package can generate to.
var tmplSource = map[Lang]string{
	LangGo:   tmplSourceGo,
	LangJava: tmplSourceJava,
}

// tmplSourceGo is the Go source template use to generate the contract binding
// based on.
const tmplSourceGo = `
// Code generated - DO NOT EDIT.
// This file is a generated binding and any manual changes will be lost.

package {{.Package}}

import (
	"math/big"
	"strings"

	ethereum "github.com/clearmatics/autonity"
	"github.com/clearmatics/autonity/accounts/abi"
	"github.com/clearmatics/autonity/accounts/abi/bind"
	"github.com/clearmatics/autonity/common"
	"github.com/clearmatics/autonity/core/types"
	"github.com/clearmatics/autonity/event"
)

// Reference imports to suppress errors if they are not otherwise used.
var (
	_ = big.NewInt
	_ = strings.NewReader
	_ = ethereum.NotFound
	_ = abi.U256
	_ = bind.Bind
	_ = common.Big1
	_ = types.BloomLookup
	_ = event.NewSubscription
)

{{$structs := .Structs}}
{{range $structs}}
	// {{.Name}} is an auto generated low-level Go binding around an user-defined struct.
	type {{.Name}} struct {
	{{range $field := .Fields}}
	{{$field.Name}} {{$field.Type}}{{end}}
	}
{{end}}

{{range $contract := .Contracts}}
	// {{.Type}}ABI is the input ABI used to generate the binding from.
	const {{.Type}}ABI = "{{.InputABI}}"

	{{if $contract.FuncSigs}}
		// {{.Type}}FuncSigs maps the 4-byte function signature to its string representation.
		var {{.Type}}FuncSigs = map[string]string{
			{{range $strsig, $binsig := .FuncSigs}}"{{$binsig}}": "{{$strsig}}",
			{{end}}
		}
	{{end}}

	{{if .InputBin}}
		// {{.Type}}Bin is the compiled bytecode used for deploying new contracts.
		var {{.Type}}Bin = "0x{{.InputBin}}"

		// Deploy{{.Type}} deploys a new Ethereum contract, binding an instance of {{.Type}} to it.
		func Deploy{{.Type}}(auth *bind.TransactOpts, backend bind.ContractBackend {{range .Constructor.Inputs}}, {{.Name}} {{bindtype .Type $structs}}{{end}}) (common.Address, *types.Transaction, *{{.Type}}, error) {
		  parsed, err := abi.JSON(strings.NewReader({{.Type}}ABI))
		  if err != nil {
		    return common.Address{}, nil, nil, err
		  }
		  {{range $pattern, $name := .Libraries}}
			{{decapitalise $name}}Addr, _, _, _ := Deploy{{capitalise $name}}(auth, backend)
			{{$contract.Type}}Bin = strings.Replace({{$contract.Type}}Bin, "__${{$pattern}}$__", {{decapitalise $name}}Addr.String()[2:], -1)
		  {{end}}
		  address, tx, contract, err := bind.DeployContract(auth, parsed, common.FromHex({{.Type}}Bin), backend {{range .Constructor.Inputs}}, {{.Name}}{{end}})
		  if err != nil {
		    return common.Address{}, nil, nil, err
		  }
		  return address, tx, &{{.Type}}{ {{.Type}}Caller: {{.Type}}Caller{contract: contract}, {{.Type}}Transactor: {{.Type}}Transactor{contract: contract}, {{.Type}}Filterer: {{.Type}}Filterer{contract: contract} }, nil
		}
	{{end}}

	// {{.Type}} is an auto generated Go binding around an Ethereum contract.
	type {{.Type}} struct {
	  {{.Type}}Caller     // Read-only binding to the contract
	  {{.Type}}Transactor // Write-only binding to the contract
	  {{.Type}}Filterer   // Log filterer for contract events
	}

	// {{.Type}}Caller is an auto generated read-only Go binding around an Ethereum contract.
	type {{.Type}}Caller struct {
	  contract *bind.BoundContract // Generic contract wrapper for the low level calls
	}

	// {{.Type}}Transactor is an auto generated write-only Go binding around an Ethereum contract.
	type {{.Type}}Transactor struct {
	  contract *bind.BoundContract // Generic contract wrapper for the low level calls
	}

	// {{.Type}}Filterer is an auto generated log filtering Go binding around an Ethereum contract events.
	type {{.Type}}Filterer struct {
	  contract *bind.BoundContract // Generic contract wrapper for the low level calls
	}

	// {{.Type}}Session is an auto generated Go binding around an Ethereum contract,
	// with pre-set call and transact options.
	type {{.Type}}Session struct {
	  Contract     *{{.Type}}        // Generic contract binding to set the session for
	  CallOpts     bind.CallOpts     // Call options to use throughout this session
	  TransactOpts bind.TransactOpts // Transaction auth options to use throughout this session
	}

	// {{.Type}}CallerSession is an auto generated read-only Go binding around an Ethereum contract,
	// with pre-set call options.
	type {{.Type}}CallerSession struct {
	  Contract *{{.Type}}Caller // Generic contract caller binding to set the session for
	  CallOpts bind.CallOpts    // Call options to use throughout this session
	}

	// {{.Type}}TransactorSession is an auto generated write-only Go binding around an Ethereum contract,
	// with pre-set transact options.
	type {{.Type}}TransactorSession struct {
	  Contract     *{{.Type}}Transactor // Generic contract transactor binding to set the session for
	  TransactOpts bind.TransactOpts    // Transaction auth options to use throughout this session
	}

	// {{.Type}}Raw is an auto generated low-level Go binding around an Ethereum contract.
	type {{.Type}}Raw struct {
	  Contract *{{.Type}} // Generic contract binding to access the raw methods on
	}

	// {{.Type}}CallerRaw is an auto generated low-level read-only Go binding around an Ethereum contract.
	type {{.Type}}CallerRaw struct {
		Contract *{{.Type}}Caller // Generic read-only contract binding to access the raw methods on
	}

	// {{.Type}}TransactorRaw is an auto generated low-level write-only Go binding around an Ethereum contract.
	type {{.Type}}TransactorRaw struct {
		Contract *{{.Type}}Transactor // Generic write-only contract binding to access the raw methods on
	}

	// New{{.Type}} creates a new instance of {{.Type}}, bound to a specific deployed contract.
	func New{{.Type}}(address common.Address, backend bind.ContractBackend) (*{{.Type}}, error) {
	  contract, err := bind{{.Type}}(address, backend, backend, backend)
	  if err != nil {
	    return nil, err
	  }
	  return &{{.Type}}{ {{.Type}}Caller: {{.Type}}Caller{contract: contract}, {{.Type}}Transactor: {{.Type}}Transactor{contract: contract}, {{.Type}}Filterer: {{.Type}}Filterer{contract: contract} }, nil
	}

	// New{{.Type}}Caller creates a new read-only instance of {{.Type}}, bound to a specific deployed contract.
	func New{{.Type}}Caller(address common.Address, caller bind.ContractCaller) (*{{.Type}}Caller, error) {
	  contract, err := bind{{.Type}}(address, caller, nil, nil)
	  if err != nil {
	    return nil, err
	  }
	  return &{{.Type}}Caller{contract: contract}, nil
	}

	// New{{.Type}}Transactor creates a new write-only instance of {{.Type}}, bound to a specific deployed contract.
	func New{{.Type}}Transactor(address common.Address, transactor bind.ContractTransactor) (*{{.Type}}Transactor, error) {
	  contract, err := bind{{.Type}}(address, nil, transactor, nil)
	  if err != nil {
	    return nil, err
	  }
	  return &{{.Type}}Transactor{contract: contract}, nil
	}

	// New{{.Type}}Filterer creates a new log filterer instance of {{.Type}}, bound to a specific deployed contract.
 	func New{{.Type}}Filterer(address common.Address, filterer bind.ContractFilterer) (*{{.Type}}Filterer, error) {
 	  contract, err := bind{{.Type}}(address, nil, nil, filterer)
 	  if err != nil {
 	    return nil, err
 	  }
 	  return &{{.Type}}Filterer{contract: contract}, nil
 	}

	// bind{{.Type}} binds a generic wrapper to an already deployed contract.
	func bind{{.Type}}(address common.Address, caller bind.ContractCaller, transactor bind.ContractTransactor, filterer bind.ContractFilterer) (*bind.BoundContract, error) {
	  parsed, err := abi.JSON(strings.NewReader({{.Type}}ABI))
	  if err != nil {
	    return nil, err
	  }
	  return bind.NewBoundContract(address, parsed, caller, transactor, filterer), nil
	}

	// Call invokes the (constant) contract method with params as input values and
	// sets the output to result. The result type might be a single field for simple
	// returns, a slice of interfaces for anonymous returns and a struct for named
	// returns.
	func (_{{$contract.Type}} *{{$contract.Type}}Raw) Call(opts *bind.CallOpts, result interface{}, method string, params ...interface{}) error {
		return _{{$contract.Type}}.Contract.{{$contract.Type}}Caller.contract.Call(opts, result, method, params...)
	}

	// Transfer initiates a plain transaction to move funds to the contract, calling
	// its default method if one is available.
	func (_{{$contract.Type}} *{{$contract.Type}}Raw) Transfer(opts *bind.TransactOpts) (*types.Transaction, error) {
		return _{{$contract.Type}}.Contract.{{$contract.Type}}Transactor.contract.Transfer(opts)
	}

	// Transact invokes the (paid) contract method with params as input values.
	func (_{{$contract.Type}} *{{$contract.Type}}Raw) Transact(opts *bind.TransactOpts, method string, params ...interface{}) (*types.Transaction, error) {
		return _{{$contract.Type}}.Contract.{{$contract.Type}}Transactor.contract.Transact(opts, method, params...)
	}

	// Call invokes the (constant) contract method with params as input values and
	// sets the output to result. The result type might be a single field for simple
	// returns, a slice of interfaces for anonymous returns and a struct for named
	// returns.
	func (_{{$contract.Type}} *{{$contract.Type}}CallerRaw) Call(opts *bind.CallOpts, result interface{}, method string, params ...interface{}) error {
		return _{{$contract.Type}}.Contract.contract.Call(opts, result, method, params...)
	}

	// Transfer initiates a plain transaction to move funds to the contract, calling
	// its default method if one is available.
	func (_{{$contract.Type}} *{{$contract.Type}}TransactorRaw) Transfer(opts *bind.TransactOpts) (*types.Transaction, error) {
		return _{{$contract.Type}}.Contract.contract.Transfer(opts)
	}

	// Transact invokes the (paid) contract method with params as input values.
	func (_{{$contract.Type}} *{{$contract.Type}}TransactorRaw) Transact(opts *bind.TransactOpts, method string, params ...interface{}) (*types.Transaction, error) {
		return _{{$contract.Type}}.Contract.contract.Transact(opts, method, params...)
	}

	{{range .Calls}}
		// {{.Normalized.Name}} is a free data retrieval call binding the contract method 0x{{printf "%x" .Original.ID}}.
		//
		// Solidity: {{formatmethod .Original $structs}}
		func (_{{$contract.Type}} *{{$contract.Type}}Caller) {{.Normalized.Name}}(opts *bind.CallOpts {{range .Normalized.Inputs}}, {{.Name}} {{bindtype .Type $structs}} {{end}}) ({{if .Structured}}struct{ {{range .Normalized.Outputs}}{{.Name}} {{bindtype .Type $structs}};{{end}} },{{else}}{{range .Normalized.Outputs}}{{bindtype .Type $structs}},{{end}}{{end}} error) {
			{{if .Structured}}ret := new(struct{
				{{range .Normalized.Outputs}}{{.Name}} {{bindtype .Type $structs}}
				{{end}}
			}){{else}}var (
				{{range $i, $_ := .Normalized.Outputs}}ret{{$i}} = new({{bindtype .Type $structs}})
				{{end}}
			){{end}}
			out := {{if .Structured}}ret{{else}}{{if eq (len .Normalized.Outputs) 1}}ret0{{else}}&[]interface{}{
				{{range $i, $_ := .Normalized.Outputs}}ret{{$i}},
				{{end}}
			}{{end}}{{end}}
			err := _{{$contract.Type}}.contract.Call(opts, out, "{{.Original.Name}}" {{range .Normalized.Inputs}}, {{.Name}}{{end}})
			return {{if .Structured}}*ret,{{else}}{{range $i, $_ := .Normalized.Outputs}}*ret{{$i}},{{end}}{{end}} err
		}

		// {{.Normalized.Name}} is a free data retrieval call binding the contract method 0x{{printf "%x" .Original.ID}}.
		//
		// Solidity: {{formatmethod .Original $structs}}
		func (_{{$contract.Type}} *{{$contract.Type}}Session) {{.Normalized.Name}}({{range $i, $_ := .Normalized.Inputs}}{{if ne $i 0}},{{end}} {{.Name}} {{bindtype .Type $structs}} {{end}}) ({{if .Structured}}struct{ {{range .Normalized.Outputs}}{{.Name}} {{bindtype .Type $structs}};{{end}} }, {{else}} {{range .Normalized.Outputs}}{{bindtype .Type $structs}},{{end}} {{end}} error) {
		  return _{{$contract.Type}}.Contract.{{.Normalized.Name}}(&_{{$contract.Type}}.CallOpts {{range .Normalized.Inputs}}, {{.Name}}{{end}})
		}

		// {{.Normalized.Name}} is a free data retrieval call binding the contract method 0x{{printf "%x" .Original.ID}}.
		//
		// Solidity: {{formatmethod .Original $structs}}
		func (_{{$contract.Type}} *{{$contract.Type}}CallerSession) {{.Normalized.Name}}({{range $i, $_ := .Normalized.Inputs}}{{if ne $i 0}},{{end}} {{.Name}} {{bindtype .Type $structs}} {{end}}) ({{if .Structured}}struct{ {{range .Normalized.Outputs}}{{.Name}} {{bindtype .Type $structs}};{{end}} }, {{else}} {{range .Normalized.Outputs}}{{bindtype .Type $structs}},{{end}} {{end}} error) {
		  return _{{$contract.Type}}.Contract.{{.Normalized.Name}}(&_{{$contract.Type}}.CallOpts {{range .Normalized.Inputs}}, {{.Name}}{{end}})
		}
	{{end}}

	{{range .Transacts}}
		// {{.Normalized.Name}} is a paid mutator transaction binding the contract method 0x{{printf "%x" .Original.ID}}.
		//
		// Solidity: {{formatmethod .Original $structs}}
		func (_{{$contract.Type}} *{{$contract.Type}}Transactor) {{.Normalized.Name}}(opts *bind.TransactOpts {{range .Normalized.Inputs}}, {{.Name}} {{bindtype .Type $structs}} {{end}}) (*types.Transaction, error) {
			return _{{$contract.Type}}.contract.Transact(opts, "{{.Original.Name}}" {{range .Normalized.Inputs}}, {{.Name}}{{end}})
		}

		// {{.Normalized.Name}} is a paid mutator transaction binding the contract method 0x{{printf "%x" .Original.ID}}.
		//
		// Solidity: {{formatmethod .Original $structs}}
		func (_{{$contract.Type}} *{{$contract.Type}}Session) {{.Normalized.Name}}({{range $i, $_ := .Normalized.Inputs}}{{if ne $i 0}},{{end}} {{.Name}} {{bindtype .Type $structs}} {{end}}) (*types.Transaction, error) {
		  return _{{$contract.Type}}.Contract.{{.Normalized.Name}}(&_{{$contract.Type}}.TransactOpts {{range $i, $_ := .Normalized.Inputs}}, {{.Name}}{{end}})
		}

		// {{.Normalized.Name}} is a paid mutator transaction binding the contract method 0x{{printf "%x" .Original.ID}}.
		//
		// Solidity: {{formatmethod .Original $structs}}
		func (_{{$contract.Type}} *{{$contract.Type}}TransactorSession) {{.Normalized.Name}}({{range $i, $_ := .Normalized.Inputs}}{{if ne $i 0}},{{end}} {{.Name}} {{bindtype .Type $structs}} {{end}}) (*types.Transaction, error) {
		  return _{{$contract.Type}}.Contract.{{.Normalized.Name}}(&_{{$contract.Type}}.TransactOpts {{range $i, $_ := .Normalized.Inputs}}, {{.Name}}{{end}})
		}
	{{end}}

	{{if .Fallback}} 
		// Fallback is a paid mutator transaction binding the contract fallback function.
		//
		// Solidity: {{formatmethod .Fallback.Original $structs}}
		func (_{{$contract.Type}} *{{$contract.Type}}Transactor) Fallback(opts *bind.TransactOpts, calldata []byte) (*types.Transaction, error) {
			return _{{$contract.Type}}.contract.RawTransact(opts, calldata)
		}

		// Fallback is a paid mutator transaction binding the contract fallback function.
		//
		// Solidity: {{formatmethod .Fallback.Original $structs}}
		func (_{{$contract.Type}} *{{$contract.Type}}Session) Fallback(calldata []byte) (*types.Transaction, error) {
		  return _{{$contract.Type}}.Contract.Fallback(&_{{$contract.Type}}.TransactOpts, calldata)
		}
	
		// Fallback is a paid mutator transaction binding the contract fallback function.
		// 
		// Solidity: {{formatmethod .Fallback.Original $structs}}
		func (_{{$contract.Type}} *{{$contract.Type}}TransactorSession) Fallback(calldata []byte) (*types.Transaction, error) {
		  return _{{$contract.Type}}.Contract.Fallback(&_{{$contract.Type}}.TransactOpts, calldata)
		}
	{{end}}

	{{if .Receive}} 
		// Receive is a paid mutator transaction binding the contract receive function.
		//
		// Solidity: {{formatmethod .Receive.Original $structs}}
		func (_{{$contract.Type}} *{{$contract.Type}}Transactor) Receive(opts *bind.TransactOpts) (*types.Transaction, error) {
			return _{{$contract.Type}}.contract.RawTransact(opts, nil) // calldata is disallowed for receive function
		}

		// Receive is a paid mutator transaction binding the contract receive function.
		//
		// Solidity: {{formatmethod .Receive.Original $structs}}
		func (_{{$contract.Type}} *{{$contract.Type}}Session) Receive() (*types.Transaction, error) {
		  return _{{$contract.Type}}.Contract.Receive(&_{{$contract.Type}}.TransactOpts)
		}
	
		// Receive is a paid mutator transaction binding the contract receive function.
		// 
		// Solidity: {{formatmethod .Receive.Original $structs}}
		func (_{{$contract.Type}} *{{$contract.Type}}TransactorSession) Receive() (*types.Transaction, error) {
		  return _{{$contract.Type}}.Contract.Receive(&_{{$contract.Type}}.TransactOpts)
		}
	{{end}}

	{{range .Events}}
		// {{$contract.Type}}{{.Normalized.Name}}Iterator is returned from Filter{{.Normalized.Name}} and is used to iterate over the raw logs and unpacked data for {{.Normalized.Name}} events raised by the {{$contract.Type}} contract.
		type {{$contract.Type}}{{.Normalized.Name}}Iterator struct {
			Event *{{$contract.Type}}{{.Normalized.Name}} // Event containing the contract specifics and raw log

			contract *bind.BoundContract // Generic contract to use for unpacking event data
			event    string              // Event name to use for unpacking event data

			logs chan types.Log        // Log channel receiving the found contract events
			sub  ethereum.Subscription // Subscription for errors, completion and termination
			done bool                  // Whether the subscription completed delivering logs
			fail error                 // Occurred error to stop iteration
		}
		// Next advances the iterator to the subsequent event, returning whether there
		// are any more events found. In case of a retrieval or parsing error, false is
		// returned and Error() can be queried for the exact failure.
		func (it *{{$contract.Type}}{{.Normalized.Name}}Iterator) Next() bool {
			// If the iterator failed, stop iterating
			if (it.fail != nil) {
				return false
			}
			// If the iterator completed, deliver directly whatever's available
			if (it.done) {
				select {
				case log := <-it.logs:
					it.Event = new({{$contract.Type}}{{.Normalized.Name}})
					if err := it.contract.UnpackLog(it.Event, it.event, log); err != nil {
						it.fail = err
						return false
					}
					it.Event.Raw = log
					return true

				default:
					return false
				}
			}
			// Iterator still in progress, wait for either a data or an error event
			select {
			case log := <-it.logs:
				it.Event = new({{$contract.Type}}{{.Normalized.Name}})
				if err := it.contract.UnpackLog(it.Event, it.event, log); err != nil {
					it.fail = err
					return false
				}
				it.Event.Raw = log
				return true

			case err := <-it.sub.Err():
				it.done = true
				it.fail = err
				return it.Next()
			}
		}
		// Error returns any retrieval or parsing error occurred during filtering.
		func (it *{{$contract.Type}}{{.Normalized.Name}}Iterator) Error() error {
			return it.fail
		}
		// Close terminates the iteration process, releasing any pending underlying
		// resources.
		func (it *{{$contract.Type}}{{.Normalized.Name}}Iterator) Close() error {
			it.sub.Unsubscribe()
			return nil
		}

		// {{$contract.Type}}{{.Normalized.Name}} represents a {{.Normalized.Name}} event raised by the {{$contract.Type}} contract.
		type {{$contract.Type}}{{.Normalized.Name}} struct { {{range .Normalized.Inputs}}
			{{capitalise .Name}} {{if .Indexed}}{{bindtopictype .Type $structs}}{{else}}{{bindtype .Type $structs}}{{end}}; {{end}}
			Raw types.Log // Blockchain specific contextual infos
		}

		// Filter{{.Normalized.Name}} is a free log retrieval operation binding the contract event 0x{{printf "%x" .Original.ID}}.
		//
		// Solidity: {{formatevent .Original $structs}}
 		func (_{{$contract.Type}} *{{$contract.Type}}Filterer) Filter{{.Normalized.Name}}(opts *bind.FilterOpts{{range .Normalized.Inputs}}{{if .Indexed}}, {{.Name}} []{{bindtype .Type $structs}}{{end}}{{end}}) (*{{$contract.Type}}{{.Normalized.Name}}Iterator, error) {
			{{range .Normalized.Inputs}}
			{{if .Indexed}}var {{.Name}}Rule []interface{}
			for _, {{.Name}}Item := range {{.Name}} {
				{{.Name}}Rule = append({{.Name}}Rule, {{.Name}}Item)
			}{{end}}{{end}}

			logs, sub, err := _{{$contract.Type}}.contract.FilterLogs(opts, "{{.Original.Name}}"{{range .Normalized.Inputs}}{{if .Indexed}}, {{.Name}}Rule{{end}}{{end}})
			if err != nil {
				return nil, err
			}
			return &{{$contract.Type}}{{.Normalized.Name}}Iterator{contract: _{{$contract.Type}}.contract, event: "{{.Original.Name}}", logs: logs, sub: sub}, nil
 		}

		// Watch{{.Normalized.Name}} is a free log subscription operation binding the contract event 0x{{printf "%x" .Original.ID}}.
		//
		// Solidity: {{formatevent .Original $structs}}
		func (_{{$contract.Type}} *{{$contract.Type}}Filterer) Watch{{.Normalized.Name}}(opts *bind.WatchOpts, sink chan<- *{{$contract.Type}}{{.Normalized.Name}}{{range .Normalized.Inputs}}{{if .Indexed}}, {{.Name}} []{{bindtype .Type $structs}}{{end}}{{end}}) (event.Subscription, error) {
			{{range .Normalized.Inputs}}
			{{if .Indexed}}var {{.Name}}Rule []interface{}
			for _, {{.Name}}Item := range {{.Name}} {
				{{.Name}}Rule = append({{.Name}}Rule, {{.Name}}Item)
			}{{end}}{{end}}

			logs, sub, err := _{{$contract.Type}}.contract.WatchLogs(opts, "{{.Original.Name}}"{{range .Normalized.Inputs}}{{if .Indexed}}, {{.Name}}Rule{{end}}{{end}})
			if err != nil {
				return nil, err
			}
			return event.NewSubscription(func(quit <-chan struct{}) error {
				defer sub.Unsubscribe()
				for {
					select {
					case log := <-logs:
						// New log arrived, parse the event and forward to the user
						event := new({{$contract.Type}}{{.Normalized.Name}})
						if err := _{{$contract.Type}}.contract.UnpackLog(event, "{{.Original.Name}}", log); err != nil {
							return err
						}
						event.Raw = log

						select {
						case sink <- event:
						case err := <-sub.Err():
							return err
						case <-quit:
							return nil
						}
					case err := <-sub.Err():
						return err
					case <-quit:
						return nil
					}
				}
			}), nil
		}

		// Parse{{.Normalized.Name}} is a log parse operation binding the contract event 0x{{printf "%x" .Original.ID}}.
		//
		// Solidity: {{formatevent .Original $structs}}
		func (_{{$contract.Type}} *{{$contract.Type}}Filterer) Parse{{.Normalized.Name}}(log types.Log) (*{{$contract.Type}}{{.Normalized.Name}}, error) {
			event := new({{$contract.Type}}{{.Normalized.Name}})
			if err := _{{$contract.Type}}.contract.UnpackLog(event, "{{.Original.Name}}", log); err != nil {
				return nil, err
			}
			return event, nil
		}

 	{{end}}
{{end}}
`

// tmplSourceJava is the Java source template use to generate the contract binding
// based on.
const tmplSourceJava = `
// This file is an automatically generated Java binding. Do not modify as any
// change will likely be lost upon the next re-generation!

package {{.Package}};

<<<<<<< HEAD
import org.ethereum.autonity.*;
=======
import org.ethereum.geth.*;
>>>>>>> cbc4ac26
import java.util.*;

{{$structs := .Structs}}
{{range $contract := .Contracts}}
{{if not .Library}}public {{end}}class {{.Type}} {
	// ABI is the input ABI used to generate the binding from.
	public final static String ABI = "{{.InputABI}}";
	{{if $contract.FuncSigs}}
		// {{.Type}}FuncSigs maps the 4-byte function signature to its string representation.
		public final static Map<String, String> {{.Type}}FuncSigs;
		static {
			Hashtable<String, String> temp = new Hashtable<String, String>();
			{{range $strsig, $binsig := .FuncSigs}}temp.put("{{$binsig}}", "{{$strsig}}");
			{{end}}
			{{.Type}}FuncSigs = Collections.unmodifiableMap(temp);
		}
	{{end}}
	{{if .InputBin}}
	// BYTECODE is the compiled bytecode used for deploying new contracts.
	public final static String BYTECODE = "0x{{.InputBin}}";

	// deploy deploys a new Ethereum contract, binding an instance of {{.Type}} to it.
	public static {{.Type}} deploy(TransactOpts auth, EthereumClient client{{range .Constructor.Inputs}}, {{bindtype .Type $structs}} {{.Name}}{{end}}) throws Exception {
<<<<<<< HEAD
		Interfaces args = Autonity.newInterfaces({{(len .Constructor.Inputs)}});
=======
		Interfaces args = Geth.newInterfaces({{(len .Constructor.Inputs)}});
>>>>>>> cbc4ac26
		String bytecode = BYTECODE;
		{{if .Libraries}}

		// "link" contract to dependent libraries by deploying them first.
		{{range $pattern, $name := .Libraries}}
		{{capitalise $name}} {{decapitalise $name}}Inst = {{capitalise $name}}.deploy(auth, client);
		bytecode = bytecode.replace("__${{$pattern}}$__", {{decapitalise $name}}Inst.Address.getHex().substring(2));
<<<<<<< HEAD
		{{end}}
		{{end}}
		{{range $index, $element := .Constructor.Inputs}}Interface arg{{$index}} = Autonity.newInterface();arg{{$index}}.set{{namedtype (bindtype .Type $structs) .Type}}({{.Name}});args.set({{$index}},arg{{$index}});
		{{end}}
		return new {{.Type}}(Autonity.deployContract(auth, ABI, Autonity.decodeFromHex(bytecode), client, args));
=======
		{{end}}
		{{end}}
		{{range $index, $element := .Constructor.Inputs}}Interface arg{{$index}} = Geth.newInterface();arg{{$index}}.set{{namedtype (bindtype .Type $structs) .Type}}({{.Name}});args.set({{$index}},arg{{$index}});
		{{end}}
		return new {{.Type}}(Geth.deployContract(auth, ABI, Geth.decodeFromHex(bytecode), client, args));
>>>>>>> cbc4ac26
	}

	// Internal constructor used by contract deployment.
	private {{.Type}}(BoundContract deployment) {
		this.Address  = deployment.getAddress();
		this.Deployer = deployment.getDeployer();
		this.Contract = deployment;
	}
	{{end}}

	// Ethereum address where this contract is located at.
	public final Address Address;

	// Ethereum transaction in which this contract was deployed (if known!).
	public final Transaction Deployer;

	// Contract instance bound to a blockchain address.
	private final BoundContract Contract;

	// Creates a new instance of {{.Type}}, bound to a specific deployed contract.
	public {{.Type}}(Address address, EthereumClient client) throws Exception {
<<<<<<< HEAD
		this(Autonity.bindContract(address, ABI, client));
=======
		this(Geth.bindContract(address, ABI, client));
>>>>>>> cbc4ac26
	}

	{{range .Calls}}
	{{if gt (len .Normalized.Outputs) 1}}
	// {{capitalise .Normalized.Name}}Results is the output of a call to {{.Normalized.Name}}.
	public class {{capitalise .Normalized.Name}}Results {
		{{range $index, $item := .Normalized.Outputs}}public {{bindtype .Type $structs}} {{if ne .Name ""}}{{.Name}}{{else}}Return{{$index}}{{end}};
		{{end}}
	}
	{{end}}

	// {{.Normalized.Name}} is a free data retrieval call binding the contract method 0x{{printf "%x" .Original.ID}}.
	//
	// Solidity: {{.Original.String}}
	public {{if gt (len .Normalized.Outputs) 1}}{{capitalise .Normalized.Name}}Results{{else}}{{range .Normalized.Outputs}}{{bindtype .Type $structs}}{{end}}{{end}} {{.Normalized.Name}}(CallOpts opts{{range .Normalized.Inputs}}, {{bindtype .Type $structs}} {{.Name}}{{end}}) throws Exception {
<<<<<<< HEAD
		Interfaces args = Autonity.newInterfaces({{(len .Normalized.Inputs)}});
		{{range $index, $item := .Normalized.Inputs}}Interface arg{{$index}} = Autonity.newInterface();arg{{$index}}.set{{namedtype (bindtype .Type $structs) .Type}}({{.Name}});args.set({{$index}},arg{{$index}});
		{{end}}

		Interfaces results = Autonity.newInterfaces({{(len .Normalized.Outputs)}});
		{{range $index, $item := .Normalized.Outputs}}Interface result{{$index}} = Autonity.newInterface(); result{{$index}}.setDefault{{namedtype (bindtype .Type $structs) .Type}}(); results.set({{$index}}, result{{$index}});
		{{end}}

		if (opts == null) {
			opts = Autonity.newCallOpts();
=======
		Interfaces args = Geth.newInterfaces({{(len .Normalized.Inputs)}});
		{{range $index, $item := .Normalized.Inputs}}Interface arg{{$index}} = Geth.newInterface();arg{{$index}}.set{{namedtype (bindtype .Type $structs) .Type}}({{.Name}});args.set({{$index}},arg{{$index}});
		{{end}}

		Interfaces results = Geth.newInterfaces({{(len .Normalized.Outputs)}});
		{{range $index, $item := .Normalized.Outputs}}Interface result{{$index}} = Geth.newInterface(); result{{$index}}.setDefault{{namedtype (bindtype .Type $structs) .Type}}(); results.set({{$index}}, result{{$index}});
		{{end}}

		if (opts == null) {
			opts = Geth.newCallOpts();
>>>>>>> cbc4ac26
		}
		this.Contract.call(opts, results, "{{.Original.Name}}", args);
		{{if gt (len .Normalized.Outputs) 1}}
			{{capitalise .Normalized.Name}}Results result = new {{capitalise .Normalized.Name}}Results();
			{{range $index, $item := .Normalized.Outputs}}result.{{if ne .Name ""}}{{.Name}}{{else}}Return{{$index}}{{end}} = results.get({{$index}}).get{{namedtype (bindtype .Type $structs) .Type}}();
			{{end}}
			return result;
		{{else}}{{range .Normalized.Outputs}}return results.get(0).get{{namedtype (bindtype .Type $structs) .Type}}();{{end}}
		{{end}}
	}
	{{end}}

	{{range .Transacts}}
	// {{.Normalized.Name}} is a paid mutator transaction binding the contract method 0x{{printf "%x" .Original.ID}}.
	//
	// Solidity: {{.Original.String}}
	public Transaction {{.Normalized.Name}}(TransactOpts opts{{range .Normalized.Inputs}}, {{bindtype .Type $structs}} {{.Name}}{{end}}) throws Exception {
<<<<<<< HEAD
		Interfaces args = Autonity.newInterfaces({{(len .Normalized.Inputs)}});
		{{range $index, $item := .Normalized.Inputs}}Interface arg{{$index}} = Autonity.newInterface();arg{{$index}}.set{{namedtype (bindtype .Type $structs) .Type}}({{.Name}});args.set({{$index}},arg{{$index}});
=======
		Interfaces args = Geth.newInterfaces({{(len .Normalized.Inputs)}});
		{{range $index, $item := .Normalized.Inputs}}Interface arg{{$index}} = Geth.newInterface();arg{{$index}}.set{{namedtype (bindtype .Type $structs) .Type}}({{.Name}});args.set({{$index}},arg{{$index}});
>>>>>>> cbc4ac26
		{{end}}
		return this.Contract.transact(opts, "{{.Original.Name}}"	, args);
	}
	{{end}}
<<<<<<< HEAD
=======

    {{if .Fallback}}
	// Fallback is a paid mutator transaction binding the contract fallback function.
	//
	// Solidity: {{formatmethod .Fallback.Original $structs}}
	public Transaction Fallback(TransactOpts opts, byte[] calldata) throws Exception { 
		return this.Contract.rawTransact(opts, calldata);
	}
    {{end}}

    {{if .Receive}}
	// Receive is a paid mutator transaction binding the contract receive function.
	//
	// Solidity: {{formatmethod .Receive.Original $structs}}
	public Transaction Receive(TransactOpts opts) throws Exception { 
		return this.Contract.rawTransact(opts, null);
	}
    {{end}}
>>>>>>> cbc4ac26
}
{{end}}
`<|MERGE_RESOLUTION|>--- conflicted
+++ resolved
@@ -552,11 +552,7 @@
 
 package {{.Package}};
 
-<<<<<<< HEAD
 import org.ethereum.autonity.*;
-=======
-import org.ethereum.geth.*;
->>>>>>> cbc4ac26
 import java.util.*;
 
 {{$structs := .Structs}}
@@ -580,11 +576,7 @@
 
 	// deploy deploys a new Ethereum contract, binding an instance of {{.Type}} to it.
 	public static {{.Type}} deploy(TransactOpts auth, EthereumClient client{{range .Constructor.Inputs}}, {{bindtype .Type $structs}} {{.Name}}{{end}}) throws Exception {
-<<<<<<< HEAD
 		Interfaces args = Autonity.newInterfaces({{(len .Constructor.Inputs)}});
-=======
-		Interfaces args = Geth.newInterfaces({{(len .Constructor.Inputs)}});
->>>>>>> cbc4ac26
 		String bytecode = BYTECODE;
 		{{if .Libraries}}
 
@@ -592,19 +584,11 @@
 		{{range $pattern, $name := .Libraries}}
 		{{capitalise $name}} {{decapitalise $name}}Inst = {{capitalise $name}}.deploy(auth, client);
 		bytecode = bytecode.replace("__${{$pattern}}$__", {{decapitalise $name}}Inst.Address.getHex().substring(2));
-<<<<<<< HEAD
 		{{end}}
 		{{end}}
 		{{range $index, $element := .Constructor.Inputs}}Interface arg{{$index}} = Autonity.newInterface();arg{{$index}}.set{{namedtype (bindtype .Type $structs) .Type}}({{.Name}});args.set({{$index}},arg{{$index}});
 		{{end}}
 		return new {{.Type}}(Autonity.deployContract(auth, ABI, Autonity.decodeFromHex(bytecode), client, args));
-=======
-		{{end}}
-		{{end}}
-		{{range $index, $element := .Constructor.Inputs}}Interface arg{{$index}} = Geth.newInterface();arg{{$index}}.set{{namedtype (bindtype .Type $structs) .Type}}({{.Name}});args.set({{$index}},arg{{$index}});
-		{{end}}
-		return new {{.Type}}(Geth.deployContract(auth, ABI, Geth.decodeFromHex(bytecode), client, args));
->>>>>>> cbc4ac26
 	}
 
 	// Internal constructor used by contract deployment.
@@ -626,11 +610,7 @@
 
 	// Creates a new instance of {{.Type}}, bound to a specific deployed contract.
 	public {{.Type}}(Address address, EthereumClient client) throws Exception {
-<<<<<<< HEAD
 		this(Autonity.bindContract(address, ABI, client));
-=======
-		this(Geth.bindContract(address, ABI, client));
->>>>>>> cbc4ac26
 	}
 
 	{{range .Calls}}
@@ -646,7 +626,6 @@
 	//
 	// Solidity: {{.Original.String}}
 	public {{if gt (len .Normalized.Outputs) 1}}{{capitalise .Normalized.Name}}Results{{else}}{{range .Normalized.Outputs}}{{bindtype .Type $structs}}{{end}}{{end}} {{.Normalized.Name}}(CallOpts opts{{range .Normalized.Inputs}}, {{bindtype .Type $structs}} {{.Name}}{{end}}) throws Exception {
-<<<<<<< HEAD
 		Interfaces args = Autonity.newInterfaces({{(len .Normalized.Inputs)}});
 		{{range $index, $item := .Normalized.Inputs}}Interface arg{{$index}} = Autonity.newInterface();arg{{$index}}.set{{namedtype (bindtype .Type $structs) .Type}}({{.Name}});args.set({{$index}},arg{{$index}});
 		{{end}}
@@ -657,18 +636,6 @@
 
 		if (opts == null) {
 			opts = Autonity.newCallOpts();
-=======
-		Interfaces args = Geth.newInterfaces({{(len .Normalized.Inputs)}});
-		{{range $index, $item := .Normalized.Inputs}}Interface arg{{$index}} = Geth.newInterface();arg{{$index}}.set{{namedtype (bindtype .Type $structs) .Type}}({{.Name}});args.set({{$index}},arg{{$index}});
-		{{end}}
-
-		Interfaces results = Geth.newInterfaces({{(len .Normalized.Outputs)}});
-		{{range $index, $item := .Normalized.Outputs}}Interface result{{$index}} = Geth.newInterface(); result{{$index}}.setDefault{{namedtype (bindtype .Type $structs) .Type}}(); results.set({{$index}}, result{{$index}});
-		{{end}}
-
-		if (opts == null) {
-			opts = Geth.newCallOpts();
->>>>>>> cbc4ac26
 		}
 		this.Contract.call(opts, results, "{{.Original.Name}}", args);
 		{{if gt (len .Normalized.Outputs) 1}}
@@ -686,19 +653,12 @@
 	//
 	// Solidity: {{.Original.String}}
 	public Transaction {{.Normalized.Name}}(TransactOpts opts{{range .Normalized.Inputs}}, {{bindtype .Type $structs}} {{.Name}}{{end}}) throws Exception {
-<<<<<<< HEAD
 		Interfaces args = Autonity.newInterfaces({{(len .Normalized.Inputs)}});
 		{{range $index, $item := .Normalized.Inputs}}Interface arg{{$index}} = Autonity.newInterface();arg{{$index}}.set{{namedtype (bindtype .Type $structs) .Type}}({{.Name}});args.set({{$index}},arg{{$index}});
-=======
-		Interfaces args = Geth.newInterfaces({{(len .Normalized.Inputs)}});
-		{{range $index, $item := .Normalized.Inputs}}Interface arg{{$index}} = Geth.newInterface();arg{{$index}}.set{{namedtype (bindtype .Type $structs) .Type}}({{.Name}});args.set({{$index}},arg{{$index}});
->>>>>>> cbc4ac26
 		{{end}}
 		return this.Contract.transact(opts, "{{.Original.Name}}"	, args);
 	}
 	{{end}}
-<<<<<<< HEAD
-=======
 
     {{if .Fallback}}
 	// Fallback is a paid mutator transaction binding the contract fallback function.
@@ -717,7 +677,6 @@
 		return this.Contract.rawTransact(opts, null);
 	}
     {{end}}
->>>>>>> cbc4ac26
 }
 {{end}}
 `