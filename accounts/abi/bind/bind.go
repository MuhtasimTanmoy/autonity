--- conflicted
+++ resolved
@@ -234,16 +234,6 @@
 		case "8", "16", "32", "64":
 			return fmt.Sprintf("%sint%s", parts[1], parts[2])
 		}
-<<<<<<< HEAD
-		return len(parts[0]), "*big.Int"
-
-	case strings.HasPrefix(stringKind, "bool"):
-		return len("bool"), "bool"
-
-	case strings.HasPrefix(stringKind, "string"):
-		return len("string"), "string" //nolint
-
-=======
 		return "*big.Int"
 	case abi.FixedBytesTy:
 		return fmt.Sprintf("[%d]byte", kind.Size)
@@ -251,7 +241,6 @@
 		return ByteType
 	case abi.FunctionTy:
 		return "[24]byte"
->>>>>>> 864d6822
 	default:
 		// string, bool types
 		return kind.String()
@@ -274,33 +263,6 @@
 	}
 }
 
-<<<<<<< HEAD
-// The inner function of bindTypeJava, this finds the inner type of stringKind.
-// (Or just the type itself if it is not an array or slice)
-// The length of the matched part is returned, with the translated type.
-func bindUnnestedTypeJava(stringKind string) (int, string) {
-
-	switch {
-	case strings.HasPrefix(stringKind, "address"):
-		parts := regexp.MustCompile(`address(\[[0-9]*\])?`).FindStringSubmatch(stringKind)
-		if len(parts) != 2 {
-			return len(stringKind), stringKind
-		}
-		if parts[1] == "" {
-			return len("address"), "Address"
-		}
-		return len(parts[0]), "Addresses"
-
-	case strings.HasPrefix(stringKind, "bytes"):
-		parts := regexp.MustCompile(`bytes([0-9]*)`).FindStringSubmatch(stringKind)
-		if len(parts) != 2 {
-			return len(stringKind), stringKind
-		}
-		return len(parts[0]), "byte[]" //nolint
-
-	case strings.HasPrefix(stringKind, "int") || strings.HasPrefix(stringKind, "uint"):
-		//Note that uint and int (without digits) are also matched,
-=======
 // bindBasicTypeJava converts basic solidity types(except array, slice and tuple) to Java one.
 func bindBasicTypeJava(kind abi.Type) string {
 	switch kind.T {
@@ -308,7 +270,6 @@
 		return AddressType
 	case abi.IntTy, abi.UintTy:
 		// Note that uint and int (without digits) are also matched,
->>>>>>> 864d6822
 		// these are size 256, and will translate to BigInt (the default).
 		parts := regexp.MustCompile(`(u)?int([0-9]*)`).FindStringSubmatch(kind.String())
 		if len(parts) != 3 {
@@ -331,15 +292,6 @@
 		if namedSize == "" {
 			namedSize = BigIntType
 		}
-<<<<<<< HEAD
-		return len(parts[0]), namedSize
-
-	case strings.HasPrefix(stringKind, "bool"):
-		return len("bool"), "boolean" //nolint
-
-	case strings.HasPrefix(stringKind, "string"):
-		return len("string"), "String" //nolint
-=======
 		return namedSize
 	case abi.FixedBytesTy, abi.BytesTy:
 		return FixedByteType
@@ -371,7 +323,6 @@
 	}
 	return typ + "[]"
 }
->>>>>>> 864d6822
 
 // bindTypeJava converts a Solidity type to a Java one. Since there is no clear mapping
 // from all Solidity types to Java ones (e.g. uint17), those that cannot be exactly
