// Copyright 2015 The go-ethereum Authors
// This file is part of the go-ethereum library.
//
// The go-ethereum library is free software: you can redistribute it and/or modify
// it under the terms of the GNU Lesser General Public License as published by
// the Free Software Foundation, either version 3 of the License, or
// (at your option) any later version.
//
// The go-ethereum library is distributed in the hope that it will be useful,
// but WITHOUT ANY WARRANTY; without even the implied warranty of
// MERCHANTABILITY or FITNESS FOR A PARTICULAR PURPOSE. See the
// GNU Lesser General Public License for more details.
//
// You should have received a copy of the GNU Lesser General Public License
// along with the go-ethereum library. If not, see <http://www.gnu.org/licenses/>.

package abi

import (
	"bytes"
	"encoding/hex"
	"fmt"
	"math/big"
	"reflect"
	"strings"
	"testing"

<<<<<<< HEAD
	"github.com/clearmatics/autonity/common"
	"github.com/clearmatics/autonity/crypto"
=======
	"github.com/ethereum/go-ethereum/common"
	"github.com/ethereum/go-ethereum/crypto"
>>>>>>> cbc4ac26
)

const jsondata = `
[
	{ "type" : "function", "name" : "balance", "stateMutability" : "view" },
	{ "type" : "function", "name" : "send", "inputs" : [ { "name" : "amount", "type" : "uint256" } ] }
]`

const jsondata2 = `
[
<<<<<<< HEAD
	{ "type" : "function", "name" : "balance", "constant" : true },
	{ "type" : "function", "name" : "send", "constant" : false, "inputs" : [ { "name" : "amount", "type" : "uint256" } ] },
	{ "type" : "function", "name" : "test", "constant" : false, "inputs" : [ { "name" : "number", "type" : "uint32" } ] },
	{ "type" : "function", "name" : "string", "constant" : false, "inputs" : [ { "name" : "inputs", "type" : "string" } ] },
	{ "type" : "function", "name" : "bool", "constant" : false, "inputs" : [ { "name" : "inputs", "type" : "bool" } ] },
	{ "type" : "function", "name" : "address", "constant" : false, "inputs" : [ { "name" : "inputs", "type" : "address" } ] },
	{ "type" : "function", "name" : "uint64[2]", "constant" : false, "inputs" : [ { "name" : "inputs", "type" : "uint64[2]" } ] },
	{ "type" : "function", "name" : "uint64[]", "constant" : false, "inputs" : [ { "name" : "inputs", "type" : "uint64[]" } ] },
	{ "type" : "function", "name" : "foo", "constant" : false, "inputs" : [ { "name" : "inputs", "type" : "uint32" } ] },
	{ "type" : "function", "name" : "bar", "constant" : false, "inputs" : [ { "name" : "inputs", "type" : "uint32" }, { "name" : "string", "type" : "uint16" } ] },
	{ "type" : "function", "name" : "slice", "constant" : false, "inputs" : [ { "name" : "inputs", "type" : "uint32[2]" } ] },
	{ "type" : "function", "name" : "slice256", "constant" : false, "inputs" : [ { "name" : "inputs", "type" : "uint256[2]" } ] },
	{ "type" : "function", "name" : "sliceAddress", "constant" : false, "inputs" : [ { "name" : "inputs", "type" : "address[]" } ] },
	{ "type" : "function", "name" : "sliceMultiAddress", "constant" : false, "inputs" : [ { "name" : "a", "type" : "address[]" }, { "name" : "b", "type" : "address[]" } ] },
	{ "type" : "function", "name" : "nestedArray", "constant" : false, "inputs" : [ { "name" : "a", "type" : "uint256[2][2]" }, { "name" : "b", "type" : "address[]" } ] },
	{ "type" : "function", "name" : "nestedArray2", "constant" : false, "inputs" : [ { "name" : "a", "type" : "uint8[][2]" } ] },
	{ "type" : "function", "name" : "nestedSlice", "constant" : false, "inputs" : [ { "name" : "a", "type" : "uint8[][]" } ] }
=======
	{ "type" : "function", "name" : "balance", "stateMutability" : "view" },
	{ "type" : "function", "name" : "send", "inputs" : [ { "name" : "amount", "type" : "uint256" } ] },
	{ "type" : "function", "name" : "test", "inputs" : [ { "name" : "number", "type" : "uint32" } ] },
	{ "type" : "function", "name" : "string", "inputs" : [ { "name" : "inputs", "type" : "string" } ] },
	{ "type" : "function", "name" : "bool", "inputs" : [ { "name" : "inputs", "type" : "bool" } ] },
	{ "type" : "function", "name" : "address", "inputs" : [ { "name" : "inputs", "type" : "address" } ] },
	{ "type" : "function", "name" : "uint64[2]", "inputs" : [ { "name" : "inputs", "type" : "uint64[2]" } ] },
	{ "type" : "function", "name" : "uint64[]", "inputs" : [ { "name" : "inputs", "type" : "uint64[]" } ] },
	{ "type" : "function", "name" : "foo", "inputs" : [ { "name" : "inputs", "type" : "uint32" } ] },
	{ "type" : "function", "name" : "bar", "inputs" : [ { "name" : "inputs", "type" : "uint32" }, { "name" : "string", "type" : "uint16" } ] },
	{ "type" : "function", "name" : "slice", "inputs" : [ { "name" : "inputs", "type" : "uint32[2]" } ] },
	{ "type" : "function", "name" : "slice256", "inputs" : [ { "name" : "inputs", "type" : "uint256[2]" } ] },
	{ "type" : "function", "name" : "sliceAddress", "inputs" : [ { "name" : "inputs", "type" : "address[]" } ] },
	{ "type" : "function", "name" : "sliceMultiAddress", "inputs" : [ { "name" : "a", "type" : "address[]" }, { "name" : "b", "type" : "address[]" } ] },
	{ "type" : "function", "name" : "nestedArray", "inputs" : [ { "name" : "a", "type" : "uint256[2][2]" }, { "name" : "b", "type" : "address[]" } ] },
	{ "type" : "function", "name" : "nestedArray2", "inputs" : [ { "name" : "a", "type" : "uint8[][2]" } ] },
	{ "type" : "function", "name" : "nestedSlice", "inputs" : [ { "name" : "a", "type" : "uint8[][]" } ] }
>>>>>>> cbc4ac26
]`

func TestReader(t *testing.T) {
	Uint256, _ := NewType("uint256", "", nil)
	exp := ABI{
		Methods: map[string]Method{
			"balance": {
<<<<<<< HEAD
				"balance", "balance", true, nil, nil,
			},
			"send": {
				"send", "send", false, []Argument{
=======
				"balance", "balance", "view", false, false, false, false, nil, nil,
			},
			"send": {
				"send", "send", "", false, false, false, false, []Argument{
>>>>>>> cbc4ac26
					{"amount", Uint256, false},
				}, nil,
			},
		},
	}

	abi, err := JSON(strings.NewReader(jsondata))
	if err != nil {
		t.Error(err)
	}

	// deep equal fails for some reason
	for name, expM := range exp.Methods {
		gotM, exist := abi.Methods[name]
		if !exist {
			t.Errorf("Missing expected method %v", name)
		}
		if !reflect.DeepEqual(gotM, expM) {
			t.Errorf("\nGot abi method: \n%v\ndoes not match expected method\n%v", gotM, expM)
		}
	}

	for name, gotM := range abi.Methods {
		expM, exist := exp.Methods[name]
		if !exist {
			t.Errorf("Found extra method %v", name)
		}
		if !reflect.DeepEqual(gotM, expM) {
			t.Errorf("\nGot abi method: \n%v\ndoes not match expected method\n%v", gotM, expM)
		}
	}
}

func TestTestNumbers(t *testing.T) {
	abi, err := JSON(strings.NewReader(jsondata2))
	if err != nil {
		t.Fatal(err)
	}

	if _, err := abi.Pack("balance"); err != nil {
		t.Error(err)
	}

	if _, err := abi.Pack("balance", 1); err == nil {
		t.Error("expected error for balance(1)")
	}

	if _, err := abi.Pack("doesntexist", nil); err == nil {
		t.Errorf("doesntexist shouldn't exist")
	}

	if _, err := abi.Pack("doesntexist", 1); err == nil {
		t.Errorf("doesntexist(1) shouldn't exist")
	}

	if _, err := abi.Pack("send", big.NewInt(1000)); err != nil {
		t.Error(err)
	}

	i := new(int)
	*i = 1000
	if _, err := abi.Pack("send", i); err == nil {
		t.Errorf("expected send( ptr ) to throw, requires *big.Int instead of *int")
	}

	if _, err := abi.Pack("test", uint32(1000)); err != nil {
		t.Error(err)
	}
}

func TestTestString(t *testing.T) {
	abi, err := JSON(strings.NewReader(jsondata2))
	if err != nil {
		t.Fatal(err)
	}

	if _, err := abi.Pack("string", "hello world"); err != nil {
		t.Error(err)
	}
}

func TestTestBool(t *testing.T) {
	abi, err := JSON(strings.NewReader(jsondata2))
	if err != nil {
		t.Fatal(err)
	}

	if _, err := abi.Pack("bool", true); err != nil {
		t.Error(err)
	}
}

func TestTestSlice(t *testing.T) {
	abi, err := JSON(strings.NewReader(jsondata2))
	if err != nil {
		t.Fatal(err)
	}
	slice := make([]uint64, 2)
	if _, err := abi.Pack("uint64[2]", slice); err != nil {
		t.Error(err)
	}
	if _, err := abi.Pack("uint64[]", slice); err != nil {
		t.Error(err)
	}
}

func TestMethodSignature(t *testing.T) {
	String, _ := NewType("string", "", nil)
<<<<<<< HEAD
	m := Method{"foo", "foo", false, []Argument{{"bar", String, false}, {"baz", String, false}}, nil}
=======
	m := Method{"foo", "foo", "", false, false, false, false, []Argument{{"bar", String, false}, {"baz", String, false}}, nil}
>>>>>>> cbc4ac26
	exp := "foo(string,string)"
	if m.Sig() != exp {
		t.Error("signature mismatch", exp, "!=", m.Sig())
	}

	idexp := crypto.Keccak256([]byte(exp))[:4]
	if !bytes.Equal(m.ID(), idexp) {
		t.Errorf("expected ids to match %x != %x", m.ID(), idexp)
	}

	uintt, _ := NewType("uint256", "", nil)
<<<<<<< HEAD
	m = Method{"foo", "foo", false, []Argument{{"bar", uintt, false}}, nil}
=======
	m = Method{"foo", "foo", "", false, false, false, false, []Argument{{"bar", uintt, false}}, nil}
>>>>>>> cbc4ac26
	exp = "foo(uint256)"
	if m.Sig() != exp {
		t.Error("signature mismatch", exp, "!=", m.Sig())
	}

	// Method with tuple arguments
	s, _ := NewType("tuple", "", []ArgumentMarshaling{
		{Name: "a", Type: "int256"},
		{Name: "b", Type: "int256[]"},
		{Name: "c", Type: "tuple[]", Components: []ArgumentMarshaling{
			{Name: "x", Type: "int256"},
			{Name: "y", Type: "int256"},
		}},
		{Name: "d", Type: "tuple[2]", Components: []ArgumentMarshaling{
			{Name: "x", Type: "int256"},
			{Name: "y", Type: "int256"},
		}},
	})
<<<<<<< HEAD
	m = Method{"foo", "foo", false, []Argument{{"s", s, false}, {"bar", String, false}}, nil}
=======
	m = Method{"foo", "foo", "", false, false, false, false, []Argument{{"s", s, false}, {"bar", String, false}}, nil}
>>>>>>> cbc4ac26
	exp = "foo((int256,int256[],(int256,int256)[],(int256,int256)[2]),string)"
	if m.Sig() != exp {
		t.Error("signature mismatch", exp, "!=", m.Sig())
	}
}

func TestOverloadedMethodSignature(t *testing.T) {
	json := `[{"constant":true,"inputs":[{"name":"i","type":"uint256"},{"name":"j","type":"uint256"}],"name":"foo","outputs":[],"payable":false,"stateMutability":"pure","type":"function"},{"constant":true,"inputs":[{"name":"i","type":"uint256"}],"name":"foo","outputs":[],"payable":false,"stateMutability":"pure","type":"function"},{"anonymous":false,"inputs":[{"indexed":false,"name":"i","type":"uint256"}],"name":"bar","type":"event"},{"anonymous":false,"inputs":[{"indexed":false,"name":"i","type":"uint256"},{"indexed":false,"name":"j","type":"uint256"}],"name":"bar","type":"event"}]`
	abi, err := JSON(strings.NewReader(json))
	if err != nil {
		t.Fatal(err)
	}
	check := func(name string, expect string, method bool) {
		if method {
			if abi.Methods[name].Sig() != expect {
				t.Fatalf("The signature of overloaded method mismatch, want %s, have %s", expect, abi.Methods[name].Sig())
			}
		} else {
			if abi.Events[name].Sig() != expect {
				t.Fatalf("The signature of overloaded event mismatch, want %s, have %s", expect, abi.Events[name].Sig())
			}
		}
	}
	check("foo", "foo(uint256,uint256)", true)
	check("foo0", "foo(uint256)", true)
	check("bar", "bar(uint256)", false)
	check("bar0", "bar(uint256,uint256)", false)
}

func TestMultiPack(t *testing.T) {
	abi, err := JSON(strings.NewReader(jsondata2))
	if err != nil {
		t.Fatal(err)
	}

	sig := crypto.Keccak256([]byte("bar(uint32,uint16)"))[:4]
	sig = append(sig, make([]byte, 64)...)
	sig[35] = 10
	sig[67] = 11

	packed, err := abi.Pack("bar", uint32(10), uint16(11))
	if err != nil {
		t.Fatal(err)
	}
	if !bytes.Equal(packed, sig) {
		t.Errorf("expected %x got %x", sig, packed)
	}
}

func ExampleJSON() {
	const definition = `[{"constant":true,"inputs":[{"name":"","type":"address"}],"name":"isBar","outputs":[{"name":"","type":"bool"}],"type":"function"}]`

	abi, err := JSON(strings.NewReader(definition))
	if err != nil {
		panic(err)
	}
	out, err := abi.Pack("isBar", common.HexToAddress("01"))
	if err != nil {
		panic(err)
	}

	fmt.Printf("%x\n", out)
	// Output:
	// 1f2c40920000000000000000000000000000000000000000000000000000000000000001
}

func TestInputVariableInputLength(t *testing.T) {
	const definition = `[
	{ "type" : "function", "name" : "strOne", "constant" : true, "inputs" : [ { "name" : "str", "type" : "string" } ] },
	{ "type" : "function", "name" : "bytesOne", "constant" : true, "inputs" : [ { "name" : "str", "type" : "bytes" } ] },
	{ "type" : "function", "name" : "strTwo", "constant" : true, "inputs" : [ { "name" : "str", "type" : "string" }, { "name" : "str1", "type" : "string" } ] }
	]`

	abi, err := JSON(strings.NewReader(definition))
	if err != nil {
		t.Fatal(err)
	}

	// test one string
	strin := "hello world"
	strpack, err := abi.Pack("strOne", strin)
	if err != nil {
		t.Error(err)
	}

	offset := make([]byte, 32)
	offset[31] = 32
	length := make([]byte, 32)
	length[31] = byte(len(strin))
	value := common.RightPadBytes([]byte(strin), 32)
	exp := append(offset, append(length, value...)...)

	// ignore first 4 bytes of the output. This is the function identifier
	strpack = strpack[4:]
	if !bytes.Equal(strpack, exp) {
		t.Errorf("expected %x, got %x\n", exp, strpack)
	}

	// test one bytes
	btspack, err := abi.Pack("bytesOne", []byte(strin))
	if err != nil {
		t.Error(err)
	}
	// ignore first 4 bytes of the output. This is the function identifier
	btspack = btspack[4:]
	if !bytes.Equal(btspack, exp) {
		t.Errorf("expected %x, got %x\n", exp, btspack)
	}

	//  test two strings
	str1 := "hello"
	str2 := "world"
	str2pack, err := abi.Pack("strTwo", str1, str2)
	if err != nil {
		t.Error(err)
	}

	offset1 := make([]byte, 32)
	offset1[31] = 64
	length1 := make([]byte, 32)
	length1[31] = byte(len(str1))
	value1 := common.RightPadBytes([]byte(str1), 32)

	offset2 := make([]byte, 32)
	offset2[31] = 128
	length2 := make([]byte, 32)
	length2[31] = byte(len(str2))
	value2 := common.RightPadBytes([]byte(str2), 32)

	exp2 := append(offset1, offset2...)
	exp2 = append(exp2, append(length1, value1...)...)
	exp2 = append(exp2, append(length2, value2...)...)

	// ignore first 4 bytes of the output. This is the function identifier
	str2pack = str2pack[4:]
	if !bytes.Equal(str2pack, exp2) {
		t.Errorf("expected %x, got %x\n", exp, str2pack)
	}

	// test two strings, first > 32, second < 32
	str1 = strings.Repeat("a", 33)
	str2pack, err = abi.Pack("strTwo", str1, str2)
	if err != nil {
		t.Error(err)
	}

	offset1 = make([]byte, 32)
	offset1[31] = 64
	length1 = make([]byte, 32)
	length1[31] = byte(len(str1))
	value1 = common.RightPadBytes([]byte(str1), 64)
	offset2[31] = 160

	exp2 = append(offset1, offset2...)
	exp2 = append(exp2, append(length1, value1...)...)
	exp2 = append(exp2, append(length2, value2...)...)

	// ignore first 4 bytes of the output. This is the function identifier
	str2pack = str2pack[4:]
	if !bytes.Equal(str2pack, exp2) {
		t.Errorf("expected %x, got %x\n", exp, str2pack)
	}

	// test two strings, first > 32, second >32
	str1 = strings.Repeat("a", 33)
	str2 = strings.Repeat("a", 33)
	str2pack, err = abi.Pack("strTwo", str1, str2)
	if err != nil {
		t.Error(err)
	}

	offset1 = make([]byte, 32)
	offset1[31] = 64
	length1 = make([]byte, 32)
	length1[31] = byte(len(str1))
	value1 = common.RightPadBytes([]byte(str1), 64)

	offset2 = make([]byte, 32)
	offset2[31] = 160
	length2 = make([]byte, 32)
	length2[31] = byte(len(str2))
	value2 = common.RightPadBytes([]byte(str2), 64)

	exp2 = append(offset1, offset2...)
	exp2 = append(exp2, append(length1, value1...)...)
	exp2 = append(exp2, append(length2, value2...)...)

	// ignore first 4 bytes of the output. This is the function identifier
	str2pack = str2pack[4:]
	if !bytes.Equal(str2pack, exp2) {
		t.Errorf("expected %x, got %x\n", exp, str2pack)
	}
}

func TestInputFixedArrayAndVariableInputLength(t *testing.T) {
	const definition = `[
	{ "type" : "function", "name" : "fixedArrStr", "constant" : true, "inputs" : [ { "name" : "str", "type" : "string" }, { "name" : "fixedArr", "type" : "uint256[2]" } ] },
	{ "type" : "function", "name" : "fixedArrBytes", "constant" : true, "inputs" : [ { "name" : "str", "type" : "bytes" }, { "name" : "fixedArr", "type" : "uint256[2]" } ] },
    { "type" : "function", "name" : "mixedArrStr", "constant" : true, "inputs" : [ { "name" : "str", "type" : "string" }, { "name" : "fixedArr", "type": "uint256[2]" }, { "name" : "dynArr", "type": "uint256[]" } ] },
    { "type" : "function", "name" : "doubleFixedArrStr", "constant" : true, "inputs" : [ { "name" : "str", "type" : "string" }, { "name" : "fixedArr1", "type": "uint256[2]" }, { "name" : "fixedArr2", "type": "uint256[3]" } ] },
    { "type" : "function", "name" : "multipleMixedArrStr", "constant" : true, "inputs" : [ { "name" : "str", "type" : "string" }, { "name" : "fixedArr1", "type": "uint256[2]" }, { "name" : "dynArr", "type" : "uint256[]" }, { "name" : "fixedArr2", "type" : "uint256[3]" } ] }
	]`

	abi, err := JSON(strings.NewReader(definition))
	if err != nil {
		t.Error(err)
	}

	// test string, fixed array uint256[2]
	strin := "hello world"
	arrin := [2]*big.Int{big.NewInt(1), big.NewInt(2)}
	fixedArrStrPack, err := abi.Pack("fixedArrStr", strin, arrin)
	if err != nil {
		t.Error(err)
	}

	// generate expected output
	offset := make([]byte, 32)
	offset[31] = 96
	length := make([]byte, 32)
	length[31] = byte(len(strin))
	strvalue := common.RightPadBytes([]byte(strin), 32)
	arrinvalue1 := common.LeftPadBytes(arrin[0].Bytes(), 32)
	arrinvalue2 := common.LeftPadBytes(arrin[1].Bytes(), 32)
	exp := append(offset, arrinvalue1...)
	exp = append(exp, arrinvalue2...)
	exp = append(exp, append(length, strvalue...)...)

	// ignore first 4 bytes of the output. This is the function identifier
	fixedArrStrPack = fixedArrStrPack[4:]
	if !bytes.Equal(fixedArrStrPack, exp) {
		t.Errorf("expected %x, got %x\n", exp, fixedArrStrPack)
	}

	// test byte array, fixed array uint256[2]
	bytesin := []byte(strin)
	arrin = [2]*big.Int{big.NewInt(1), big.NewInt(2)}
	fixedArrBytesPack, err := abi.Pack("fixedArrBytes", bytesin, arrin)
	if err != nil {
		t.Error(err)
	}

	// generate expected output
	offset = make([]byte, 32)
	offset[31] = 96
	length = make([]byte, 32)
	length[31] = byte(len(strin))
	strvalue = common.RightPadBytes([]byte(strin), 32)
	arrinvalue1 = common.LeftPadBytes(arrin[0].Bytes(), 32)
	arrinvalue2 = common.LeftPadBytes(arrin[1].Bytes(), 32)
	exp = append(offset, arrinvalue1...)
	exp = append(exp, arrinvalue2...)
	exp = append(exp, append(length, strvalue...)...)

	// ignore first 4 bytes of the output. This is the function identifier
	fixedArrBytesPack = fixedArrBytesPack[4:]
	if !bytes.Equal(fixedArrBytesPack, exp) {
		t.Errorf("expected %x, got %x\n", exp, fixedArrBytesPack)
	}

	// test string, fixed array uint256[2], dynamic array uint256[]
	strin = "hello world"
	fixedarrin := [2]*big.Int{big.NewInt(1), big.NewInt(2)}
	dynarrin := []*big.Int{big.NewInt(1), big.NewInt(2), big.NewInt(3)}
	mixedArrStrPack, err := abi.Pack("mixedArrStr", strin, fixedarrin, dynarrin)
	if err != nil {
		t.Error(err)
	}

	// generate expected output
	stroffset := make([]byte, 32)
	stroffset[31] = 128
	strlength := make([]byte, 32)
	strlength[31] = byte(len(strin))
	strvalue = common.RightPadBytes([]byte(strin), 32)
	fixedarrinvalue1 := common.LeftPadBytes(fixedarrin[0].Bytes(), 32)
	fixedarrinvalue2 := common.LeftPadBytes(fixedarrin[1].Bytes(), 32)
	dynarroffset := make([]byte, 32)
	dynarroffset[31] = byte(160 + ((len(strin)/32)+1)*32)
	dynarrlength := make([]byte, 32)
	dynarrlength[31] = byte(len(dynarrin))
	dynarrinvalue1 := common.LeftPadBytes(dynarrin[0].Bytes(), 32)
	dynarrinvalue2 := common.LeftPadBytes(dynarrin[1].Bytes(), 32)
	dynarrinvalue3 := common.LeftPadBytes(dynarrin[2].Bytes(), 32)
	exp = append(stroffset, fixedarrinvalue1...)
	exp = append(exp, fixedarrinvalue2...)
	exp = append(exp, dynarroffset...)
	exp = append(exp, append(strlength, strvalue...)...)
	dynarrarg := append(dynarrlength, dynarrinvalue1...)
	dynarrarg = append(dynarrarg, dynarrinvalue2...)
	dynarrarg = append(dynarrarg, dynarrinvalue3...)
	exp = append(exp, dynarrarg...)

	// ignore first 4 bytes of the output. This is the function identifier
	mixedArrStrPack = mixedArrStrPack[4:]
	if !bytes.Equal(mixedArrStrPack, exp) {
		t.Errorf("expected %x, got %x\n", exp, mixedArrStrPack)
	}

	// test string, fixed array uint256[2], fixed array uint256[3]
	strin = "hello world"
	fixedarrin1 := [2]*big.Int{big.NewInt(1), big.NewInt(2)}
	fixedarrin2 := [3]*big.Int{big.NewInt(1), big.NewInt(2), big.NewInt(3)}
	doubleFixedArrStrPack, err := abi.Pack("doubleFixedArrStr", strin, fixedarrin1, fixedarrin2)
	if err != nil {
		t.Error(err)
	}

	// generate expected output
	stroffset = make([]byte, 32)
	stroffset[31] = 192
	strlength = make([]byte, 32)
	strlength[31] = byte(len(strin))
	strvalue = common.RightPadBytes([]byte(strin), 32)
	fixedarrin1value1 := common.LeftPadBytes(fixedarrin1[0].Bytes(), 32)
	fixedarrin1value2 := common.LeftPadBytes(fixedarrin1[1].Bytes(), 32)
	fixedarrin2value1 := common.LeftPadBytes(fixedarrin2[0].Bytes(), 32)
	fixedarrin2value2 := common.LeftPadBytes(fixedarrin2[1].Bytes(), 32)
	fixedarrin2value3 := common.LeftPadBytes(fixedarrin2[2].Bytes(), 32)
	exp = append(stroffset, fixedarrin1value1...)
	exp = append(exp, fixedarrin1value2...)
	exp = append(exp, fixedarrin2value1...)
	exp = append(exp, fixedarrin2value2...)
	exp = append(exp, fixedarrin2value3...)
	exp = append(exp, append(strlength, strvalue...)...)

	// ignore first 4 bytes of the output. This is the function identifier
	doubleFixedArrStrPack = doubleFixedArrStrPack[4:]
	if !bytes.Equal(doubleFixedArrStrPack, exp) {
		t.Errorf("expected %x, got %x\n", exp, doubleFixedArrStrPack)
	}

	// test string, fixed array uint256[2], dynamic array uint256[], fixed array uint256[3]
	strin = "hello world"
	fixedarrin1 = [2]*big.Int{big.NewInt(1), big.NewInt(2)}
	dynarrin = []*big.Int{big.NewInt(1), big.NewInt(2)}
	fixedarrin2 = [3]*big.Int{big.NewInt(1), big.NewInt(2), big.NewInt(3)}
	multipleMixedArrStrPack, err := abi.Pack("multipleMixedArrStr", strin, fixedarrin1, dynarrin, fixedarrin2)
	if err != nil {
		t.Error(err)
	}

	// generate expected output
	stroffset = make([]byte, 32)
	stroffset[31] = 224
	strlength = make([]byte, 32)
	strlength[31] = byte(len(strin))
	strvalue = common.RightPadBytes([]byte(strin), 32)
	fixedarrin1value1 = common.LeftPadBytes(fixedarrin1[0].Bytes(), 32)
	fixedarrin1value2 = common.LeftPadBytes(fixedarrin1[1].Bytes(), 32)
	dynarroffset = U256(big.NewInt(int64(256 + ((len(strin)/32)+1)*32)))
	dynarrlength = make([]byte, 32)
	dynarrlength[31] = byte(len(dynarrin))
	dynarrinvalue1 = common.LeftPadBytes(dynarrin[0].Bytes(), 32)
	dynarrinvalue2 = common.LeftPadBytes(dynarrin[1].Bytes(), 32)
	fixedarrin2value1 = common.LeftPadBytes(fixedarrin2[0].Bytes(), 32)
	fixedarrin2value2 = common.LeftPadBytes(fixedarrin2[1].Bytes(), 32)
	fixedarrin2value3 = common.LeftPadBytes(fixedarrin2[2].Bytes(), 32)
	exp = append(stroffset, fixedarrin1value1...)
	exp = append(exp, fixedarrin1value2...)
	exp = append(exp, dynarroffset...)
	exp = append(exp, fixedarrin2value1...)
	exp = append(exp, fixedarrin2value2...)
	exp = append(exp, fixedarrin2value3...)
	exp = append(exp, append(strlength, strvalue...)...)
	dynarrarg = append(dynarrlength, dynarrinvalue1...)
	dynarrarg = append(dynarrarg, dynarrinvalue2...)
	exp = append(exp, dynarrarg...)

	// ignore first 4 bytes of the output. This is the function identifier
	multipleMixedArrStrPack = multipleMixedArrStrPack[4:]
	if !bytes.Equal(multipleMixedArrStrPack, exp) {
		t.Errorf("expected %x, got %x\n", exp, multipleMixedArrStrPack)
	}
}

func TestDefaultFunctionParsing(t *testing.T) {
	const definition = `[{ "name" : "balance", "type" : "function" }]`

	abi, err := JSON(strings.NewReader(definition))
	if err != nil {
		t.Fatal(err)
	}

	if _, ok := abi.Methods["balance"]; !ok {
		t.Error("expected 'balance' to be present")
	}
}

func TestBareEvents(t *testing.T) {
	const definition = `[
	{ "type" : "event", "name" : "balance" },
	{ "type" : "event", "name" : "anon", "anonymous" : true},
	{ "type" : "event", "name" : "args", "inputs" : [{ "indexed":false, "name":"arg0", "type":"uint256" }, { "indexed":true, "name":"arg1", "type":"address" }] },
	{ "type" : "event", "name" : "tuple", "inputs" : [{ "indexed":false, "name":"t", "type":"tuple", "components":[{"name":"a", "type":"uint256"}] }, { "indexed":true, "name":"arg1", "type":"address" }] }
	]`

	arg0, _ := NewType("uint256", "", nil)
	arg1, _ := NewType("address", "", nil)
	tuple, _ := NewType("tuple", "", []ArgumentMarshaling{{Name: "a", Type: "uint256"}})

	expectedEvents := map[string]struct {
		Anonymous bool
		Args      []Argument
	}{
		"balance": {false, nil},
		"anon":    {true, nil},
		"args": {false, []Argument{
			{Name: "arg0", Type: arg0, Indexed: false},
			{Name: "arg1", Type: arg1, Indexed: true},
		}},
		"tuple": {false, []Argument{
			{Name: "t", Type: tuple, Indexed: false},
			{Name: "arg1", Type: arg1, Indexed: true},
		}},
	}

	abi, err := JSON(strings.NewReader(definition))
	if err != nil {
		t.Fatal(err)
	}

	if len(abi.Events) != len(expectedEvents) {
		t.Fatalf("invalid number of events after parsing, want %d, got %d", len(expectedEvents), len(abi.Events))
	}

	for name, exp := range expectedEvents {
		got, ok := abi.Events[name]
		if !ok {
			t.Errorf("could not found event %s", name)
			continue
		}
		if got.Anonymous != exp.Anonymous {
			t.Errorf("invalid anonymous indication for event %s, want %v, got %v", name, exp.Anonymous, got.Anonymous)
		}
		if len(got.Inputs) != len(exp.Args) {
			t.Errorf("invalid number of args, want %d, got %d", len(exp.Args), len(got.Inputs))
			continue
		}
		for i, arg := range exp.Args {
			if arg.Name != got.Inputs[i].Name {
				t.Errorf("events[%s].Input[%d] has an invalid name, want %s, got %s", name, i, arg.Name, got.Inputs[i].Name)
			}
			if arg.Indexed != got.Inputs[i].Indexed {
				t.Errorf("events[%s].Input[%d] has an invalid indexed indication, want %v, got %v", name, i, arg.Indexed, got.Inputs[i].Indexed)
			}
			if arg.Type.T != got.Inputs[i].Type.T {
				t.Errorf("events[%s].Input[%d] has an invalid type, want %x, got %x", name, i, arg.Type.T, got.Inputs[i].Type.T)
			}
		}
	}
}

// TestUnpackEvent is based on this contract:
//    contract T {
//      event received(address sender, uint amount, bytes memo);
//      event receivedAddr(address sender);
//      function receive(bytes memo) external payable {
//        received(msg.sender, msg.value, memo);
//        receivedAddr(msg.sender);
//      }
//    }
// When receive("X") is called with sender 0x00... and value 1, it produces this tx receipt:
//   receipt{status=1 cgas=23949 bloom=00000000004000000000000000000000000000000000000000000000000000000000000000000000000000000000000000000000000000000000000000000000000000000000000000000000000000000000000000000000000000000800000000000000000000000000000000000040200000000000000000000000000000000001000000000000000000000000000000000000000000000000000000000000000000000000000000000000000000080000000000000000000000000000000000000000000000000000000000000000000000000000000000000000000000000000000000000000000000000000000000000000000000000000000000000000 logs=[log: b6818c8064f645cd82d99b59a1a267d6d61117ef [75fd880d39c1daf53b6547ab6cb59451fc6452d27caa90e5b6649dd8293b9eed] 000000000000000000000000376c47978271565f56deb45495afa69e59c16ab200000000000000000000000000000000000000000000000000000000000000010000000000000000000000000000000000000000000000000000000000000060000000000000000000000000000000000000000000000000000000000000000158 9ae378b6d4409eada347a5dc0c180f186cb62dc68fcc0f043425eb917335aa28 0 95d429d309bb9d753954195fe2d69bd140b4ae731b9b5b605c34323de162cf00 0]}
func TestUnpackEvent(t *testing.T) {
	const abiJSON = `[{"constant":false,"inputs":[{"name":"memo","type":"bytes"}],"name":"receive","outputs":[],"payable":true,"stateMutability":"payable","type":"function"},{"anonymous":false,"inputs":[{"indexed":false,"name":"sender","type":"address"},{"indexed":false,"name":"amount","type":"uint256"},{"indexed":false,"name":"memo","type":"bytes"}],"name":"received","type":"event"},{"anonymous":false,"inputs":[{"indexed":false,"name":"sender","type":"address"}],"name":"receivedAddr","type":"event"}]`
	abi, err := JSON(strings.NewReader(abiJSON))
	if err != nil {
		t.Fatal(err)
	}

	const hexdata = `000000000000000000000000376c47978271565f56deb45495afa69e59c16ab200000000000000000000000000000000000000000000000000000000000000010000000000000000000000000000000000000000000000000000000000000060000000000000000000000000000000000000000000000000000000000000000158`
	data, err := hex.DecodeString(hexdata)
	if err != nil {
		t.Fatal(err)
	}
	if len(data)%32 == 0 {
		t.Errorf("len(data) is %d, want a non-multiple of 32", len(data))
	}

	type ReceivedEvent struct {
		Sender common.Address
		Amount *big.Int
		Memo   []byte
	}
	var ev ReceivedEvent

	err = abi.Unpack(&ev, "received", data)
	if err != nil {
		t.Error(err)
	}

	type ReceivedAddrEvent struct {
		Sender common.Address
	}
	var receivedAddrEv ReceivedAddrEvent
	err = abi.Unpack(&receivedAddrEv, "receivedAddr", data)
	if err != nil {
		t.Error(err)
	}
}

func TestUnpackEventIntoMap(t *testing.T) {
	const abiJSON = `[{"constant":false,"inputs":[{"name":"memo","type":"bytes"}],"name":"receive","outputs":[],"payable":true,"stateMutability":"payable","type":"function"},{"anonymous":false,"inputs":[{"indexed":false,"name":"sender","type":"address"},{"indexed":false,"name":"amount","type":"uint256"},{"indexed":false,"name":"memo","type":"bytes"}],"name":"received","type":"event"},{"anonymous":false,"inputs":[{"indexed":false,"name":"sender","type":"address"}],"name":"receivedAddr","type":"event"}]`
	abi, err := JSON(strings.NewReader(abiJSON))
	if err != nil {
		t.Fatal(err)
	}

	const hexdata = `000000000000000000000000376c47978271565f56deb45495afa69e59c16ab200000000000000000000000000000000000000000000000000000000000000010000000000000000000000000000000000000000000000000000000000000060000000000000000000000000000000000000000000000000000000000000000158`
	data, err := hex.DecodeString(hexdata)
	if err != nil {
		t.Fatal(err)
	}
	if len(data)%32 == 0 {
		t.Errorf("len(data) is %d, want a non-multiple of 32", len(data))
	}

	receivedMap := map[string]interface{}{}
	expectedReceivedMap := map[string]interface{}{
		"sender": common.HexToAddress("0x376c47978271565f56DEB45495afa69E59c16Ab2"),
		"amount": big.NewInt(1),
		"memo":   []byte{88},
	}
	if err := abi.UnpackIntoMap(receivedMap, "received", data); err != nil {
		t.Error(err)
	}
	if len(receivedMap) != 3 {
		t.Error("unpacked `received` map expected to have length 3")
	}
	if receivedMap["sender"] != expectedReceivedMap["sender"] {
		t.Error("unpacked `received` map does not match expected map")
	}
	if receivedMap["amount"].(*big.Int).Cmp(expectedReceivedMap["amount"].(*big.Int)) != 0 {
		t.Error("unpacked `received` map does not match expected map")
	}
	if !bytes.Equal(receivedMap["memo"].([]byte), expectedReceivedMap["memo"].([]byte)) {
		t.Error("unpacked `received` map does not match expected map")
	}

	receivedAddrMap := map[string]interface{}{}
	if err = abi.UnpackIntoMap(receivedAddrMap, "receivedAddr", data); err != nil {
		t.Error(err)
	}
	if len(receivedAddrMap) != 1 {
		t.Error("unpacked `receivedAddr` map expected to have length 1")
	}
	if receivedAddrMap["sender"] != expectedReceivedMap["sender"] {
		t.Error("unpacked `receivedAddr` map does not match expected map")
	}
}

func TestUnpackMethodIntoMap(t *testing.T) {
	const abiJSON = `[{"constant":false,"inputs":[{"name":"memo","type":"bytes"}],"name":"receive","outputs":[],"payable":true,"stateMutability":"payable","type":"function"},{"constant":false,"inputs":[],"name":"send","outputs":[{"name":"amount","type":"uint256"}],"payable":true,"stateMutability":"payable","type":"function"},{"constant":false,"inputs":[{"name":"addr","type":"address"}],"name":"get","outputs":[{"name":"hash","type":"bytes"}],"payable":true,"stateMutability":"payable","type":"function"}]`
	abi, err := JSON(strings.NewReader(abiJSON))
	if err != nil {
		t.Fatal(err)
	}
	const hexdata = `00000000000000000000000000000000000000000000000000000000000000010000000000000000000000000000000000000000000000000000000000000060000000000000000000000000000000000000000000000000000000000000015800000000000000000000000000000000000000000000000000000000000000600000000000000000000000000000000000000000000000000000000000000158000000000000000000000000000000000000000000000000000000000000006000000000000000000000000000000000000000000000000000000000000001580000000000000000000000000000000000000000000000000000000000000060000000000000000000000000000000000000000000000000000000000000015800000000000000000000000000000000000000000000000000000000000000600000000000000000000000000000000000000000000000000000000000000158`
	data, err := hex.DecodeString(hexdata)
	if err != nil {
		t.Fatal(err)
	}
	if len(data)%32 != 0 {
		t.Errorf("len(data) is %d, want a multiple of 32", len(data))
	}

	// Tests a method with no outputs
	receiveMap := map[string]interface{}{}
	if err = abi.UnpackIntoMap(receiveMap, "receive", data); err != nil {
		t.Error(err)
	}
	if len(receiveMap) > 0 {
		t.Error("unpacked `receive` map expected to have length 0")
	}

	// Tests a method with only outputs
	sendMap := map[string]interface{}{}
	if err = abi.UnpackIntoMap(sendMap, "send", data); err != nil {
		t.Error(err)
	}
	if len(sendMap) != 1 {
		t.Error("unpacked `send` map expected to have length 1")
	}
	if sendMap["amount"].(*big.Int).Cmp(big.NewInt(1)) != 0 {
		t.Error("unpacked `send` map expected `amount` value of 1")
	}

	// Tests a method with outputs and inputs
	getMap := map[string]interface{}{}
	if err = abi.UnpackIntoMap(getMap, "get", data); err != nil {
		t.Error(err)
	}
	if len(getMap) != 1 {
		t.Error("unpacked `get` map expected to have length 1")
	}
	expectedBytes := []byte{0, 0, 0, 0, 0, 0, 0, 0, 0, 0, 0, 0, 0, 0, 0, 0, 0, 0, 0, 0, 0, 0, 0, 0, 0, 0, 0, 0, 0, 0, 96, 0, 0, 0, 0, 0, 0, 0, 0, 0, 0, 0, 0, 0, 0, 0, 0, 0, 0, 0, 0, 0, 0, 0, 0, 0, 0, 0, 0, 0, 0, 1, 88, 0, 0, 0, 0, 0, 0, 0, 0, 0, 0, 0, 0, 0, 0, 0, 0, 0, 0, 0, 0, 0, 0, 0, 0, 0, 0, 0, 0, 0, 0, 0, 96, 0, 0, 0, 0, 0, 0, 0, 0, 0, 0, 0, 0, 0, 0, 0, 0, 0, 0, 0, 0, 0, 0, 0, 0, 0, 0, 0, 0, 0, 0, 1, 88, 0, 0, 0, 0, 0, 0, 0, 0, 0, 0, 0, 0, 0, 0, 0, 0, 0, 0, 0, 0, 0, 0, 0, 0, 0, 0, 0, 0, 0, 0, 0, 96, 0, 0, 0, 0, 0, 0, 0, 0, 0, 0, 0, 0, 0, 0, 0, 0, 0, 0, 0, 0, 0, 0, 0, 0, 0, 0, 0, 0, 0, 0, 1, 88, 0, 0, 0, 0, 0, 0, 0, 0, 0, 0, 0, 0, 0, 0, 0, 0, 0, 0, 0, 0, 0, 0, 0, 0, 0, 0, 0, 0, 0, 0, 0, 96, 0, 0, 0, 0, 0, 0, 0, 0, 0, 0, 0, 0, 0, 0, 0, 0, 0, 0, 0, 0, 0, 0, 0, 0, 0, 0, 0, 0, 0, 0, 1, 88, 0}
	if !bytes.Equal(getMap["hash"].([]byte), expectedBytes) {
		t.Errorf("unpacked `get` map expected `hash` value of %v", expectedBytes)
	}
}

func TestUnpackIntoMapNamingConflict(t *testing.T) {
	// Two methods have the same name
	var abiJSON = `[{"constant":false,"inputs":[{"name":"memo","type":"bytes"}],"name":"get","outputs":[],"payable":true,"stateMutability":"payable","type":"function"},{"constant":false,"inputs":[],"name":"send","outputs":[{"name":"amount","type":"uint256"}],"payable":true,"stateMutability":"payable","type":"function"},{"constant":false,"inputs":[{"name":"addr","type":"address"}],"name":"get","outputs":[{"name":"hash","type":"bytes"}],"payable":true,"stateMutability":"payable","type":"function"}]`
	abi, err := JSON(strings.NewReader(abiJSON))
	if err != nil {
		t.Fatal(err)
	}
	var hexdata = `00000000000000000000000000000000000000000000000000000000000000010000000000000000000000000000000000000000000000000000000000000060000000000000000000000000000000000000000000000000000000000000000158`
	data, err := hex.DecodeString(hexdata)
	if err != nil {
		t.Fatal(err)
	}
	if len(data)%32 == 0 {
		t.Errorf("len(data) is %d, want a non-multiple of 32", len(data))
	}
	getMap := map[string]interface{}{}
	if err = abi.UnpackIntoMap(getMap, "get", data); err == nil {
		t.Error("naming conflict between two methods; error expected")
	}

	// Two events have the same name
	abiJSON = `[{"constant":false,"inputs":[{"name":"memo","type":"bytes"}],"name":"receive","outputs":[],"payable":true,"stateMutability":"payable","type":"function"},{"anonymous":false,"inputs":[{"indexed":false,"name":"sender","type":"address"},{"indexed":false,"name":"amount","type":"uint256"},{"indexed":false,"name":"memo","type":"bytes"}],"name":"received","type":"event"},{"anonymous":false,"inputs":[{"indexed":false,"name":"sender","type":"address"}],"name":"received","type":"event"}]`
	abi, err = JSON(strings.NewReader(abiJSON))
	if err != nil {
		t.Fatal(err)
	}
	hexdata = `000000000000000000000000376c47978271565f56deb45495afa69e59c16ab200000000000000000000000000000000000000000000000000000000000000010000000000000000000000000000000000000000000000000000000000000060000000000000000000000000000000000000000000000000000000000000000158`
	data, err = hex.DecodeString(hexdata)
	if err != nil {
		t.Fatal(err)
	}
	if len(data)%32 == 0 {
		t.Errorf("len(data) is %d, want a non-multiple of 32", len(data))
	}
	receivedMap := map[string]interface{}{}
	if err = abi.UnpackIntoMap(receivedMap, "received", data); err != nil {
		t.Error("naming conflict between two events; no error expected")
	}

	// Method and event have the same name
	abiJSON = `[{"constant":false,"inputs":[{"name":"memo","type":"bytes"}],"name":"received","outputs":[],"payable":true,"stateMutability":"payable","type":"function"},{"anonymous":false,"inputs":[{"indexed":false,"name":"sender","type":"address"},{"indexed":false,"name":"amount","type":"uint256"},{"indexed":false,"name":"memo","type":"bytes"}],"name":"received","type":"event"},{"anonymous":false,"inputs":[{"indexed":false,"name":"sender","type":"address"}],"name":"receivedAddr","type":"event"}]`
	abi, err = JSON(strings.NewReader(abiJSON))
	if err != nil {
		t.Fatal(err)
	}
	if len(data)%32 == 0 {
		t.Errorf("len(data) is %d, want a non-multiple of 32", len(data))
	}
	if err = abi.UnpackIntoMap(receivedMap, "received", data); err == nil {
		t.Error("naming conflict between an event and a method; error expected")
	}

	// Conflict is case sensitive
	abiJSON = `[{"constant":false,"inputs":[{"name":"memo","type":"bytes"}],"name":"received","outputs":[],"payable":true,"stateMutability":"payable","type":"function"},{"anonymous":false,"inputs":[{"indexed":false,"name":"sender","type":"address"},{"indexed":false,"name":"amount","type":"uint256"},{"indexed":false,"name":"memo","type":"bytes"}],"name":"Received","type":"event"},{"anonymous":false,"inputs":[{"indexed":false,"name":"sender","type":"address"}],"name":"receivedAddr","type":"event"}]`
	abi, err = JSON(strings.NewReader(abiJSON))
	if err != nil {
		t.Fatal(err)
	}
	if len(data)%32 == 0 {
		t.Errorf("len(data) is %d, want a non-multiple of 32", len(data))
	}
	expectedReceivedMap := map[string]interface{}{
		"sender": common.HexToAddress("0x376c47978271565f56DEB45495afa69E59c16Ab2"),
		"amount": big.NewInt(1),
		"memo":   []byte{88},
	}
	if err = abi.UnpackIntoMap(receivedMap, "Received", data); err != nil {
		t.Error(err)
	}
	if len(receivedMap) != 3 {
		t.Error("unpacked `received` map expected to have length 3")
	}
	if receivedMap["sender"] != expectedReceivedMap["sender"] {
		t.Error("unpacked `received` map does not match expected map")
	}
	if receivedMap["amount"].(*big.Int).Cmp(expectedReceivedMap["amount"].(*big.Int)) != 0 {
		t.Error("unpacked `received` map does not match expected map")
	}
	if !bytes.Equal(receivedMap["memo"].([]byte), expectedReceivedMap["memo"].([]byte)) {
		t.Error("unpacked `received` map does not match expected map")
	}
}

func TestABI_MethodById(t *testing.T) {
	const abiJSON = `[
		{"type":"function","name":"receive","constant":false,"inputs":[{"name":"memo","type":"bytes"}],"outputs":[],"payable":true,"stateMutability":"payable"},
		{"type":"event","name":"received","anonymous":false,"inputs":[{"indexed":false,"name":"sender","type":"address"},{"indexed":false,"name":"amount","type":"uint256"},{"indexed":false,"name":"memo","type":"bytes"}]},
		{"type":"function","name":"fixedArrStr","constant":true,"inputs":[{"name":"str","type":"string"},{"name":"fixedArr","type":"uint256[2]"}]},
		{"type":"function","name":"fixedArrBytes","constant":true,"inputs":[{"name":"str","type":"bytes"},{"name":"fixedArr","type":"uint256[2]"}]},
		{"type":"function","name":"mixedArrStr","constant":true,"inputs":[{"name":"str","type":"string"},{"name":"fixedArr","type":"uint256[2]"},{"name":"dynArr","type":"uint256[]"}]},
		{"type":"function","name":"doubleFixedArrStr","constant":true,"inputs":[{"name":"str","type":"string"},{"name":"fixedArr1","type":"uint256[2]"},{"name":"fixedArr2","type":"uint256[3]"}]},
		{"type":"function","name":"multipleMixedArrStr","constant":true,"inputs":[{"name":"str","type":"string"},{"name":"fixedArr1","type":"uint256[2]"},{"name":"dynArr","type":"uint256[]"},{"name":"fixedArr2","type":"uint256[3]"}]},
		{"type":"function","name":"balance","constant":true},
		{"type":"function","name":"send","constant":false,"inputs":[{"name":"amount","type":"uint256"}]},
		{"type":"function","name":"test","constant":false,"inputs":[{"name":"number","type":"uint32"}]},
		{"type":"function","name":"string","constant":false,"inputs":[{"name":"inputs","type":"string"}]},
		{"type":"function","name":"bool","constant":false,"inputs":[{"name":"inputs","type":"bool"}]},
		{"type":"function","name":"address","constant":false,"inputs":[{"name":"inputs","type":"address"}]},
		{"type":"function","name":"uint64[2]","constant":false,"inputs":[{"name":"inputs","type":"uint64[2]"}]},
		{"type":"function","name":"uint64[]","constant":false,"inputs":[{"name":"inputs","type":"uint64[]"}]},
		{"type":"function","name":"foo","constant":false,"inputs":[{"name":"inputs","type":"uint32"}]},
		{"type":"function","name":"bar","constant":false,"inputs":[{"name":"inputs","type":"uint32"},{"name":"string","type":"uint16"}]},
		{"type":"function","name":"_slice","constant":false,"inputs":[{"name":"inputs","type":"uint32[2]"}]},
		{"type":"function","name":"__slice256","constant":false,"inputs":[{"name":"inputs","type":"uint256[2]"}]},
		{"type":"function","name":"sliceAddress","constant":false,"inputs":[{"name":"inputs","type":"address[]"}]},
		{"type":"function","name":"sliceMultiAddress","constant":false,"inputs":[{"name":"a","type":"address[]"},{"name":"b","type":"address[]"}]}
	]
`
	abi, err := JSON(strings.NewReader(abiJSON))
	if err != nil {
		t.Fatal(err)
	}
	for name, m := range abi.Methods {
		a := fmt.Sprintf("%v", m)
		m2, err := abi.MethodById(m.ID())
		if err != nil {
			t.Fatalf("Failed to look up ABI method: %v", err)
		}
		b := fmt.Sprintf("%v", m2)
		if a != b {
			t.Errorf("Method %v (id %x) not 'findable' by id in ABI", name, m.ID())
		}
	}
	// Also test empty
	if _, err := abi.MethodById([]byte{0x00}); err == nil {
		t.Errorf("Expected error, too short to decode data")
	}
	if _, err := abi.MethodById([]byte{}); err == nil {
		t.Errorf("Expected error, too short to decode data")
	}
	if _, err := abi.MethodById(nil); err == nil {
		t.Errorf("Expected error, nil is short to decode data")
	}
}

func TestABI_EventById(t *testing.T) {
	tests := []struct {
		name  string
		json  string
		event string
	}{
		{
			name: "",
			json: `[
			{"type":"event","name":"received","anonymous":false,"inputs":[
				{"indexed":false,"name":"sender","type":"address"},
				{"indexed":false,"name":"amount","type":"uint256"},
				{"indexed":false,"name":"memo","type":"bytes"}
				]
			}]`,
			event: "received(address,uint256,bytes)",
		}, {
			name: "",
			json: `[
				{ "constant": true, "inputs": [], "name": "name", "outputs": [ { "name": "", "type": "string" } ], "payable": false, "stateMutability": "view", "type": "function" },
				{ "constant": false, "inputs": [ { "name": "_spender", "type": "address" }, { "name": "_value", "type": "uint256" } ], "name": "approve", "outputs": [ { "name": "", "type": "bool" } ], "payable": false, "stateMutability": "nonpayable", "type": "function" },
				{ "constant": true, "inputs": [], "name": "totalSupply", "outputs": [ { "name": "", "type": "uint256" } ], "payable": false, "stateMutability": "view", "type": "function" },
				{ "constant": false, "inputs": [ { "name": "_from", "type": "address" }, { "name": "_to", "type": "address" }, { "name": "_value", "type": "uint256" } ], "name": "transferFrom", "outputs": [ { "name": "", "type": "bool" } ], "payable": false, "stateMutability": "nonpayable", "type": "function" },
				{ "constant": true, "inputs": [], "name": "decimals", "outputs": [ { "name": "", "type": "uint8" } ], "payable": false, "stateMutability": "view", "type": "function" },
				{ "constant": true, "inputs": [ { "name": "_owner", "type": "address" } ], "name": "balanceOf", "outputs": [ { "name": "balance", "type": "uint256" } ], "payable": false, "stateMutability": "view", "type": "function" },
				{ "constant": true, "inputs": [], "name": "symbol", "outputs": [ { "name": "", "type": "string" } ], "payable": false, "stateMutability": "view", "type": "function" },
				{ "constant": false, "inputs": [ { "name": "_to", "type": "address" }, { "name": "_value", "type": "uint256" } ], "name": "transfer", "outputs": [ { "name": "", "type": "bool" } ], "payable": false, "stateMutability": "nonpayable", "type": "function" },
				{ "constant": true, "inputs": [ { "name": "_owner", "type": "address" }, { "name": "_spender", "type": "address" } ], "name": "allowance", "outputs": [ { "name": "", "type": "uint256" } ], "payable": false, "stateMutability": "view", "type": "function" },
				{ "payable": true, "stateMutability": "payable", "type": "fallback" },
				{ "anonymous": false, "inputs": [ { "indexed": true, "name": "owner", "type": "address" }, { "indexed": true, "name": "spender", "type": "address" }, { "indexed": false, "name": "value", "type": "uint256" } ], "name": "Approval", "type": "event" },
				{ "anonymous": false, "inputs": [ { "indexed": true, "name": "from", "type": "address" }, { "indexed": true, "name": "to", "type": "address" }, { "indexed": false, "name": "value", "type": "uint256" } ], "name": "Transfer", "type": "event" }
			]`,
			event: "Transfer(address,address,uint256)",
		},
	}

	for testnum, test := range tests {
		abi, err := JSON(strings.NewReader(test.json))
		if err != nil {
			t.Error(err)
		}

		topic := test.event
		topicID := crypto.Keccak256Hash([]byte(topic))

		event, err := abi.EventByID(topicID)
		if err != nil {
			t.Fatalf("Failed to look up ABI method: %v, test #%d", err, testnum)
		}
		if event == nil {
			t.Errorf("We should find a event for topic %s, test #%d", topicID.Hex(), testnum)
		}

		if event.ID() != topicID {
			t.Errorf("Event id %s does not match topic %s, test #%d", event.ID().Hex(), topicID.Hex(), testnum)
		}

		unknowntopicID := crypto.Keccak256Hash([]byte("unknownEvent"))
		unknownEvent, err := abi.EventByID(unknowntopicID)
		if err == nil {
			t.Errorf("EventByID should return an error if a topic is not found, test #%d", testnum)
		}
		if unknownEvent != nil {
			t.Errorf("We should not find any event for topic %s, test #%d", unknowntopicID.Hex(), testnum)
		}
	}
}

func TestDuplicateMethodNames(t *testing.T) {
	abiJSON := `[{"constant":false,"inputs":[{"name":"to","type":"address"},{"name":"value","type":"uint256"}],"name":"transfer","outputs":[{"name":"ok","type":"bool"}],"payable":false,"stateMutability":"nonpayable","type":"function"},{"constant":false,"inputs":[{"name":"to","type":"address"},{"name":"value","type":"uint256"},{"name":"data","type":"bytes"}],"name":"transfer","outputs":[{"name":"ok","type":"bool"}],"payable":false,"stateMutability":"nonpayable","type":"function"},{"constant":false,"inputs":[{"name":"to","type":"address"},{"name":"value","type":"uint256"},{"name":"data","type":"bytes"},{"name":"customFallback","type":"string"}],"name":"transfer","outputs":[{"name":"ok","type":"bool"}],"payable":false,"stateMutability":"nonpayable","type":"function"}]`
	contractAbi, err := JSON(strings.NewReader(abiJSON))
	if err != nil {
		t.Fatal(err)
	}
	if _, ok := contractAbi.Methods["transfer"]; !ok {
		t.Fatalf("Could not find original method")
	}
	if _, ok := contractAbi.Methods["transfer0"]; !ok {
		t.Fatalf("Could not find duplicate method")
	}
	if _, ok := contractAbi.Methods["transfer1"]; !ok {
		t.Fatalf("Could not find duplicate method")
	}
	if _, ok := contractAbi.Methods["transfer2"]; ok {
		t.Fatalf("Should not have found extra method")
	}
}

// TestDoubleDuplicateMethodNames checks that if transfer0 already exists, there won't be a name
// conflict and that the second transfer method will be renamed transfer1.
func TestDoubleDuplicateMethodNames(t *testing.T) {
	abiJSON := `[{"constant":false,"inputs":[{"name":"to","type":"address"},{"name":"value","type":"uint256"}],"name":"transfer","outputs":[{"name":"ok","type":"bool"}],"payable":false,"stateMutability":"nonpayable","type":"function"},{"constant":false,"inputs":[{"name":"to","type":"address"},{"name":"value","type":"uint256"},{"name":"data","type":"bytes"}],"name":"transfer0","outputs":[{"name":"ok","type":"bool"}],"payable":false,"stateMutability":"nonpayable","type":"function"},{"constant":false,"inputs":[{"name":"to","type":"address"},{"name":"value","type":"uint256"},{"name":"data","type":"bytes"},{"name":"customFallback","type":"string"}],"name":"transfer","outputs":[{"name":"ok","type":"bool"}],"payable":false,"stateMutability":"nonpayable","type":"function"}]`
	contractAbi, err := JSON(strings.NewReader(abiJSON))
	if err != nil {
		t.Fatal(err)
	}
	if _, ok := contractAbi.Methods["transfer"]; !ok {
		t.Fatalf("Could not find original method")
	}
	if _, ok := contractAbi.Methods["transfer0"]; !ok {
		t.Fatalf("Could not find duplicate method")
	}
	if _, ok := contractAbi.Methods["transfer1"]; !ok {
		t.Fatalf("Could not find duplicate method")
	}
	if _, ok := contractAbi.Methods["transfer2"]; ok {
		t.Fatalf("Should not have found extra method")
	}
}<|MERGE_RESOLUTION|>--- conflicted
+++ resolved
@@ -25,13 +25,8 @@
 	"strings"
 	"testing"
 
-<<<<<<< HEAD
 	"github.com/clearmatics/autonity/common"
 	"github.com/clearmatics/autonity/crypto"
-=======
-	"github.com/ethereum/go-ethereum/common"
-	"github.com/ethereum/go-ethereum/crypto"
->>>>>>> cbc4ac26
 )
 
 const jsondata = `
@@ -42,25 +37,6 @@
 
 const jsondata2 = `
 [
-<<<<<<< HEAD
-	{ "type" : "function", "name" : "balance", "constant" : true },
-	{ "type" : "function", "name" : "send", "constant" : false, "inputs" : [ { "name" : "amount", "type" : "uint256" } ] },
-	{ "type" : "function", "name" : "test", "constant" : false, "inputs" : [ { "name" : "number", "type" : "uint32" } ] },
-	{ "type" : "function", "name" : "string", "constant" : false, "inputs" : [ { "name" : "inputs", "type" : "string" } ] },
-	{ "type" : "function", "name" : "bool", "constant" : false, "inputs" : [ { "name" : "inputs", "type" : "bool" } ] },
-	{ "type" : "function", "name" : "address", "constant" : false, "inputs" : [ { "name" : "inputs", "type" : "address" } ] },
-	{ "type" : "function", "name" : "uint64[2]", "constant" : false, "inputs" : [ { "name" : "inputs", "type" : "uint64[2]" } ] },
-	{ "type" : "function", "name" : "uint64[]", "constant" : false, "inputs" : [ { "name" : "inputs", "type" : "uint64[]" } ] },
-	{ "type" : "function", "name" : "foo", "constant" : false, "inputs" : [ { "name" : "inputs", "type" : "uint32" } ] },
-	{ "type" : "function", "name" : "bar", "constant" : false, "inputs" : [ { "name" : "inputs", "type" : "uint32" }, { "name" : "string", "type" : "uint16" } ] },
-	{ "type" : "function", "name" : "slice", "constant" : false, "inputs" : [ { "name" : "inputs", "type" : "uint32[2]" } ] },
-	{ "type" : "function", "name" : "slice256", "constant" : false, "inputs" : [ { "name" : "inputs", "type" : "uint256[2]" } ] },
-	{ "type" : "function", "name" : "sliceAddress", "constant" : false, "inputs" : [ { "name" : "inputs", "type" : "address[]" } ] },
-	{ "type" : "function", "name" : "sliceMultiAddress", "constant" : false, "inputs" : [ { "name" : "a", "type" : "address[]" }, { "name" : "b", "type" : "address[]" } ] },
-	{ "type" : "function", "name" : "nestedArray", "constant" : false, "inputs" : [ { "name" : "a", "type" : "uint256[2][2]" }, { "name" : "b", "type" : "address[]" } ] },
-	{ "type" : "function", "name" : "nestedArray2", "constant" : false, "inputs" : [ { "name" : "a", "type" : "uint8[][2]" } ] },
-	{ "type" : "function", "name" : "nestedSlice", "constant" : false, "inputs" : [ { "name" : "a", "type" : "uint8[][]" } ] }
-=======
 	{ "type" : "function", "name" : "balance", "stateMutability" : "view" },
 	{ "type" : "function", "name" : "send", "inputs" : [ { "name" : "amount", "type" : "uint256" } ] },
 	{ "type" : "function", "name" : "test", "inputs" : [ { "name" : "number", "type" : "uint32" } ] },
@@ -78,7 +54,6 @@
 	{ "type" : "function", "name" : "nestedArray", "inputs" : [ { "name" : "a", "type" : "uint256[2][2]" }, { "name" : "b", "type" : "address[]" } ] },
 	{ "type" : "function", "name" : "nestedArray2", "inputs" : [ { "name" : "a", "type" : "uint8[][2]" } ] },
 	{ "type" : "function", "name" : "nestedSlice", "inputs" : [ { "name" : "a", "type" : "uint8[][]" } ] }
->>>>>>> cbc4ac26
 ]`
 
 func TestReader(t *testing.T) {
@@ -86,17 +61,10 @@
 	exp := ABI{
 		Methods: map[string]Method{
 			"balance": {
-<<<<<<< HEAD
-				"balance", "balance", true, nil, nil,
-			},
-			"send": {
-				"send", "send", false, []Argument{
-=======
 				"balance", "balance", "view", false, false, false, false, nil, nil,
 			},
 			"send": {
 				"send", "send", "", false, false, false, false, []Argument{
->>>>>>> cbc4ac26
 					{"amount", Uint256, false},
 				}, nil,
 			},
@@ -205,11 +173,7 @@
 
 func TestMethodSignature(t *testing.T) {
 	String, _ := NewType("string", "", nil)
-<<<<<<< HEAD
-	m := Method{"foo", "foo", false, []Argument{{"bar", String, false}, {"baz", String, false}}, nil}
-=======
 	m := Method{"foo", "foo", "", false, false, false, false, []Argument{{"bar", String, false}, {"baz", String, false}}, nil}
->>>>>>> cbc4ac26
 	exp := "foo(string,string)"
 	if m.Sig() != exp {
 		t.Error("signature mismatch", exp, "!=", m.Sig())
@@ -221,11 +185,7 @@
 	}
 
 	uintt, _ := NewType("uint256", "", nil)
-<<<<<<< HEAD
-	m = Method{"foo", "foo", false, []Argument{{"bar", uintt, false}}, nil}
-=======
 	m = Method{"foo", "foo", "", false, false, false, false, []Argument{{"bar", uintt, false}}, nil}
->>>>>>> cbc4ac26
 	exp = "foo(uint256)"
 	if m.Sig() != exp {
 		t.Error("signature mismatch", exp, "!=", m.Sig())
@@ -244,11 +204,7 @@
 			{Name: "y", Type: "int256"},
 		}},
 	})
-<<<<<<< HEAD
-	m = Method{"foo", "foo", false, []Argument{{"s", s, false}, {"bar", String, false}}, nil}
-=======
 	m = Method{"foo", "foo", "", false, false, false, false, []Argument{{"s", s, false}, {"bar", String, false}}, nil}
->>>>>>> cbc4ac26
 	exp = "foo((int256,int256[],(int256,int256)[],(int256,int256)[2]),string)"
 	if m.Sig() != exp {
 		t.Error("signature mismatch", exp, "!=", m.Sig())
