--- conflicted
+++ resolved
@@ -210,15 +210,9 @@
 	if t.requiresLengthPrefix() {
 		if ABIv2Hack {
 			begin = index + 32
-<<<<<<< HEAD
-			end = int(big.NewInt(0).SetBytes(output[index : index+32]).Uint64())
-		} else {
-			begin, end, err = lengthPrefixPointsTo(index, output)
-=======
 			length = int(big.NewInt(0).SetBytes(output[index : index+32]).Uint64())
 		} else {
 			begin, length, err = lengthPrefixPointsTo(index, output)
->>>>>>> 864d6822
 		}
 
 		if err != nil {
