--- conflicted
+++ resolved
@@ -131,9 +131,7 @@
 	Bn256PairingBaseGasIstanbul      uint64 = 45000  // Base price for an elliptic curve pairing check
 	Bn256PairingPerPointGasByzantium uint64 = 80000  // Byzantium per-point price for an elliptic curve pairing check
 	Bn256PairingPerPointGasIstanbul  uint64 = 34000  // Per-point price for an elliptic curve pairing check
-<<<<<<< HEAD
 	EnodeCheckGas                    uint64 = 1
-=======
 
 	Bls12381G1AddGas          uint64 = 600    // Price for BLS12-381 elliptic curve G1 point addition
 	Bls12381G1MulGas          uint64 = 12000  // Price for BLS12-381 elliptic curve G1 point scalar multiplication
@@ -143,7 +141,6 @@
 	Bls12381PairingPerPairGas uint64 = 23000  // Per-point pair gas price for BLS12-381 elliptic curve pairing check
 	Bls12381MapG1Gas          uint64 = 5500   // Gas price for BLS12-381 mapping field element to G1 operation
 	Bls12381MapG2Gas          uint64 = 110000 // Gas price for BLS12-381 mapping field element to G2 operation
->>>>>>> 0f77f34b
 )
 
 // Gas discount table for BLS12-381 G1 and G2 multi exponentiation operations
