--- conflicted
+++ resolved
@@ -146,11 +146,7 @@
 	Bn256PairingPerPointGasIstanbul  uint64 = 34000  // Per-point price for an elliptic curve pairing check
 
 	AutonityEnodeCheckGas       uint64 = 5000 // Price for enode checker precompiled contracts
-<<<<<<< HEAD
-	AutonityActivityKeyCheckGas uint64 = 5000 // Price for the bls key ownership verifier precompiled contract
-=======
 	POPVerifierGas              uint64 = 5000 // Price for the POP verifier precompiled contract
->>>>>>> 8b4a17c1
 	AutonityAFDContractGasPerKB uint64 = 5000 // Price Unit for per KB data input for autonity AFD contracts
 	ProtocolOnlyBaseGas         uint64 = 1000 // Base price for protocol restricted precompile functions to avoid spamming.
 
