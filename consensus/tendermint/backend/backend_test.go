package backend

import (
	"bytes"
	"context"
	"crypto/ecdsa"
	"fmt"
	"math"
	"math/big"
	"os"
	"reflect"
	"sync/atomic"
	"testing"
	"time"

<<<<<<< HEAD
=======
	"github.com/stretchr/testify/require"
	"go.uber.org/mock/gomock"

>>>>>>> 8b4a17c1
	ethereum "github.com/autonity/autonity"
	"github.com/autonity/autonity/accounts/abi/bind/backends"
	"github.com/autonity/autonity/consensus/misc"
	"github.com/autonity/autonity/consensus/tendermint"
	tdmcore "github.com/autonity/autonity/consensus/tendermint/core"
	"github.com/autonity/autonity/consensus/tendermint/core/interfaces"
	"github.com/autonity/autonity/consensus/tendermint/core/message"
	"github.com/autonity/autonity/crypto/blst"
<<<<<<< HEAD
	"github.com/stretchr/testify/require"
	"go.uber.org/mock/gomock"
=======
>>>>>>> 8b4a17c1

	lru "github.com/hashicorp/golang-lru"

	"github.com/autonity/autonity/common"
	"github.com/autonity/autonity/consensus"
	"github.com/autonity/autonity/core"
	"github.com/autonity/autonity/core/rawdb"
	"github.com/autonity/autonity/core/types"
	"github.com/autonity/autonity/core/vm"
	"github.com/autonity/autonity/crypto"
	"github.com/autonity/autonity/event"
	"github.com/autonity/autonity/log"
	"github.com/autonity/autonity/p2p/enode"
	"github.com/autonity/autonity/params"
)

var (
	testAddress = common.HexToAddress("0x70524d664ffe731100208a0154e556f9bb679ae6")
	testKey, _  = crypto.HexToECDSA("bb047e5940b6d83354d9432db7c449ac8fca2248008aaa7271369880f9f11cc1")
	testSigner  = func(data common.Hash) ([]byte, common.Address) {
		out, _ := crypto.Sign(data[:], testKey)
		return out, testAddress
	}
)

func newCommittee(committeeSize int) *types.Committee {
	c := new(types.Committee)
	for i := 0; i < committeeSize; i++ {
		privateKey, _ := crypto.GenerateKey()
		consensusKey, _ := blst.RandKey()
		committeeMember := types.CommitteeMember{
			Address:      crypto.PubkeyToAddress(privateKey.PublicKey),
			VotingPower:  new(big.Int).SetUint64(1),
			ConsensusKey: consensusKey.PublicKey().Marshal(),
		}
		c.Members = append(c.Members, &committeeMember)
	}
	c.Sort()
	return c
}

func TestAskSync(t *testing.T) {
	ctrl := gomock.NewController(t)
	defer ctrl.Finish()
	// We are testing for a Quorum Q of peers to be asked for sync.
	committee := newCommittee(7) // N=7, F=2, Q=5
	addresses := make([]common.Address, 0, committee.Len())
	peers := make(map[common.Address]ethereum.Peer)
	counter := uint64(0)
	for _, val := range committee.Members {
		addresses = append(addresses, val.Address)
		mockedPeer := tendermint.NewMockPeer(ctrl)
		mockedPeer.EXPECT().Send(SyncNetworkMsg, gomock.Eq([]byte{})).Do(func(_, _ interface{}) {
			atomic.AddUint64(&counter, 1)
		}).MaxTimes(1)
		peers[val.Address] = mockedPeer
	}

	m := make(map[common.Address]struct{})
	for _, p := range addresses {
		m[p] = struct{}{}
	}
	knownMessages, err := lru.NewARC(inmemoryMessages)
	require.NoError(t, err)
	recentMessages, err := lru.NewARC(inmemoryMessages)
	require.NoError(t, err)

	broadcaster := consensus.NewMockBroadcaster(ctrl)
	broadcaster.EXPECT().FindPeers(m).Return(peers)
	b := &Backend{
		knownMessages: knownMessages,
		gossiper:      NewGossiper(recentMessages, knownMessages, common.Address{}, log.New(), make(chan struct{})),
		logger:        log.New("backend", "test", "id", 0),
	}
	b.SetBroadcaster(broadcaster)
	b.AskSync(committee)
	<-time.NewTimer(2 * time.Second).C
	if atomic.LoadUint64(&counter) != 5 {
		t.Fatalf("ask sync message transmission failure")
	}
}

func TestGossip(t *testing.T) {
	ctrl := gomock.NewController(t)
	defer ctrl.Finish()

	committee := newCommittee(5)
	msg := message.NewPrevote(1, 1, common.Hash{}, testSigner)

	addresses := make([]common.Address, 0, committee.Len())
	peers := make(map[common.Address]ethereum.Peer)
	counter := uint64(0)
	for i, val := range committee.Members {
		addresses = append(addresses, val.Address)
		mockedPeer := tendermint.NewMockPeer(ctrl)
		// Address n3 is supposed to already have this message
		if i == 3 {
			mockedPeer.EXPECT().SendRaw(gomock.Any(), gomock.Any()).Times(0)
		} else {
			mockedPeer.EXPECT().SendRaw(gomock.Any(), gomock.Any()).Do(func(msgCode, data interface{}) {
				// We want to make sure the payload is correct AND that no other messages is sent.
				if msgCode == PrevoteNetworkMsg && reflect.DeepEqual(data, msg.Payload()) {
					atomic.AddUint64(&counter, 1)
				}
			}).Times(1)
		}
		peers[val.Address] = mockedPeer
	}

	m := make(map[common.Address]struct{})
	for _, p := range addresses {
		m[p] = struct{}{}
	}

	broadcaster := consensus.NewMockBroadcaster(ctrl)
	broadcaster.EXPECT().FindPeers(m).Return(peers)

	knownMessages, err := lru.NewARC(inmemoryMessages)
	require.NoError(t, err)
	recentMessages, err := lru.NewARC(inmemoryMessages)
	require.NoError(t, err)
	address3Cache, err := lru.NewARC(inmemoryMessages)
	require.NoError(t, err)

	address3Cache.Add(msg.Hash(), true)
	recentMessages.Add(addresses[3], address3Cache)
	b := &Backend{
		knownMessages:  knownMessages,
		recentMessages: recentMessages,
		gossiper:       NewGossiper(recentMessages, knownMessages, common.Address{}, log.New(), make(chan struct{})),
	}
	b.SetBroadcaster(broadcaster)

	b.Gossip(committee, msg)
	<-time.NewTimer(2 * time.Second).C
	if c := atomic.LoadUint64(&counter); c != 4 {
		t.Fatal("Gossip message transmission failure", "have", c, "want", 4)
	}
}

func TestVerifyProposal(t *testing.T) {
	blockchain, backend := newBlockChain(1)
	blocks := make([]*types.Block, 5)

	for i := range blocks {
		var parent *types.Block
		if i == 0 {
			parent = blockchain.Genesis()
		} else {
			parent = blocks[i-1]
		}

		block, errBlock := makeBlockWithoutSeal(blockchain, backend, parent)
		if errBlock != nil {
			t.Fatalf("could not create block %d, err=%s", i, errBlock)
		}
		header := block.Header()
		seal, _ := backend.Sign(types.SigHash(header))
		if err := types.WriteSeal(header, seal); err != nil {
			t.Fatalf("could not write seal %d, err=%s", i, err)
		}
		block = block.WithSeal(header)

		// We need to sleep to avoid verifying a block in the future
		time.Sleep(time.Duration(1) * time.Second)
		if _, err := backend.VerifyProposal(block); err != nil {
			t.Fatalf("could not verify block %d, err=%s", i, err)
		}
		// VerifyProposal don't need committed seals
		committedSeal, address := backend.Sign(message.PrepareCommittedSeal(block.Hash(), 0, block.Number()))
		if address != backend.address {
			t.Fatal("did not return signing address")
		}
		// Append seals into extra-data
		if err := types.WriteCommittedSeals(header, [][]byte{committedSeal}); err != nil {
			t.Fatalf("could not write committed seal %d, err=%s", i, err)
		}
		block = block.WithSeal(header)

		if _, errW := blockchain.InsertChain(types.Blocks{block}); errW != nil {
			t.Fatalf("write block failure %d, err=%s", i, errW)
		}
		blocks[i] = block
	}

}
func TestResetPeerCache(t *testing.T) {
	addr := common.HexToAddress("0x01234567890")
	msgCache, err := lru.NewARC(inmemoryMessages)
	if err != nil {
		t.Fatalf("Expected <nil>, got %v", err)
	}
	msgCache.Add(addr, addr)

	recentMessages, err := lru.NewARC(inmemoryMessages)
	if err != nil {
		t.Fatalf("Expected <nil>, got %v", err)
	}
	recentMessages.Add(addr, msgCache)

	b := &Backend{
		recentMessages: recentMessages,
	}

	b.ResetPeerCache(addr)
	if msgCache.Contains(addr) {
		t.Fatalf("expected empty cache")
	}
}

func TestHasBadProposal(t *testing.T) {
	t.Run("callback is not set, false returned", func(t *testing.T) {
		b := &Backend{}
		if b.HasBadProposal(common.HexToHash("0x01234567890")) {
			t.Fatalf("expected <false>, got <true>")
		}
	})

	t.Run("callback is set, true returned", func(t *testing.T) {
		b := &Backend{
			hasBadBlock: func(hash common.Hash) bool {
				return true
			},
		}
		if !b.HasBadProposal(common.HexToHash("0x01234567890")) {
			t.Fatalf("expected <true>, got <false>")
		}
	})
}

func TestSign(t *testing.T) {
	_, b := newBlockChain(4)
	data := common.HexToHash("0x12345")
	sig, addr := b.Sign(data)
	if addr != b.address {
		t.Error("error mismatch of addresses")
	}
	//Check signature recovery
	signer, _ := crypto.SigToAddr(data[:], sig)
	if signer != b.address {
		t.Errorf("address mismatch: have %v, want %s", signer.Hex(), testAddress)
	}
}

func TestCommit(t *testing.T) {
	t.Run("Broadcaster is not set", func(t *testing.T) {
		_, backend := newBlockChain(4)

		commitCh := make(chan *types.Block, 1)
		backend.setResultChan(commitCh)

		// Case: it's a proposer, so the Backend.commit will receive channel result from Backend.Commit function
		testCases := []struct {
			expectedErr       error
			expectedSignature [][]byte
			expectedBlock     func() *types.Block
		}{
			{
				// normal case
				nil,
				[][]byte{append([]byte{1}, bytes.Repeat([]byte{0x00}, types.BFTExtraSeal-1)...)},
				func() *types.Block {
					chain, engine := newBlockChain(1)
					block, err := makeBlockWithoutSeal(chain, engine, chain.Genesis())
					if err != nil {
						t.Fatal(err)
					}
					expectedBlock, _ := engine.AddSeal(block)
					return expectedBlock
				},
			},
			{
				// invalid signature
				types.ErrInvalidCommittedSeals,
				nil,
				func() *types.Block {
					chain, engine := newBlockChain(1)
					block, err := makeBlockWithoutSeal(chain, engine, chain.Genesis())
					if err != nil {
						t.Fatal(err)
					}
					expectedBlock, _ := engine.AddSeal(block)
					return expectedBlock
				},
			},
		}

		for _, test := range testCases {
			expBlock := test.expectedBlock()

			backend.proposedBlockHash = expBlock.Hash()
			if err := backend.Commit(expBlock, 0, test.expectedSignature); err != nil {
				if err != test.expectedErr {
					t.Errorf("error mismatch: have %v, want %v", err, test.expectedErr)
				}
			}

			if test.expectedErr == nil {
				// to avoid race condition is occurred by goroutine
				select {
				case result := <-commitCh:
					if result.Hash() != expBlock.Hash() {
						t.Errorf("hash mismatch: have %v, want %v", result.Hash(), expBlock.Hash())
					}
				case <-time.After(10 * time.Second):
					t.Fatal("timeout")
				}
			}
		}
	})

	t.Run("Broadcaster is set", func(t *testing.T) {
		ctrl := gomock.NewController(t)
		defer ctrl.Finish()

		blockFactory := func() *types.Block {
			chain, engine := newBlockChain(1)
			block, err := makeBlockWithoutSeal(chain, engine, chain.Genesis())
			if err != nil {
				t.Fatal(err)
			}
			expectedBlock, _ := engine.AddSeal(block)
			return expectedBlock
		}

		newBlock := blockFactory()
		seals := [][]byte{append([]byte{1}, bytes.Repeat([]byte{0x00}, types.BFTExtraSeal-1)...)}

		broadcaster := consensus.NewMockBroadcaster(ctrl)
		enqueuer := consensus.NewMockEnqueuer(ctrl)
		enqueuer.EXPECT().Enqueue(fetcherID, gomock.Any())

		gossiper := interfaces.NewMockGossiper(ctrl)
		gossiper.EXPECT().SetBroadcaster(broadcaster).Times(1)
		b := &Backend{
			Broadcaster: broadcaster,
			gossiper:    gossiper,
			logger:      log.New("backend", "test", "id", 0),
		}
		b.SetBroadcaster(broadcaster)
		b.SetEnqueuer(enqueuer)

		err := b.Commit(newBlock, 0, seals)
		if err != nil {
			t.Fatalf("expected <nil>, got %v", err)
		}
	})
}

func TestSyncPeer(t *testing.T) {
	t.Run("no Broadcaster set, nothing done", func(t *testing.T) {
		b := &Backend{}
		b.SyncPeer(common.HexToAddress("0x0123456789"))
	})

	t.Run("valid params given, messages sent", func(t *testing.T) {
		ctrl := gomock.NewController(t)
		defer ctrl.Finish()

		peerAddr1 := common.HexToAddress("0x0123456789")
		messages := []message.Msg{
			message.NewPrevote(7, 8, common.HexToHash("0x1227"), dummySigner),
		}

		peersAddrMap := make(map[common.Address]struct{})
		peersAddrMap[peerAddr1] = struct{}{}

		payload := messages[0].Payload()

		peer1Mock := tendermint.NewMockPeer(ctrl)
		peer1Mock.EXPECT().SendRaw(PrevoteNetworkMsg, payload)

		peers := make(map[common.Address]ethereum.Peer)
		peers[peerAddr1] = peer1Mock

		broadcaster := consensus.NewMockBroadcaster(ctrl)
		broadcaster.EXPECT().FindPeers(peersAddrMap).Return(peers)

		recentMessages, err := lru.NewARC(inmemoryPeers)
		if err != nil {
			t.Fatalf("Expected <nil>, got %v", err)
		}

		tendermintC := interfaces.NewMockCore(ctrl)
		tendermintC.EXPECT().CurrentHeightMessages().Return(messages)

		gossiper := interfaces.NewMockGossiper(ctrl)
		gossiper.EXPECT().SetBroadcaster(broadcaster).Times(1)
		b := &Backend{
			logger:         log.New("backend", "test", "id", 0),
			gossiper:       gossiper,
			recentMessages: recentMessages,
			core:           tendermintC,
		}
		b.SetBroadcaster(broadcaster)

		b.SyncPeer(peerAddr1)

		wait := time.NewTimer(time.Second)
		<-wait.C
	})
}

func TestBackendLastCommittedProposal(t *testing.T) {
	t.Run("return current block", func(t *testing.T) {
		block := types.NewBlockWithHeader(&types.Header{})

		b := &Backend{
			currentBlock: func() *types.Block {
				return block
			},
			logger: log.New("backend", "test", "id", 0),
		}

		bl := b.HeadBlock()
		if !reflect.DeepEqual(bl, block) {
			t.Fatalf("expected %v, got %v", block, bl)
		}
	})
}

// Test get contract ABI, it should have the default abi before contract upgrade.
func TestBackendGetContractABI(t *testing.T) {
	chain, engine := newBlockChain(1)
	block, err := makeBlock(chain, engine, chain.Genesis())
	if err != nil {
		t.Fatal(err)
	}
	_, err = chain.InsertChain(types.Blocks{block})
	if err != nil {
		t.Fatal(err)
	}
	contractABI := engine.GetContractABI()
	expectedABI := chain.Config().AutonityContractConfig.ABI
	if contractABI != expectedABI {
		t.Fatalf("unexpected returned ABI")
	}
}

// in this test, we can set n to 1, and it means we can process Istanbul and commit a
// block by one node. Otherwise, if n is larger than 1, we have to generate
// other fake events to process Istanbul.
func newBlockChain(n int) (*core.BlockChain, *Backend) {
	genesis, nodeKeys := getGenesisAndKeys(n)

	memDB := rawdb.NewMemoryDatabase()
	msgStore := new(tdmcore.MsgStore)
	// Use the first key as private key
	b := New(nodeKeys[0], &vm.Config{}, nil, new(event.TypeMux), msgStore, log.Root())
	log.Root().SetHandler(log.LvlFilterHandler(log.LvlTrace, log.StreamHandler(os.Stderr, log.TerminalFormat(true))))

	genesis.MustCommit(memDB)
	blockchain, err := core.NewBlockChain(memDB, nil, genesis.Config, b, vm.Config{}, nil, core.NewTxSenderCacher(), nil, backends.NewInternalBackend(nil), log.Root())
	if err != nil {
		panic(err)
	}
	b.SetBlockchain(blockchain)
	err = b.Start(context.Background())
	if err != nil {
		panic(err)
	}

	return blockchain, b
}

func getGenesisAndKeys(n int) (*core.Genesis, []*ecdsa.PrivateKey) {
	genesis := core.DefaultGenesisBlock()
	// Setup committee
	var nodeKeys = make([]*ecdsa.PrivateKey, n)
	var addrs = make([]common.Address, n)
	for i := 0; i < n; i++ {
		nodeKeys[i], _ = crypto.GenerateKey()
		addrs[i] = crypto.PubkeyToAddress(nodeKeys[i].PublicKey)
		genesis.Alloc[addrs[i]] = core.GenesisAccount{Balance: new(big.Int).SetUint64(uint64(math.Pow10(18)))}
	}

	// generate genesis block

	genesis.Config = params.TestChainConfig
	genesis.Config.AutonityContractConfig.Validators = nil
	genesis.Config.Ethash = nil
	genesis.GasLimit = 10000000
	genesis.Nonce = emptyNonce.Uint64()
	genesis.Mixhash = types.BFTDigest
	genesis.Timestamp = 1

	AppendValidators(genesis, nodeKeys)
	err := genesis.Config.AutonityContractConfig.Prepare()
	if err != nil {
		panic(err)
	}

	return genesis, nodeKeys
}

func AppendValidators(genesis *core.Genesis, keys []*ecdsa.PrivateKey) {
	if genesis.Config == nil {
		genesis.Config = &params.ChainConfig{}
	}
	if genesis.Config.AutonityContractConfig == nil {
		genesis.Config.AutonityContractConfig = &params.AutonityContractGenesis{}
	}

	if genesis.Config.OracleContractConfig == nil {
		genesis.Config.OracleContractConfig = &params.OracleContractGenesis{}
	}

	for i := range keys {
		nodeAddr := crypto.PubkeyToAddress(keys[i].PublicKey)
		node := enode.NewV4(&keys[i].PublicKey, nil, 0, 0)
		blsKey, err := blst.RandKey()
		if err != nil {
			panic(err)
		}
		oracleKey, err := crypto.GenerateKey()
		if err != nil {
			panic(err)
		}
<<<<<<< HEAD
		treasuryAddr := nodeAddr
		pop, err := crypto.AutonityPOPProof(keys[i], oracleKey, treasuryAddr.Hex(), blsKey)
		if err != nil {
			panic(err)
		}
=======
>>>>>>> 8b4a17c1

		genesis.Config.AutonityContractConfig.Validators = append(
			genesis.Config.AutonityContractConfig.Validators,
			&params.Validator{
				NodeAddress:   &nodeAddr,
				OracleAddress: crypto.PubkeyToAddress(oracleKey.PublicKey),
<<<<<<< HEAD
				Pop:           pop,
=======
>>>>>>> 8b4a17c1
				Treasury:      nodeAddr,
				Enode:         node.URLv4(),
				BondedStake:   new(big.Int).SetUint64(100),
				ConsensusKey:  blsKey.PublicKey().Marshal(),
			})
	}
}

func makeHeader(parent *types.Block, feeGetter misc.BaseFeeGetter) *types.Header {
	header := &types.Header{
		ParentHash: parent.Hash(),
		Number:     parent.Number().Add(parent.Number(), common.Big1),
		GasLimit:   core.CalcGasLimit(parent.GasLimit(), 8000000),
		GasUsed:    0,
		BaseFee:    misc.CalcBaseFee(params.TestChainConfig, parent.Header(), feeGetter),
		Extra:      parent.Extra(),
		Time:       new(big.Int).Add(big.NewInt(int64(parent.Time())), new(big.Int).SetUint64(1)).Uint64(),
		Difficulty: defaultDifficulty,
		MixDigest:  types.BFTDigest,
		Round:      0,
	}
	return header
}

func makeBlock(chain *core.BlockChain, engine *Backend, parent *types.Block) (*types.Block, error) {
	block, err := makeBlockWithoutSeal(chain, engine, parent)
	if err != nil {
		return nil, err
	}

	resultCh := make(chan *types.Block)
	err = engine.Seal(chain, block, resultCh, nil)
	if err != nil {
		return nil, err
	}

	return <-resultCh, nil
}

func makeBlockWithoutSeal(chain *core.BlockChain, engine *Backend, parent *types.Block) (*types.Block, error) {
	header := makeHeader(parent, chain)
	_ = engine.Prepare(chain, header)

	state, errS := chain.StateAt(parent.Root())
	if errS != nil {
		return nil, errS
	}

	//add a few txs
	txs := make(types.Transactions, 5)
	nonce := state.GetNonce(engine.address)
	gasPrice := new(big.Int).Set(header.BaseFee)
	gasPool := new(core.GasPool).AddGas(header.GasLimit)
	var receipts []*types.Receipt
	for i := range txs {
		amount := new(big.Int).SetUint64((nonce + 1) * 1000000000)
		tx := types.NewTransaction(nonce, common.Address{}, amount, params.TxGas, gasPrice, []byte{})
		tx, err := types.SignTx(tx, types.NewEIP155Signer(big.NewInt(1337)), engine.privateKey)
		if err != nil {
			return nil, err
		}
		txs[i] = tx
		receipt, err := core.ApplyTransaction(chain.Config(), chain, nil, gasPool, state, header, txs[i], &header.GasUsed, *engine.vmConfig)
		if err != nil {
			return nil, err
		}
		nonce++
		receipts = append(receipts, receipt)
	}
	block, err := engine.FinalizeAndAssemble(chain, header, state, txs, nil, &receipts)
	if err != nil {
		return nil, err
	}

	// Write state changes to db
	root, err := state.Commit(chain.Config().IsEIP158(block.Header().Number))
	if err != nil {
		return nil, fmt.Errorf("state write error: %v", err)
	}
	if err := state.Database().TrieDB().Commit(root, false, nil); err != nil {
		return nil, fmt.Errorf("trie write error: %v", err)
	}

	return block, nil
}

func dummySigner(_ common.Hash) ([]byte, common.Address) {
	return nil, common.Address{}
}<|MERGE_RESOLUTION|>--- conflicted
+++ resolved
@@ -13,12 +13,9 @@
 	"testing"
 	"time"
 
-<<<<<<< HEAD
-=======
 	"github.com/stretchr/testify/require"
 	"go.uber.org/mock/gomock"
 
->>>>>>> 8b4a17c1
 	ethereum "github.com/autonity/autonity"
 	"github.com/autonity/autonity/accounts/abi/bind/backends"
 	"github.com/autonity/autonity/consensus/misc"
@@ -27,11 +24,6 @@
 	"github.com/autonity/autonity/consensus/tendermint/core/interfaces"
 	"github.com/autonity/autonity/consensus/tendermint/core/message"
 	"github.com/autonity/autonity/crypto/blst"
-<<<<<<< HEAD
-	"github.com/stretchr/testify/require"
-	"go.uber.org/mock/gomock"
-=======
->>>>>>> 8b4a17c1
 
 	lru "github.com/hashicorp/golang-lru"
 
@@ -550,24 +542,12 @@
 		if err != nil {
 			panic(err)
 		}
-<<<<<<< HEAD
-		treasuryAddr := nodeAddr
-		pop, err := crypto.AutonityPOPProof(keys[i], oracleKey, treasuryAddr.Hex(), blsKey)
-		if err != nil {
-			panic(err)
-		}
-=======
->>>>>>> 8b4a17c1
 
 		genesis.Config.AutonityContractConfig.Validators = append(
 			genesis.Config.AutonityContractConfig.Validators,
 			&params.Validator{
 				NodeAddress:   &nodeAddr,
 				OracleAddress: crypto.PubkeyToAddress(oracleKey.PublicKey),
-<<<<<<< HEAD
-				Pop:           pop,
-=======
->>>>>>> 8b4a17c1
 				Treasury:      nodeAddr,
 				Enode:         node.URLv4(),
 				BondedStake:   new(big.Int).SetUint64(100),
