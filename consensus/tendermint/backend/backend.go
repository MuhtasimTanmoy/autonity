// Copyright 2017 The go-ethereum Authors
// This file is part of the go-ethereum library.
//
// The go-ethereum library is free software: you can redistribute it and/or modify
// it under the terms of the GNU Lesser General Public License as published by
// the Free Software Foundation, either version 3 of the License, or
// (at your option) any later version.
//
// The go-ethereum library is distributed in the hope that it will be useful,
// but WITHOUT ANY WARRANTY; without even the implied warranty of
// MERCHANTABILITY or FITNESS FOR A PARTICULAR PURPOSE. See the
// GNU Lesser General Public License for more details.
//
// You should have received a copy of the GNU Lesser General Public License
// along with the go-ethereum library. If not, see <http://www.gnu.org/licenses/>.

package backend

import (
	"context"
	"crypto/ecdsa"
	"errors"
	"sync"
	"time"

	"github.com/clearmatics/autonity/common"
	"github.com/clearmatics/autonity/consensus"
	"github.com/clearmatics/autonity/consensus/tendermint/bft"
	tendermintConfig "github.com/clearmatics/autonity/consensus/tendermint/config"
	tendermintCore "github.com/clearmatics/autonity/consensus/tendermint/core"
	"github.com/clearmatics/autonity/consensus/tendermint/events"
	"github.com/clearmatics/autonity/core"
	"github.com/clearmatics/autonity/core/types"
	"github.com/clearmatics/autonity/core/vm"
	"github.com/clearmatics/autonity/crypto"
	"github.com/clearmatics/autonity/ethdb"
	"github.com/clearmatics/autonity/event"
	"github.com/clearmatics/autonity/log"
	"github.com/clearmatics/autonity/params"
	lru "github.com/hashicorp/golang-lru"
	ring "github.com/zfjagann/golang-ring"
)

const (
	// fetcherID is the ID indicates the block is from BFT engine
	fetcherID = "tendermint"
	// ring buffer to be able to handle at maximum 10 rounds, 20 committee and 3 messages types
	ringCapacity = 10 * 20 * 3
)

var (
	// ErrUnauthorizedAddress is returned when given address cannot be found in
	// current validator set.
	ErrUnauthorizedAddress = errors.New("unauthorized address")
	// ErrStoppedEngine is returned if the engine is stopped
	ErrStoppedEngine = errors.New("stopped engine")
)

// New creates an Ethereum Backend for BFT core engine.
func New(config *tendermintConfig.Config, privateKey *ecdsa.PrivateKey, db ethdb.Database, chainConfig *params.ChainConfig, vmConfig *vm.Config) *Backend {
	if chainConfig.Tendermint.BlockPeriod != 0 {
		config.BlockPeriod = chainConfig.Tendermint.BlockPeriod
	}

	recents, _ := lru.NewARC(inmemorySnapshots)
	recentMessages, _ := lru.NewARC(inmemoryPeers)
	knownMessages, _ := lru.NewARC(inmemoryMessages)

	pub := crypto.PubkeyToAddress(privateKey.PublicKey).String()
	logger := log.New("addr", pub)

	logger.Warn("new backend with public key")

	backend := &Backend{
		config:         config,
		eventMux:       event.NewTypeMuxSilent(logger),
		privateKey:     privateKey,
		address:        crypto.PubkeyToAddress(privateKey.PublicKey),
		logger:         logger,
		db:             db,
		recents:        recents,
		coreStarted:    false,
		recentMessages: recentMessages,
		knownMessages:  knownMessages,
		vmConfig:       vmConfig,
	}

	backend.pendingMessages.SetCapacity(ringCapacity)
	backend.core = tendermintCore.New(backend, config.ProposerPolicy)
	return backend
}

// ----------------------------------------------------------------------------

type Backend struct {
<<<<<<< HEAD
	config           *tendermintConfig.Config
	eventMux         *event.TypeMuxSilent
	privateKey       *ecdsa.PrivateKey
	address          common.Address
	logger           log.Logger
	db               ethdb.Database
	blockchain       *core.BlockChain
	blockchainInitMu sync.Mutex
	currentBlock     func() *types.Block
	hasBadBlock      func(hash common.Hash) bool
=======
	config       *tendermintConfig.Config
	eventMux     *event.TypeMuxSilent
	privateKey   *ecdsa.PrivateKey
	privateKeyMu sync.RWMutex
	address      common.Address
	logger       log.Logger
	db           ethdb.Database
	blockchain   *core.BlockChain
	currentBlock func() *types.Block
	hasBadBlock  func(hash common.Hash) bool
>>>>>>> 4258f2c8

	// the channels for tendermint engine notifications
	commitCh          chan<- *types.Block
	proposedBlockHash common.Hash
	coreStarted       bool
	core              tendermintCore.Tendermint
	stopped           chan struct{}
	coreMu            sync.RWMutex

	// Snapshots for recent block to speed up reorgs
	recents *lru.ARCCache

	// we save the last received p2p.messages in the ring buffer
	pendingMessages ring.Ring

	// event subscription for ChainHeadEvent event
	broadcaster consensus.Broadcaster

	//TODO: ARCChace is patented by IBM, so probably need to stop using it
	recentMessages *lru.ARCCache // the cache of peer's messages
	knownMessages  *lru.ARCCache // the cache of self messages

	contractsMu sync.RWMutex
	vmConfig    *vm.Config
}

func (sb *Backend) BlockChain() *core.BlockChain {
	return sb.blockchain
}

// Address implements tendermint.Backend.Address
func (sb *Backend) Address() common.Address {
	return sb.address
}

// Broadcast implements tendermint.Backend.Broadcast
func (sb *Backend) Broadcast(ctx context.Context, committee types.Committee, payload []byte) error {
	// send to others
	sb.Gossip(ctx, committee, payload)
	// send to self
	msg := events.MessageEvent{
		Payload: payload,
	}
	sb.postEvent(msg)
	return nil
}

func (sb *Backend) postEvent(event interface{}) {
	go sb.Post(event)
}

func (sb *Backend) AskSync(header *types.Header) {
	sb.logger.Info("Broadcasting consensus sync-me")

	targets := make(map[common.Address]struct{})
	for _, val := range header.Committee {
		if val.Address != sb.Address() {
			targets[val.Address] = struct{}{}
		}
	}

	if sb.broadcaster != nil && len(targets) > 0 {
		ps := sb.broadcaster.FindPeers(targets)
		var count uint64
		for addr, p := range ps {
			//ask to a quorum nodes to sync, 1 must then be honest and updated
			if count >= bft.Quorum(header.TotalVotingPower()) {
				break
			}
			sb.logger.Info("Asking sync to", "addr", addr)
			go p.Send(tendermintSyncMsg, []byte{}) //nolint

			member := header.CommitteeMember(addr)
			if member == nil {
				sb.logger.Error("could not retrieve member from address")
				continue
			}
			count += member.VotingPower.Uint64()
		}
	}
}

// Broadcast implements tendermint.Backend.Gossip
func (sb *Backend) Gossip(ctx context.Context, committee types.Committee, payload []byte) {
	hash := types.RLPHash(payload)
	sb.knownMessages.Add(hash, true)

	targets := make(map[common.Address]struct{})
	for _, val := range committee {
		if val.Address != sb.Address() {
			targets[val.Address] = struct{}{}
		}
	}

	if sb.broadcaster != nil && len(targets) > 0 {
		ps := sb.broadcaster.FindPeers(targets)
		for addr, p := range ps {
			ms, ok := sb.recentMessages.Get(addr)
			var m *lru.ARCCache
			if ok {
				m, _ = ms.(*lru.ARCCache)
				if _, k := m.Get(hash); k {
					// This peer had this event, skip it
					continue
				}
			} else {
				m, _ = lru.NewARC(inmemoryMessages)
			}

			m.Add(hash, true)
			sb.recentMessages.Add(addr, m)

			go p.Send(tendermintMsg, payload) //nolint
		}
	}
}

// Commit implements tendermint.Backend.Commit
func (sb *Backend) Commit(proposal *types.Block, round int64, seals [][]byte) error {
	h := proposal.Header()
	// Append seals and round into extra-data
	if err := types.WriteCommittedSeals(h, seals); err != nil {
		return err
	}

	if err := types.WriteRound(h, round); err != nil {
		return err
	}
	// update block's header
	proposal = proposal.WithSeal(h)

	sb.logger.Info("Committed", "address", sb.Address(), "hash", proposal.Hash(), "number", proposal.Number().Uint64())
	// - if the proposed and committed blocks are the same, send the proposed hash
	//   to commit channel, which is being watched inside the engine.Seal() function.
	// - otherwise, we try to insert the block.
	// -- if success, the ChainHeadEvent event will be broadcasted, try to build
	//    the next block and the previous Seal() will be stopped.
	// -- otherwise, a error will be returned and a round change event will be fired.
	if sb.proposedBlockHash == proposal.Hash() && !sb.isResultChanNil() {
		// feed block hash to Seal() and wait the Seal() result
		sb.sendResultChan(proposal)
		return nil
	}

	if sb.broadcaster != nil {
		sb.broadcaster.Enqueue(fetcherID, proposal)
	}
	return nil
}

func (sb *Backend) Post(ev interface{}) {
	sb.eventMux.Post(ev)
}

func (sb *Backend) Subscribe(types ...interface{}) *event.TypeMuxSubscription {
	return sb.eventMux.Subscribe(types...)
}

// VerifyProposal implements tendermint.Backend.VerifyProposal
func (sb *Backend) VerifyProposal(proposal types.Block) (time.Duration, error) {
	// Check if the proposal is a valid block
	// TODO: fix always false statement and check for non nil
	// TODO: use interface instead of type
	block := &proposal
	//if block == nil {
	//	sb.logger.Error("Invalid proposal, %v", proposal)
	//	return 0, errInvalidProposal
	//}

	// check bad block
	if sb.HasBadProposal(block.Hash()) {
		return 0, core.ErrBlacklistedHash
	}

	// verify the header of proposed block
	err := sb.VerifyHeader(sb.blockchain, block.Header(), false)
	// ignore errEmptyCommittedSeals error because we don't have the committed seals yet
	if err == nil || err == types.ErrEmptyCommittedSeals {
		var (
			receipts types.Receipts

			usedGas        = new(uint64)
			gp             = new(core.GasPool).AddGas(block.GasLimit())
			header         = block.Header()
			proposalNumber = header.Number.Uint64()
			parent         = sb.blockchain.GetBlock(block.ParentHash(), block.NumberU64()-1)
		)

		// We need to process all of the transaction to get the latest state to get the latest committee
		state, stateErr := sb.blockchain.StateAt(parent.Root())
		if stateErr != nil {
			return 0, stateErr
		}

		// Validate the body of the proposal
		if err = sb.blockchain.Validator().ValidateBody(block); err != nil {
			return 0, err
		}

		// sb.blockchain.Processor().Process() was not called because it calls back Finalize() and would have modified the proposal
		// Instead only the transactions are applied to the copied state
		for i, tx := range block.Transactions() {
			state.Prepare(tx.Hash(), block.Hash(), i)
			// Might be vulnerable to DoS Attack depending on gaslimit
			// Todo : Double check
			receipt, receiptErr := core.ApplyTransaction(sb.blockchain.Config(), sb.blockchain, nil, gp, state, header, tx, usedGas, *sb.vmConfig)
			if receiptErr != nil {
				return 0, receiptErr
			}
			receipts = append(receipts, receipt)
		}

		state.Prepare(common.ACHash(block.Number()), block.Hash(), len(block.Transactions()))
		committeeSet, receipt, err := sb.Finalize(sb.blockchain, header, state, block.Transactions(), nil, receipts)
		receipts = append(receipts, receipt)
		//Validate the state of the proposal
		if err = sb.blockchain.Validator().ValidateState(block, state, receipts, *usedGas); err != nil {
			return 0, err
		}

		//Perform the actual comparison
		if len(header.Committee) != len(committeeSet) {
			sb.logger.Error("wrong committee set",
				"proposalNumber", proposalNumber,
				"extraLen", len(header.Committee),
				"currentLen", len(committeeSet),
				"committee", header.Committee,
				"current", committeeSet,
			)
			return 0, consensus.ErrInconsistentCommitteeSet
		}

		for i := range committeeSet {
			if header.Committee[i].Address != committeeSet[i].Address ||
				header.Committee[i].VotingPower.Cmp(committeeSet[i].VotingPower) != 0 {
				sb.logger.Error("wrong committee member in the set",
					"index", i,
					"currentVerifier", sb.address.String(),
					"proposalNumber", proposalNumber,
					"headerCommittee", header.Committee[i],
					"computedCommittee", committeeSet[i],
					"fullHeader", header.Committee,
					"fullComputed", committeeSet,
				)
				return 0, consensus.ErrInconsistentCommitteeSet
			}
		}
		// At this stage committee field is consistent with the validator list returned by Soma-contract

		return 0, nil
	} else if err == consensus.ErrFutureBlock {
		return time.Unix(int64(block.Header().Time), 0).Sub(now()), consensus.ErrFutureBlock
	}
	return 0, err
}

// Sign implements tendermint.Backend.Sign
func (sb *Backend) Sign(data []byte) ([]byte, error) {
	hashData := crypto.Keccak256(data)
	return crypto.Sign(hashData, sb.privateKey)
}

// CheckSignature implements tendermint.Backend.CheckSignature
func (sb *Backend) CheckSignature(data []byte, address common.Address, sig []byte) error {
	signer, err := types.GetSignatureAddress(data, sig)
	if err != nil {
		sb.logger.Error("Failed to get signer address", "err", err)
		return err
	}
	// Compare derived addresses
	if signer != address {
		return types.ErrInvalidSignature
	}
	return nil
}

func (sb *Backend) LastCommittedProposal() (*types.Block, common.Address) {
	block := sb.currentBlock()

	var proposer common.Address
	if block.Number().Cmp(common.Big0) > 0 {
		var err error
		proposer, err = sb.Author(block.Header())
		if err != nil {
			sb.logger.Error("Failed to get block proposer", "err", err)
			return new(types.Block), common.Address{}
		}
	}

	// Return header only block here since we don't need block body
	return block, proposer
}

func (sb *Backend) HasBadProposal(hash common.Hash) bool {
	if sb.hasBadBlock == nil {
		return false
	}
	return sb.hasBadBlock(hash)
}

func (sb *Backend) GetContractABI() string {
	// after the contract is upgradable, call it from contract object rather than from conf.
	return sb.blockchain.GetAutonityContract().GetContractABI()
}

// Whitelist for the current block
func (sb *Backend) WhiteList() []string {
	db, err := sb.blockchain.State()
	if err != nil {
		sb.logger.Error("Failed to get block white list", "err", err)
		return nil
	}

	enodes, err := sb.blockchain.GetAutonityContract().GetWhitelist(sb.blockchain.CurrentBlock(), db)
	if err != nil {
		sb.logger.Error("Failed to get block white list", "err", err)
		return nil
	}

	return enodes.StrList
}

// Synchronize new connected peer with current height state
func (sb *Backend) SyncPeer(address common.Address) {
	if sb.broadcaster == nil {
		return
	}

	sb.logger.Info("Syncing", "peer", address)
	targets := map[common.Address]struct{}{address: {}}
	ps := sb.broadcaster.FindPeers(targets)
	p, connected := ps[address]
	if !connected {
		return
	}
	messages := sb.core.GetCurrentHeightMessages()
	for _, msg := range messages {
		payload, err := msg.Payload()
		if err != nil {
			sb.logger.Debug("Sending", "code", msg.GetCode(), "sig", msg.GetSignature(), "err", err)
			continue
		}
		//We do not save sync messages in the arc cache as recipient could not have been able to process some previous sent.
		go p.Send(tendermintMsg, payload) //nolint
	}
}

func (sb *Backend) ResetPeerCache(address common.Address) {
	ms, ok := sb.recentMessages.Get(address)
	var m *lru.ARCCache
	if ok {
		m, _ = ms.(*lru.ARCCache)
		m.Purge()
	}
}<|MERGE_RESOLUTION|>--- conflicted
+++ resolved
@@ -93,29 +93,15 @@
 // ----------------------------------------------------------------------------
 
 type Backend struct {
-<<<<<<< HEAD
-	config           *tendermintConfig.Config
-	eventMux         *event.TypeMuxSilent
-	privateKey       *ecdsa.PrivateKey
-	address          common.Address
-	logger           log.Logger
-	db               ethdb.Database
-	blockchain       *core.BlockChain
-	blockchainInitMu sync.Mutex
-	currentBlock     func() *types.Block
-	hasBadBlock      func(hash common.Hash) bool
-=======
 	config       *tendermintConfig.Config
 	eventMux     *event.TypeMuxSilent
 	privateKey   *ecdsa.PrivateKey
-	privateKeyMu sync.RWMutex
 	address      common.Address
 	logger       log.Logger
 	db           ethdb.Database
 	blockchain   *core.BlockChain
 	currentBlock func() *types.Block
 	hasBadBlock  func(hash common.Hash) bool
->>>>>>> 4258f2c8
 
 	// the channels for tendermint engine notifications
 	commitCh          chan<- *types.Block
