--- conflicted
+++ resolved
@@ -1104,11 +1104,7 @@
 	key, err := blst.RandKey()
 	require.NoError(t, err)
 
-<<<<<<< HEAD
-	proof, err := crypto.GenerateValidatorKeyProof(validatorKey, treasuryAddress.Bytes())
-=======
 	proof, err := crypto.BLSPOPProof(key, treasuryAddress.Bytes())
->>>>>>> 3235b243
 	require.NoError(t, err)
 
 	popVerifier := &POPVerifier{}
