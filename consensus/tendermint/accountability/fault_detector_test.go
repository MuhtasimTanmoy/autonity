package accountability

import (
	"crypto/ecdsa"
	"fmt"
	"github.com/autonity/autonity/crypto/blst"
	"math/big"
	"math/rand"
	"testing"

	"github.com/stretchr/testify/assert"
	"github.com/stretchr/testify/require"
	"go.uber.org/mock/gomock"

	"github.com/autonity/autonity/accounts/abi/bind/backends"
	"github.com/autonity/autonity/autonity"
	"github.com/autonity/autonity/common"
	proto "github.com/autonity/autonity/consensus"
	"github.com/autonity/autonity/consensus/tendermint/bft"
	"github.com/autonity/autonity/consensus/tendermint/core"
	"github.com/autonity/autonity/consensus/tendermint/core/message"
	"github.com/autonity/autonity/consensus/tendermint/events"
	ccore "github.com/autonity/autonity/core"
	"github.com/autonity/autonity/core/types"
	"github.com/autonity/autonity/crypto"
	"github.com/autonity/autonity/event"
	"github.com/autonity/autonity/log"
	"github.com/autonity/autonity/params"
	"github.com/autonity/autonity/params/generated"
)

var (
	committee, keys = generateCommittee()
	proposer        = committee.Members[0].Address
	proposerKey     = keys[0]
	signer          = makeSigner(proposerKey, committee.Members[0])
	remotePeer      = committee.Members[1].Address
	remoteSigner    = makeSigner(keys[1], committee.Members[1])
)

type addressKeyMap map[common.Address]*ecdsa.PrivateKey

func generateCommittee() (*types.Committee, []*ecdsa.PrivateKey) {
	n := 5
	c := new(types.Committee)
	keyMap := make(addressKeyMap)
	pkeys := make([]*ecdsa.PrivateKey, n)
	for i := 0; i < n; i++ {
		privateKey, _ := crypto.GenerateKey()
		consensusKey, _ := blst.RandKey()
		committeeMember := types.CommitteeMember{
			Address:      crypto.PubkeyToAddress(privateKey.PublicKey),
			VotingPower:  new(big.Int).SetUint64(1),
			ConsensusKey: consensusKey.PublicKey().Marshal(),
		}
		c.Members = append(c.Members, &committeeMember)
		keyMap[committeeMember.Address] = privateKey
	}
	c.Sort()

	for i, m := range c.Members {
		pkeys[i] = keyMap[m.Address]
	}
	return c, pkeys
}

func newBlockHeader(height uint64, committee *types.Committee) *types.Header {
	// use random nonce to create different blocks
	var nonce types.BlockNonce
<<<<<<< HEAD
	for i := range nonce {
=======
	for i := 0; i < len(nonce); i++ {
>>>>>>> 8b4a17c1
		nonce[i] = byte(rand.Intn(256)) //nolint
	}
	return &types.Header{
		Number:         new(big.Int).SetUint64(height),
		Nonce:          nonce,
		Committee:      committee,
		LastEpochBlock: common.Big1,
	}
}

// new proposal with metadata, if the withValue is not nil, it will use the value as proposal, otherwise a
// random block will be used as the value for proposal.
func newProposalMessage(h uint64, r int64, vr int64, signer message.Signer, committee *types.Committee, withValue *types.Block) *message.Propose {
	block := withValue
	if withValue == nil {
		header := newBlockHeader(h, committee)
		block = types.NewBlockWithHeader(header)
	}
	return message.NewPropose(r, h, vr, block, signer)
}

func TestSameVote(t *testing.T) {
	height := uint64(100)
	r1 := int64(0)
	r2 := int64(1)
	validRound := int64(1)
	proposal := newProposalMessage(height, r1, validRound, signer, committee, nil)
	proposal2 := newProposalMessage(height, r2, validRound, signer, committee, nil)
	require.Equal(t, false, proposal.Hash() == proposal2.Hash())
}

func TestSubmitMisbehaviour(t *testing.T) {
	height := uint64(100)
	round := int64(0)
	// submit a equivocation proofs.
	proposal := newProposalMessage(height, round, -1, signer, committee, nil).MustVerify(stubVerifier).ToLight()
	proposal2 := newProposalMessage(height, round, -1, signer, committee, nil).MustVerify(stubVerifier).ToLight()
	var proofs []message.Msg
	proofs = append(proofs, proposal2)

	fd := &FaultDetector{
		misbehaviourProofCh: make(chan *autonity.AccountabilityEvent, 100),
		logger:              log.New("FaultDetector", nil),
	}

	fd.submitMisbehavior(proposal, proofs, errEquivocation)
	p := <-fd.misbehaviourProofCh

	require.Equal(t, uint8(autonity.Misbehaviour), p.EventType)
	require.Equal(t, proposer, p.Offender)
}

func TestRunRuleEngine(t *testing.T) {
	round := int64(3)
	t.Run("test run rules with malicious behaviour should be detected", func(t *testing.T) {
		chainHead := uint64(100)
		checkPointHeight := chainHead - uint64(proto.DeltaBlocks)
		ctrl := gomock.NewController(t)
		defer ctrl.Finish()
		chainMock := NewMockChainContext(ctrl)
		chainMock.EXPECT().CommitteeOfHeight(checkPointHeight).Return(committee, nil).AnyTimes()
		chainMock.EXPECT().Config().AnyTimes().Return(&params.ChainConfig{ChainID: common.Big1})
		var blockSub event.Subscription
		chainMock.EXPECT().SubscribeChainEvent(gomock.Any()).AnyTimes().Return(blockSub)
		fdAddr := committee.Members[1].Address
		accountability, _ := autonity.NewAccountability(proposer, backends.NewSimulatedBackend(ccore.GenesisAlloc{fdAddr: {Balance: big.NewInt(params.Ether)}}, 10000000))

		fd := NewFaultDetector(chainMock, fdAddr, nil, core.NewMsgStore(), nil, nil, proposerKey, &autonity.ProtocolContracts{Accountability: accountability}, log.Root())
		// store a msg before check point height in case of node is start from reset.
		msgBeforeCheckPointHeight := newProposalMessage(checkPointHeight-1, 0, -1, makeSigner(keys[1], committee.Members[1]), committee, nil).MustVerify(stubVerifier)
		fd.msgStore.Save(msgBeforeCheckPointHeight)

		// simulate there was a maliciousProposal at init round 0, and save to msg store.
		initProposal := newProposalMessage(checkPointHeight, 0, -1, makeSigner(keys[1], committee.Members[1]), committee, nil).MustVerify(stubVerifier)
		fd.msgStore.Save(initProposal)
		// simulate there were quorum preVotes for initProposal at init round 0, and save them.
		for i, m := range committee.Members {
			preVote := message.NewPrevote(0, checkPointHeight, initProposal.Value(), makeSigner(keys[i], m)).MustVerify(stubVerifier)
			fd.msgStore.Save(preVote)
		}

		// Node preCommit for init Proposal at init round 0 since there were quorum preVotes for it, and save it.
		preCommit := message.NewPrecommit(0, checkPointHeight, initProposal.Value(), signer).MustVerify(stubVerifier)
		fd.msgStore.Save(preCommit)

		// While Node propose a new malicious Proposal at new round with VR as -1 which is malicious, should be addressed by rule PN.
		maliciousProposal := newProposalMessage(checkPointHeight, round, -1, signer, committee, nil).MustVerify(stubVerifier)
		fd.msgStore.Save(maliciousProposal)

		// Run rule engine over msg store on current height.
		onChainProofs := fd.runRuleEngine(checkPointHeight)
		require.Equal(t, 1, len(onChainProofs))
		require.Equal(t, uint8(autonity.Misbehaviour), onChainProofs[0].EventType)
		require.Equal(t, proposer, onChainProofs[0].Offender)
		proof, err := decodeRawProof(onChainProofs[0].RawProof)
		require.NoError(t, err)
		expected := message.NewLightProposal(maliciousProposal)
		require.Equal(t, expected.Code(), proof.Message.Code())
		require.Equal(t, expected.Value(), proof.Message.Value())
		require.Equal(t, expected.R(), proof.Message.R())
		require.Equal(t, expected.H(), proof.Message.H())
	})
}

func TestProcessMsg(t *testing.T) {
	futureHeight := uint64(110)
	round := int64(3)
	t.Run("test process future msg, msg should be buffered", func(t *testing.T) {
		ctrl := gomock.NewController(t)
		defer ctrl.Finish()
		chainMock := NewMockChainContext(ctrl)
		chainMock.EXPECT().CommitteeOfHeight(futureHeight).Return(nil, proto.ErrUnknownAncestor)
		chainMock.EXPECT().Config().AnyTimes().Return(&params.ChainConfig{ChainID: common.Big1})
		bindings, _ := autonity.NewAccountability(proposer, backends.NewSimulatedBackend(ccore.GenesisAlloc{proposer: {Balance: big.NewInt(params.Ether)}}, 10000000))

		proposal := newProposalMessage(futureHeight, round, -1, signer, committee, nil)
		var blockSub event.Subscription
		chainMock.EXPECT().SubscribeChainEvent(gomock.Any()).AnyTimes().Return(blockSub)
		fd := NewFaultDetector(chainMock, proposer, nil, core.NewMsgStore(), nil, nil, proposerKey, &autonity.ProtocolContracts{Accountability: bindings}, log.Root())
		require.Equal(t, errFutureMsg, fd.processMsg(proposal))
		require.Equal(t, proposal, fd.futureMessages[futureHeight][0])
	})
}

func TestGenerateOnChainProof(t *testing.T) {
	height := uint64(100)
	round := int64(3)

	proposal := newProposalMessage(height, round, -1, signer, committee, nil).MustVerify(stubVerifier).ToLight()
	equivocatedProposal := newProposalMessage(height, round, -1, signer, committee, nil).MustVerify(stubVerifier).ToLight()
	var evidence []message.Msg
	evidence = append(evidence, equivocatedProposal)

	p := Proof{
		Type:      autonity.Misbehaviour,
		Rule:      autonity.Equivocation,
		Message:   proposal,
		Evidences: evidence,
	}

	fd := FaultDetector{
		address: proposer,
		logger:  log.New("FaultDetector", nil),
	}

	onChainEvent := fd.eventFromProof(&p)

	t.Run("on chain event generation", func(t *testing.T) {
		require.Equal(t, uint8(autonity.Misbehaviour), onChainEvent.EventType)
		require.Equal(t, proposer, onChainEvent.Reporter)

		decodedProof, err := decodeRawProof(onChainEvent.RawProof)
		require.NoError(t, err)
		require.Equal(t, p.Type, decodedProof.Type)
		require.Equal(t, p.Rule, decodedProof.Rule)
		require.Equal(t, p.Message.Value(), decodedProof.Message.Value())
		require.Equal(t, proposal.H(), decodedProof.Message.H())
		require.Equal(t, proposal.R(), decodedProof.Message.R())
		require.Equal(t, equivocatedProposal.H(), decodedProof.Evidences[0].H())
		require.Equal(t, equivocatedProposal.R(), decodedProof.Evidences[0].R())
	})

	t.Run("Test abi packing of onChainProof", func(t *testing.T) {
		methodName := "handleEvent"
		_, err := generated.AccountabilityAbi.Pack(methodName, onChainEvent)
		require.NoError(t, err)
	})
}

func TestRuleEngine(t *testing.T) {
	height := uint64(100)
	round := int64(3)
	validRound := int64(1)
	totalPower := committee.TotalVotingPower()
	noneNilValue := common.Hash{0x1}
	maliciousSigner := makeSigner(keys[1], committee.Members[1])
	t.Run("innocenceProof with unprovable rule id", func(t *testing.T) {
		fd := FaultDetector{}
		var input = Proof{
			Rule: autonity.PVO12,
		}
		_, err := fd.innocenceProof(&input)
		assert.NotNil(t, err)
	})

	t.Run("innocenceProofPO have quorum preVotes", func(t *testing.T) {

		// PO: node propose an old value with an validRound, innocent Proof of it should be:
		// there were quorum num of preVote for that value at the validRound.
		ctrl := gomock.NewController(t)
		defer ctrl.Finish()
		chainMock := NewMockChainContext(ctrl)
		chainMock.EXPECT().CommitteeOfHeight(height).Return(committee, nil)
		var blockSub event.Subscription
		chainMock.EXPECT().SubscribeChainEvent(gomock.Any()).AnyTimes().Return(blockSub)
		chainMock.EXPECT().Config().AnyTimes().Return(&params.ChainConfig{ChainID: common.Big1})
		bindings, _ := autonity.NewAccountability(proposer, backends.NewSimulatedBackend(ccore.GenesisAlloc{proposer: {Balance: big.NewInt(params.Ether)}}, 10000000))

		fd := NewFaultDetector(chainMock, proposer, new(event.TypeMux).Subscribe(events.MessageEvent{}), core.NewMsgStore(), nil, nil, proposerKey, &autonity.ProtocolContracts{Accountability: bindings}, log.Root())
		// simulate a proposal message with an old value and a valid round.
		proposal := newProposalMessage(height, round, validRound, signer, committee, nil).MustVerify(stubVerifier)
		fd.msgStore.Save(proposal)

		// simulate at least quorum num of preVotes for a value at a validRound.
		for i, m := range committee.Members {
			preVote := message.NewPrevote(validRound, height, proposal.Value(), makeSigner(keys[i], m)).MustVerify(stubVerifier)
			fd.msgStore.Save(preVote)
		}

		var accusation = Proof{
			Type:    autonity.Accusation,
			Rule:    autonity.PO,
			Message: message.NewLightProposal(proposal),
		}

		proof, err := fd.innocenceProofPO(&accusation)
		assert.NoError(t, err)
		assert.Equal(t, uint8(autonity.Innocence), proof.EventType)
		assert.Equal(t, proposer, proof.Reporter)

	})

	t.Run("innocenceProofPO no quorum preVotes", func(t *testing.T) {

		// PO: node propose an old value with an validRound, innocent Proof of it should be:
		// there were quorum num of preVote for that value at the validRound.
		ctrl := gomock.NewController(t)
		defer ctrl.Finish()
		chainMock := NewMockChainContext(ctrl)
		chainMock.EXPECT().CommitteeOfHeight(height).Return(committee, nil)
		chainMock.EXPECT().Config().AnyTimes().Return(&params.ChainConfig{ChainID: common.Big1})
		accountability, _ := autonity.NewAccountability(proposer, backends.NewSimulatedBackend(ccore.GenesisAlloc{proposer: {Balance: big.NewInt(params.Ether)}}, 10000000))
		var blockSub event.Subscription
		chainMock.EXPECT().SubscribeChainEvent(gomock.Any()).AnyTimes().Return(blockSub)
		fd := NewFaultDetector(chainMock, proposer, new(event.TypeMux).Subscribe(events.MessageEvent{}), core.NewMsgStore(), nil, nil, proposerKey, &autonity.ProtocolContracts{Accountability: accountability}, log.Root())
		// simulate a proposal message with an old value and a valid round.
		proposal := newProposalMessage(height, round, validRound, signer, committee, nil).MustVerify(stubVerifier)
		fd.msgStore.Save(proposal)

		// simulate less than quorum num of preVotes for a value at a validRound.
		preVote := message.NewPrevote(validRound, height, proposal.Value(), signer).MustVerify(stubVerifier)
		fd.msgStore.Save(preVote)

		var accusation = Proof{
			Type:    autonity.Accusation,
			Rule:    autonity.PO,
			Message: message.NewLightProposal(proposal),
		}

		_, err := fd.innocenceProofPO(&accusation)
		assert.Equal(t, errNoEvidenceForPO, err)
	})

	t.Run("innocenceProofPVN have quorum prevotes", func(t *testing.T) {
		ctrl := gomock.NewController(t)
		defer ctrl.Finish()
		// PVN: node prevote for a none nil value, then there must be a corresponding proposal.
		chainMock := NewMockChainContext(ctrl)
		chainMock.EXPECT().Config().AnyTimes().Return(&params.ChainConfig{ChainID: common.Big1})

		fd := FaultDetector{
			blockchain: chainMock,
			address:    proposer,
			msgStore:   core.NewMsgStore(),
			logger:     log.New("FaultDetector", nil),
		}
		// simulate a proposal message with an old value and a valid round.
		proposal := newProposalMessage(height, round, -1, signer, committee, nil).MustVerify(stubVerifier)
		fd.msgStore.Save(proposal)

		// simulate at least quorum num of preVotes for a value at a validRound.
		for i, m := range committee.Members {
			pv := message.NewPrevote(round, height, proposal.Value(), makeSigner(keys[i], m)).MustVerify(stubVerifier)
			fd.msgStore.Save(pv)
		}

		preVote := message.NewPrevote(round, height, proposal.Value(), signer).MustVerify(stubVerifier)

		var accusation = Proof{
			Type:    autonity.Accusation,
			Rule:    autonity.PVN,
			Message: preVote,
		}

		proof, err := fd.innocenceProofPVN(&accusation)
		assert.NoError(t, err)
		assert.Equal(t, uint8(autonity.Innocence), proof.EventType)
		assert.Equal(t, proposer, proof.Reporter)

	})

	t.Run("innocenceProofPVN have no corresponding proposal", func(t *testing.T) {
		ctrl := gomock.NewController(t)
		defer ctrl.Finish()
		chainMock := NewMockChainContext(ctrl)
		// PVN: node prevote for a none nil value, then there must be a corresponding proposal.
		fd := FaultDetector{blockchain: chainMock, address: proposer, msgStore: core.NewMsgStore()}

		preVote := message.NewPrevote(round, height, noneNilValue, signer).MustVerify(stubVerifier)
		fd.msgStore.Save(preVote)

		var accusation = Proof{
			Type:    autonity.Accusation,
			Rule:    autonity.PVN,
			Message: preVote,
		}

		_, err := fd.innocenceProofPVN(&accusation)
		assert.Equal(t, errNoEvidenceForPVN, err)
	})

	t.Run("getInnocentProofofPVO have no quorum preVotes", func(t *testing.T) {
		ctrl := gomock.NewController(t)
		defer ctrl.Finish()
		chainMock := NewMockChainContext(ctrl)
		chainMock.EXPECT().CommitteeOfHeight(height).Return(committee, nil)
		var blockSub event.Subscription
		chainMock.EXPECT().SubscribeChainEvent(gomock.Any()).AnyTimes().Return(blockSub)
		chainMock.EXPECT().Config().AnyTimes().Return(&params.ChainConfig{ChainID: common.Big1})
		accountability, _ := autonity.NewAccountability(proposer, backends.NewSimulatedBackend(ccore.GenesisAlloc{proposer: {Balance: big.NewInt(params.Ether)}}, 10000000))

		fd := NewFaultDetector(chainMock, proposer, new(event.TypeMux).Subscribe(events.MessageEvent{}), core.NewMsgStore(), nil, nil, proposerKey, &autonity.ProtocolContracts{Accountability: accountability}, log.Root())

		var p Proof
		p.Rule = autonity.PVO
		oldProposal := newProposalMessage(height, 1, 0, signer, committee, nil).MustVerify(stubVerifier)
		preVote := message.NewPrevote(1, height, oldProposal.Value(), signer).MustVerify(stubVerifier)
		p.Message = preVote
		p.Evidences = append(p.Evidences, message.NewLightProposal(oldProposal))

		_, err := fd.innocenceProofPVO(&p)
		assert.Equal(t, err, errNoEvidenceForPVO)
	})

	t.Run("getInnocentProofofPVO have quorum preVotes", func(t *testing.T) {
		ctrl := gomock.NewController(t)
		defer ctrl.Finish()
		chainMock := NewMockChainContext(ctrl)
		chainMock.EXPECT().CommitteeOfHeight(height).Return(committee, nil)
		var blockSub event.Subscription
		chainMock.EXPECT().SubscribeChainEvent(gomock.Any()).AnyTimes().Return(blockSub)
		chainMock.EXPECT().Config().AnyTimes().Return(&params.ChainConfig{ChainID: common.Big1})
		accountability, _ := autonity.NewAccountability(proposer, backends.NewSimulatedBackend(ccore.GenesisAlloc{proposer: {Balance: big.NewInt(params.Ether)}}, 10000000))

		fd := NewFaultDetector(chainMock, proposer, new(event.TypeMux).Subscribe(events.MessageEvent{}), core.NewMsgStore(), nil, nil, proposerKey, &autonity.ProtocolContracts{Accountability: accountability}, log.Root())
		var p Proof
		p.Rule = autonity.PVO
		validRound := int64(0)
		oldProposal := newProposalMessage(height, 1, validRound, signer, committee, nil).MustVerify(stubVerifier)
		preVote := message.NewPrevote(1, height, oldProposal.Value(), signer).MustVerify(stubVerifier)
		p.Message = preVote
		p.Evidences = append(p.Evidences, message.NewLightProposal(oldProposal))

		// prepare quorum preVotes at msg store.
		for i, m := range committee.Members {
			pv := message.NewPrevote(validRound, height, oldProposal.Value(), makeSigner(keys[i], m)).MustVerify(stubVerifier)
			fd.msgStore.Save(pv)
		}

		onChainProof, err := fd.innocenceProofPVO(&p)
		assert.NoError(t, err)
		assert.Equal(t, uint8(autonity.Innocence), onChainProof.EventType)
		assert.Equal(t, proposer, onChainProof.Reporter)

	})

	t.Run("innocenceProofC1 have quorum preVotes", func(t *testing.T) {
		ctrl := gomock.NewController(t)
		defer ctrl.Finish()
		chainMock := NewMockChainContext(ctrl)
		chainMock.EXPECT().CommitteeOfHeight(height).Return(committee, nil)
		var blockSub event.Subscription
		chainMock.EXPECT().SubscribeChainEvent(gomock.Any()).AnyTimes().Return(blockSub)
		chainMock.EXPECT().Config().AnyTimes().Return(&params.ChainConfig{ChainID: common.Big1})
		accountability, _ := autonity.NewAccountability(proposer, backends.NewSimulatedBackend(ccore.GenesisAlloc{proposer: {Balance: big.NewInt(params.Ether)}}, 10000000))

		// C1: node preCommit at a none nil value, there must be quorum corresponding preVotes with same value and round.
		fd := NewFaultDetector(chainMock, proposer, new(event.TypeMux).Subscribe(events.MessageEvent{}), core.NewMsgStore(), nil, nil, proposerKey, &autonity.ProtocolContracts{Accountability: accountability}, log.Root())

		// simulate at least quorum num of preVotes for a value at a validRound.
		for i, m := range committee.Members {
			preVote := message.NewPrevote(round, height, noneNilValue, makeSigner(keys[i], m)).MustVerify(stubVerifier)
			fd.msgStore.Save(preVote)
		}

		preCommit := message.NewPrecommit(round, height, noneNilValue, signer).MustVerify(stubVerifier)
		fd.msgStore.Save(preCommit)

		var accusation = Proof{
			Type:    autonity.Accusation,
			Rule:    autonity.C1,
			Message: preCommit,
		}

		proof, err := fd.innocenceProofC1(&accusation)
		assert.NoError(t, err)
		assert.Equal(t, uint8(autonity.Innocence), proof.EventType)
		assert.Equal(t, proposer, proof.Reporter)

	})

	t.Run("innocenceProofC1 have no quorum preVotes", func(t *testing.T) {

		// C1: node preCommit at a none nil value, there must be quorum corresponding preVotes with same value and round.
		ctrl := gomock.NewController(t)
		defer ctrl.Finish()
		chainMock := NewMockChainContext(ctrl)
		chainMock.EXPECT().CommitteeOfHeight(height).Return(committee, nil)
		var blockSub event.Subscription
		chainMock.EXPECT().SubscribeChainEvent(gomock.Any()).AnyTimes().Return(blockSub)
		chainMock.EXPECT().Config().AnyTimes().Return(&params.ChainConfig{ChainID: common.Big1})
		accountability, _ := autonity.NewAccountability(proposer, backends.NewSimulatedBackend(ccore.GenesisAlloc{proposer: {Balance: big.NewInt(params.Ether)}}, 10000000))

		fd := NewFaultDetector(chainMock, proposer, new(event.TypeMux).Subscribe(events.MessageEvent{}), core.NewMsgStore(), nil, nil, proposerKey, &autonity.ProtocolContracts{Accountability: accountability}, log.Root())

		preCommit := message.NewPrecommit(round, height, noneNilValue, signer).MustVerify(stubVerifier)
		fd.msgStore.Save(preCommit)

		var accusation = Proof{
			Type:    autonity.Accusation,
			Rule:    autonity.C1,
			Message: preCommit,
		}

		_, err := fd.innocenceProofC1(&accusation)
		assert.Equal(t, errNoEvidenceForC1, err)
	})

	t.Run("Test error to rule mapping", func(t *testing.T) {
		rule, err := errorToRule(errEquivocation)
		assert.NoError(t, err)
		assert.Equal(t, autonity.Equivocation, rule)

		rule, err = errorToRule(errProposer)
		assert.NoError(t, err)
		assert.Equal(t, autonity.InvalidProposer, rule)

		_, err = errorToRule(fmt.Errorf("unknown err"))
		assert.Error(t, err)
	})

	t.Run("RunRule address the misbehaviour of PN rule", func(t *testing.T) {
		// ------------New Proposal------------
		// PN:  (Mr′<r,P C|pi)∗ <--- (Mr,P|pi)
		// PN1: [nil ∨ ⊥] <--- [V]
		// If one send a maliciousProposal for a new V, then all preCommits for previous rounds from this sender are nil.
		ctrl := gomock.NewController(t)
		defer ctrl.Finish()
		chainMock := NewMockChainContext(ctrl)
		var blockSub event.Subscription
		chainMock.EXPECT().SubscribeChainEvent(gomock.Any()).AnyTimes().Return(blockSub)
		chainMock.EXPECT().Config().AnyTimes().Return(&params.ChainConfig{ChainID: common.Big1})
		accountability, _ := autonity.NewAccountability(proposer, backends.NewSimulatedBackend(ccore.GenesisAlloc{proposer: {Balance: big.NewInt(params.Ether)}}, 10000000))

		fd := NewFaultDetector(chainMock, proposer, new(event.TypeMux).Subscribe(events.MessageEvent{}), core.NewMsgStore(), nil, nil, proposerKey, &autonity.ProtocolContracts{Accountability: accountability}, log.Root())
		quorum := bft.Quorum(totalPower)

		// simulate there was a maliciousProposal at init round 0, and save to msg store.
		initProposal := newProposalMessage(height, 0, -1, makeSigner(keys[1], committee.Members[1]), committee, nil).MustVerify(stubVerifier)
		fd.msgStore.Save(initProposal)
		// simulate there were quorum preVotes for initProposal at init round 0, and save them.
		for i, m := range committee.Members {
			preVote := message.NewPrevote(0, height, initProposal.Value(), makeSigner(keys[i], m)).MustVerify(stubVerifier)
			fd.msgStore.Save(preVote)
		}

		// Node preCommit for init Proposal at init round 0 since there were quorum preVotes for it, and save it.
		preCommit := message.NewPrecommit(0, height, initProposal.Value(), signer).MustVerify(stubVerifier)
		fd.msgStore.Save(preCommit)

		// While Node propose a new malicious Proposal at new round with VR as -1 which is malicious, should be addressed by rule PN.
		maliciousProposal := newProposalMessage(height, round, -1, signer, committee, nil).MustVerify(stubVerifier)
		fd.msgStore.Save(maliciousProposal)

		// Run rule engine over msg store on height.
		onChainProofs := fd.runRulesOverHeight(height, quorum)
		assert.Equal(t, 1, len(onChainProofs))
		assert.Equal(t, autonity.Misbehaviour, onChainProofs[0].Type)
		assert.Equal(t, autonity.PN, onChainProofs[0].Rule)
		assert.Equal(t, message.NewLightProposal(maliciousProposal).Signature(), onChainProofs[0].Message.Signature())
		assert.Equal(t, preCommit.Signature(), onChainProofs[0].Evidences[0].Signature())
	})

	t.Run("RunRule address the misbehaviour of PO rule, the old value proposed is not locked", func(t *testing.T) {
		// ------------Old Proposal------------
		// PO: (Mr′<r,PV) ∧ (Mr′,PC|pi) ∧ (Mr′<r′′<r,P C|pi)∗ <--- (Mr,P|pi)
		// PO1: [#(Mr′,PV|V) ≥ 2f+ 1] ∧ [nil ∨ V ∨ ⊥] ∧ [nil ∨ ⊥] <--- [V]

		// to address below scenario:
		// Is there a precommit for a value other than nil or the proposed value
		// by the current proposer in the valid round? If there is the proposer
		// has proposed a value for which it is not locked on, thus a Proof of
		// misbehaviour can be generated.
		ctrl := gomock.NewController(t)
		defer ctrl.Finish()
		chainMock := NewMockChainContext(ctrl)
		var blockSub event.Subscription
		chainMock.EXPECT().SubscribeChainEvent(gomock.Any()).AnyTimes().Return(blockSub)
		chainMock.EXPECT().Config().AnyTimes().Return(&params.ChainConfig{ChainID: common.Big1})
		accountability, _ := autonity.NewAccountability(proposer, backends.NewSimulatedBackend(ccore.GenesisAlloc{proposer: {Balance: big.NewInt(params.Ether)}}, 10000000))

		fd := NewFaultDetector(chainMock, proposer, new(event.TypeMux).Subscribe(events.MessageEvent{}), core.NewMsgStore(), nil, nil, proposerKey, &autonity.ProtocolContracts{Accountability: accountability}, log.Root())
		quorum := bft.Quorum(totalPower)

		// simulate an init proposal at r: 0, with v1.
		initProposal := newProposalMessage(height, 0, -1, makeSigner(keys[1], committee.Members[1]), committee, nil).MustVerify(stubVerifier)
		fd.msgStore.Save(initProposal)

		// simulate quorum preVotes at r: 0 for v1.
		for i, m := range committee.Members {
			preVote := message.NewPrevote(0, height, initProposal.Value(), makeSigner(keys[i], m)).MustVerify(stubVerifier)
			fd.msgStore.Save(preVote)
		}

		// simulate a preCommit at r: 0 for v1 for the node who is going to be addressed as
		// malicious on rule PO for proposing an old value which was not locked at all.
		preCommit := message.NewPrecommit(0, height, initProposal.Value(), signer).MustVerify(stubVerifier)
		fd.msgStore.Save(preCommit)

		// simulate malicious proposal at r: 1, with v2 which was not locked at all.
		// simulate an init proposal at r: 0, with v1.
		maliciousProposal := newProposalMessage(height, 1, 0, signer, committee, nil).MustVerify(stubVerifier)
		fd.msgStore.Save(maliciousProposal)

		// run rule engine.
		onChainProofs := fd.runRulesOverHeight(height, quorum)
		assert.Equal(t, 1, len(onChainProofs))
		assert.Equal(t, autonity.Misbehaviour, onChainProofs[0].Type)
		assert.Equal(t, autonity.PO, onChainProofs[0].Rule)
		assert.Equal(t, message.NewLightProposal(maliciousProposal).Signature(), onChainProofs[0].Message.Signature())
		assert.Equal(t, preCommit.Signature(), onChainProofs[0].Evidences[0].Signature())
	})

	t.Run("RunRule address the misbehaviour of PO rule, the valid round proposed is not correct", func(t *testing.T) {
		// ------------Old Proposal------------
		// PO: (Mr′<r,PV) ∧ (Mr′,PC|pi) ∧ (Mr′<r′′<r,P C|pi)∗ <--- (Mr,P|pi)
		// PO1: [#(Mr′,PV|V) ≥ 2f+ 1] ∧ [nil ∨ V ∨ ⊥] ∧ [nil ∨ ⊥] <--- [V]

		// To address below scenario:
		// Is there a precommit for anything other than nil from the proposer
		// between the valid round and the round of the proposal? If there is
		// then that implies the proposer saw 2f+1 prevotes in that round and
		// hence it should have set that round as the valid round.

		ctrl := gomock.NewController(t)
		defer ctrl.Finish()
		chainMock := NewMockChainContext(ctrl)
		var blockSub event.Subscription
		chainMock.EXPECT().SubscribeChainEvent(gomock.Any()).AnyTimes().Return(blockSub)
		chainMock.EXPECT().Config().AnyTimes().Return(&params.ChainConfig{ChainID: common.Big1})
		accountability, _ := autonity.NewAccountability(proposer, backends.NewSimulatedBackend(ccore.GenesisAlloc{proposer: {Balance: big.NewInt(params.Ether)}}, 10000000))

		fd := NewFaultDetector(chainMock, proposer, new(event.TypeMux).Subscribe(events.MessageEvent{}), core.NewMsgStore(), nil, nil, proposerKey, &autonity.ProtocolContracts{Accountability: accountability}, log.Root())
		quorum := bft.Quorum(totalPower)
		signerBis := makeSigner(keys[1], committee.Members[1])

		header := newBlockHeader(height, committee)
		block := types.NewBlockWithHeader(header)

		// simulate an init proposal at r: 0, with v.
		initProposal := newProposalMessage(height, 0, -1, signer, committee, block).MustVerify(stubVerifier)
		fd.msgStore.Save(initProposal)

		// simulate quorum preVotes for init proposal
		for i, m := range committee.Members {
			preVote := message.NewPrevote(0, height, initProposal.Value(), makeSigner(keys[i], m)).MustVerify(stubVerifier)
			fd.msgStore.Save(preVote)
		}

		// simulate a preCommit for init proposal of proposer1, now valid round == 0.
		preCommit1 := message.NewPrecommit(0, height, initProposal.Value(), signerBis).MustVerify(stubVerifier)
		fd.msgStore.Save(preCommit1)

		// assume round changes happens, now proposer1 propose old value with vr: 0.
		// simulate a new proposal at r: 3, with v.
		proposal1 := newProposalMessage(height, 3, 0, signerBis, committee, block).MustVerify(stubVerifier)
		fd.msgStore.Save(proposal1)

		// now quorum preVotes for proposal1, it makes valid round change to 3.
		for i, m := range committee.Members {
			preVote := message.NewPrevote(3, height, initProposal.Value(), makeSigner(keys[i], m)).MustVerify(stubVerifier)
			fd.msgStore.Save(preVote)
		}

		// the malicious proposer did preCommit on this round, make its valid round == 3
		preCommit := message.NewPrecommit(3, height, initProposal.Value(), maliciousSigner).MustVerify(stubVerifier)
		fd.msgStore.Save(preCommit)

		// malicious proposer propose at r: 5, with v and a vr: 0 which was not correct anymore.
		maliciousProposal := newProposalMessage(height, 5, 0, maliciousSigner, committee, block).MustVerify(stubVerifier)
		fd.msgStore.Save(maliciousProposal)

		// run rule engine.
		onChainProofs := fd.runRulesOverHeight(height, quorum)
		assert.Equal(t, 1, len(onChainProofs))
		assert.Equal(t, autonity.Misbehaviour, onChainProofs[0].Type)
		assert.Equal(t, autonity.PO, onChainProofs[0].Rule)
		assert.Equal(t, message.NewLightProposal(maliciousProposal).Signature(), onChainProofs[0].Message.Signature())
		assert.Equal(t, preCommit.Signature(), onChainProofs[0].Evidences[0].Signature())
	})

	t.Run("RunRule address the Accusation of PO rule, no quorum preVotes presented on the valid round", func(t *testing.T) {
		// ------------Old Proposal------------
		// PO: (Mr′<r,PV) ∧ (Mr′,PC|pi) ∧ (Mr′<r′′<r,P C|pi)∗ <--- (Mr,P|pi)
		// PO1: [#(Mr′,PV|V) ≥ 2f+ 1] ∧ [nil ∨ V ∨ ⊥] ∧ [nil ∨ ⊥] <--- [V]

		// To address below accusation scenario:
		// If proposer rise an old proposal, then there must be a quorum preVotes on the valid round.
		// Do we see a quorum of preVotes in the valid round, if not we can raise an accusation, since we cannot be sure
		// that these preVotes don't exist

		ctrl := gomock.NewController(t)
		defer ctrl.Finish()
		chainMock := NewMockChainContext(ctrl)
		var blockSub event.Subscription
		chainMock.EXPECT().SubscribeChainEvent(gomock.Any()).AnyTimes().Return(blockSub)
		chainMock.EXPECT().Config().AnyTimes().Return(&params.ChainConfig{ChainID: common.Big1})
		accountability, _ := autonity.NewAccountability(proposer, backends.NewSimulatedBackend(ccore.GenesisAlloc{proposer: {Balance: big.NewInt(params.Ether)}}, 10000000))

		fd := NewFaultDetector(chainMock, proposer, new(event.TypeMux).Subscribe(events.MessageEvent{}), core.NewMsgStore(), nil, nil, proposerKey, &autonity.ProtocolContracts{Accountability: accountability}, log.Root())
		quorum := bft.Quorum(totalPower)

		header := newBlockHeader(height, committee)
		block := types.NewBlockWithHeader(header)

		// simulate an old proposal at r: 2, with v and vr: 0.
		oldProposal := newProposalMessage(height, 2, 0, signer, committee, block).MustVerify(stubVerifier)
		fd.msgStore.Save(oldProposal)

		// run rule engine.
		onChainProofs := fd.runRulesOverHeight(height, quorum)
		assert.Equal(t, 1, len(onChainProofs))
		assert.Equal(t, autonity.Accusation, onChainProofs[0].Type)
		assert.Equal(t, autonity.PO, onChainProofs[0].Rule)
		assert.Equal(t, message.NewLightProposal(oldProposal).Signature(), onChainProofs[0].Message.Signature())
	})

	t.Run("RunRule address the accusation of PVN, no corresponding proposal of preVote", func(t *testing.T) {
		// PVN: (Mr′<r,PC|pi)∧(Mr′<r′′<r,PC|pi)* ∧ (Mr,P|proposer(r)) <--- (Mr,PV|pi)
		// To address below accusation scenario:
		// If there exist a preVote for a non nil value, then there must be a corresponding proposal at the same round,
		// otherwise an accusation of PVN should rise.
		ctrl := gomock.NewController(t)
		defer ctrl.Finish()
		chainMock := NewMockChainContext(ctrl)
		var blockSub event.Subscription
		chainMock.EXPECT().SubscribeChainEvent(gomock.Any()).AnyTimes().Return(blockSub)
		chainMock.EXPECT().Config().AnyTimes().Return(&params.ChainConfig{ChainID: common.Big1})
		accountability, _ := autonity.NewAccountability(proposer, backends.NewSimulatedBackend(ccore.GenesisAlloc{proposer: {Balance: big.NewInt(params.Ether)}}, 10000000))

		fd := NewFaultDetector(chainMock, proposer, new(event.TypeMux).Subscribe(events.MessageEvent{}), core.NewMsgStore(), nil, nil, proposerKey, &autonity.ProtocolContracts{Accountability: accountability}, log.Root())
		quorum := bft.Quorum(totalPower)

		// simulate a preVote for v at round, let's make the corresponding proposal missing.
		preVote := message.NewPrevote(round, height, noneNilValue, makeSigner(keys[1], committee.Members[1])).MustVerify(stubVerifier)
		fd.msgStore.Save(preVote)

		// run rule engine.
		onChainProofs := fd.runRulesOverHeight(height, quorum)
		assert.Equal(t, 1, len(onChainProofs))
		assert.Equal(t, autonity.Accusation, onChainProofs[0].Type)
		assert.Equal(t, autonity.PVN, onChainProofs[0].Rule)
		assert.Equal(t, preVote.Signature(), onChainProofs[0].Message.Signature())
	})

	t.Run("RunRule address the misbehaviour of PVN, node preVote for value V1 while it preCommitted another value at previous round", func(t *testing.T) {
		//t.Skip("skip this case from CI jobs, it works in local environment.")
		// PVN: (Mr′<r,PC|pi)∧(Mr′<r′′<r,PC|pi)* ∧ (Mr,P|proposer(r)) <--- (Mr,PV|pi)
		// PVN2: [nil ∨ ⊥] ∧ [nil ∨ ⊥] ∧ [V:Valid(V)] <--- [V]: r′= 0,∀r′′< r:Mr′′,PC|pi=nil
		// PVN2, If there is a valid proposal V at round r, and pi never
		// ever precommit(locked a value) before, then pi should prevote
		// for V or a nil in case of timeout at this round.

		// To address below misbehaviour scenario:
		// Node preCommitted at v1 at R_x, while it preVote for v2 at R_x + n.
		ctrl := gomock.NewController(t)
		defer ctrl.Finish()
		chainMock := NewMockChainContext(ctrl)
		var blockSub event.Subscription
		chainMock.EXPECT().SubscribeChainEvent(gomock.Any()).AnyTimes().Return(blockSub)
		chainMock.EXPECT().Config().AnyTimes().Return(&params.ChainConfig{ChainID: common.Big1})
		accountability, _ := autonity.NewAccountability(proposer, backends.NewSimulatedBackend(ccore.GenesisAlloc{proposer: {Balance: big.NewInt(params.Ether)}}, 10000000))

		fd := NewFaultDetector(chainMock, proposer, new(event.TypeMux).Subscribe(events.MessageEvent{}), core.NewMsgStore(), nil, nil, proposerKey, &autonity.ProtocolContracts{Accountability: accountability}, log.Root())
		quorum := bft.Quorum(totalPower)

		newProposer := makeSigner(keys[2], committee.Members[2])

		header := newBlockHeader(height, committee)
		block := types.NewBlockWithHeader(header)

		// simulate an init proposal at r: 0, with v.
		initProposal := newProposalMessage(height, 0, -1, signer, committee, block).MustVerify(stubVerifier)
		fd.msgStore.Save(initProposal)

		// simulate quorum preVotes for init proposal
		for i, m := range committee.Members {
			preVote := message.NewPrevote(0, height, initProposal.Value(), makeSigner(keys[i], m)).MustVerify(stubVerifier)
			fd.msgStore.Save(preVote)
		}

		// the malicious node did preCommit for v1 on round 0
		preCommit := message.NewPrecommit(0, height, initProposal.Value(), maliciousSigner).MustVerify(stubVerifier)
		fd.msgStore.Save(preCommit)

		// the malicious node did preCommit for nil at round 1, and round 2 to fill the round gaps.
		for i := 1; i < 3; i++ {
			pc := message.NewPrecommit(int64(i), height, nilValue, maliciousSigner).MustVerify(stubVerifier)
			fd.msgStore.Save(pc)
		}

		// assume round changes, someone propose V2 at round 3, and malicious Node now it preVote for this V2.
		newProposal := newProposalMessage(height, 3, -1, newProposer, committee, nil).MustVerify(stubVerifier)
		fd.msgStore.Save(newProposal)

		// now the malicious node preVote for a new value V2 at higher round 3.
		preVote := message.NewPrevote(3, height, newProposal.Value(), maliciousSigner).MustVerify(stubVerifier)
		fd.msgStore.Save(preVote)

		onChainProofs := fd.runRulesOverHeight(height, quorum)

		assert.Equal(t, 1, len(onChainProofs))
		assert.Equal(t, autonity.Misbehaviour, onChainProofs[0].Type)
		assert.Equal(t, autonity.PVN, onChainProofs[0].Rule)
		assert.Equal(t, 4, len(onChainProofs[0].Evidences))
		assert.Equal(t, preVote.Signature(), onChainProofs[0].Message.Signature())
		assert.Equal(t, message.NewLightProposal(newProposal).Signature(), onChainProofs[0].Evidences[0].Signature())
		assert.Equal(t, preCommit.Signature(), onChainProofs[0].Evidences[1].Signature())
	})

	t.Run("RunRule address the misbehaviour of PVN, with gaps of preCommits, the PVN is not provable", func(t *testing.T) {
		// PVN: (Mr′<r,PC|pi)∧(Mr′<r′′<r,PC|pi)* ∧ (Mr,P|proposer(r)) <--- (Mr,PV|pi)
		// PVN2: [nil ∨ ⊥] ∧ [nil ∨ ⊥] ∧ [V:Valid(V)] <--- [V]: r′= 0,∀r′′< r:Mr′′,PC|pi=nil
		// PVN2, If there is a valid proposal V at round r, and pi never
		// ever precommit(locked a value) before, then pi should prevote
		// for V or a nil in case of timeout at this round.

		// To address below misbehaviour scenario:
		// Node preCommitted at v1 at R_x, while it preVote for v2 at R_x + n.
		ctrl := gomock.NewController(t)
		defer ctrl.Finish()
		chainMock := NewMockChainContext(ctrl)
		var blockSub event.Subscription
		chainMock.EXPECT().SubscribeChainEvent(gomock.Any()).AnyTimes().Return(blockSub)
		chainMock.EXPECT().Config().AnyTimes().Return(&params.ChainConfig{ChainID: common.Big1})
		accountability, _ := autonity.NewAccountability(proposer, backends.NewSimulatedBackend(ccore.GenesisAlloc{proposer: {Balance: big.NewInt(params.Ether)}}, 10000000))

		fd := NewFaultDetector(chainMock, proposer, new(event.TypeMux).Subscribe(events.MessageEvent{}), core.NewMsgStore(), nil, nil, proposerKey, &autonity.ProtocolContracts{Accountability: accountability}, log.Root())
		quorum := bft.Quorum(totalPower)

		newProposer := makeSigner(keys[2], committee.Members[2])

		header := newBlockHeader(height, committee)
		block := types.NewBlockWithHeader(header)

		// simulate an init proposal at r: 0, with v.
		initProposal := newProposalMessage(height, 0, -1, signer, committee, block).MustVerify(stubVerifier)
		fd.msgStore.Save(initProposal)

		// simulate quorum preVotes for init proposal
		for i, m := range committee.Members {
			preVote := message.NewPrevote(0, height, initProposal.Value(), makeSigner(keys[i], m)).MustVerify(stubVerifier)
			fd.msgStore.Save(preVote)
		}

		// the malicious node did preCommit for v1 on round 0
		preCommit := message.NewPrecommit(0, height, initProposal.Value(), maliciousSigner).MustVerify(stubVerifier)
		fd.msgStore.Save(preCommit)

		// the malicious node did preCommit for nil at round 1, let no preCommit at round 2 to form the gap.
		preCommitR1 := message.NewPrecommit(int64(1), height, nilValue, maliciousSigner).MustVerify(stubVerifier)
		fd.msgStore.Save(preCommitR1)

		// assume round changes, someone propose V2 at round 3, and malicious Node now it preVote for this V2.
		newProposal := newProposalMessage(height, 3, -1, newProposer, committee, nil).MustVerify(stubVerifier)
		fd.msgStore.Save(newProposal)

		// now the malicious node preVote for a new value V2 at higher round 3.
		preVote := message.NewPrevote(3, height, newProposal.Value(), maliciousSigner).MustVerify(stubVerifier)
		fd.msgStore.Save(preVote)

		onChainProofs := fd.runRulesOverHeight(height, quorum)

		assert.Equal(t, 0, len(onChainProofs))
	})

	t.Run("RunRule to address Accusation of rule PVO, no quorum preVotes for valid round", func(t *testing.T) {
		ctrl := gomock.NewController(t)
		defer ctrl.Finish()
		chainMock := NewMockChainContext(ctrl)
		var blockSub event.Subscription
		chainMock.EXPECT().SubscribeChainEvent(gomock.Any()).AnyTimes().Return(blockSub)
		chainMock.EXPECT().Config().AnyTimes().Return(&params.ChainConfig{ChainID: common.Big1})
		accountability, _ := autonity.NewAccountability(proposer, backends.NewSimulatedBackend(ccore.GenesisAlloc{proposer: {Balance: big.NewInt(params.Ether)}}, 10000000))

		fd := NewFaultDetector(chainMock, proposer, new(event.TypeMux).Subscribe(events.MessageEvent{}), core.NewMsgStore(), nil, nil, proposerKey, &autonity.ProtocolContracts{Accountability: accountability}, log.Root())
		quorum := bft.Quorum(totalPower)

		header := newBlockHeader(height, committee)
		block := types.NewBlockWithHeader(header)

		// simulate a proposal at r: 3, and vr: 1, with v.
		oldProposal := newProposalMessage(height, 3, 1, signer, committee, block).MustVerify(stubVerifier)
		fd.msgStore.Save(oldProposal)

		// simulate a preVote at r: 3 for value v.
		preVote := message.NewPrevote(3, height, oldProposal.Value(), maliciousSigner).MustVerify(stubVerifier)
		fd.msgStore.Save(preVote)

		onChainProofs := fd.runRulesOverHeight(height, quorum)

		assert.Equal(t, 2, len(onChainProofs))
		assert.Equal(t, autonity.Accusation, onChainProofs[0].Type)
		assert.Equal(t, autonity.PO, onChainProofs[0].Rule)
		assert.Equal(t, message.NewLightProposal(oldProposal).Signature(), onChainProofs[0].Message.Signature())

		assert.Equal(t, autonity.Accusation, onChainProofs[1].Type)
		assert.Equal(t, autonity.PVO, onChainProofs[1].Rule)
		assert.Equal(t, preVote.Signature(), onChainProofs[1].Message.Signature())
	})

	t.Run("RunRule to address misbehaviour of rule PVO, there were quorum prevote for not V at valid round", func(t *testing.T) {
		ctrl := gomock.NewController(t)
		defer ctrl.Finish()
		chainMock := NewMockChainContext(ctrl)
		var blockSub event.Subscription
		chainMock.EXPECT().SubscribeChainEvent(gomock.Any()).AnyTimes().Return(blockSub)
		chainMock.EXPECT().Config().AnyTimes().Return(&params.ChainConfig{ChainID: common.Big1})
		accountability, _ := autonity.NewAccountability(proposer, backends.NewSimulatedBackend(ccore.GenesisAlloc{proposer: {Balance: big.NewInt(params.Ether)}}, 10000000))

		fd := NewFaultDetector(chainMock, proposer, new(event.TypeMux).Subscribe(events.MessageEvent{}), core.NewMsgStore(), nil, nil, proposerKey, &autonity.ProtocolContracts{Accountability: accountability}, log.Root())
		quorum := bft.Quorum(totalPower)

		header := newBlockHeader(height, committee)
		block := types.NewBlockWithHeader(header)

		// simulate a proposal at r: 3, and vr: 0, with v.
		oldProposal := newProposalMessage(height, 3, 0, signer, committee, block).MustVerify(stubVerifier)
		fd.msgStore.Save(oldProposal)

		// simulate quorum prevotes for not v at vr.
		for i, m := range committee.Members {
			preVote := message.NewPrevote(0, height, noneNilValue, makeSigner(keys[i], m)).MustVerify(stubVerifier)
			fd.msgStore.Save(preVote)
		}
		// simulate a preVote at r: 3 for value v, thus it is a misbehaviour.
		preVote := message.NewPrevote(3, height, oldProposal.Value(), maliciousSigner).MustVerify(stubVerifier)
		fd.msgStore.Save(preVote)
		onChainProofs := fd.runRulesOverHeight(height, quorum)
		presentPVO := false
		for _, p := range onChainProofs {
			if p.Type == autonity.Misbehaviour && p.Rule == autonity.PVO {
				presentPVO = true
				assert.Equal(t, message.PrevoteCode, p.Message.Code())
				assert.Equal(t, preVote.Signature(), p.Message.Signature())
			}
		}
		assert.Equal(t, true, presentPVO)
	})

	t.Run("RunRule to address misbehaviour of rule PVO1, node last precommited at a value of not v", func(t *testing.T) {
		ctrl := gomock.NewController(t)
		defer ctrl.Finish()
		chainMock := NewMockChainContext(ctrl)
		var blockSub event.Subscription
		chainMock.EXPECT().SubscribeChainEvent(gomock.Any()).AnyTimes().Return(blockSub)
		chainMock.EXPECT().Config().AnyTimes().Return(&params.ChainConfig{ChainID: common.Big1})
		accountability, _ := autonity.NewAccountability(proposer, backends.NewSimulatedBackend(ccore.GenesisAlloc{proposer: {Balance: big.NewInt(params.Ether)}}, 10000000))

		fd := NewFaultDetector(chainMock, proposer, new(event.TypeMux).Subscribe(events.MessageEvent{}), core.NewMsgStore(), nil, nil, proposerKey, &autonity.ProtocolContracts{Accountability: accountability}, log.Root())
		quorum := bft.Quorum(totalPower)

		header := newBlockHeader(height, committee)
		block := types.NewBlockWithHeader(header)

		// simulate a proposal at r: 3, and vr: 0, with v.
		oldProposal := newProposalMessage(height, 3, 0, signer, committee, block).MustVerify(stubVerifier)
		fd.msgStore.Save(oldProposal)

		// simulate quorum prevotes for v at vr.
		for i, m := range committee.Members {
			preVote := message.NewPrevote(0, height, oldProposal.Value(), makeSigner(keys[i], m)).MustVerify(stubVerifier)
			fd.msgStore.Save(preVote)
		}

		// simulate a precommit at r: 0 with value v.
		pcValidRound := message.NewPrecommit(0, height, oldProposal.Value(), maliciousSigner).MustVerify(stubVerifier)
		fd.msgStore.Save(pcValidRound)

		// simulate a precommit at r: 1 with value v.
		preCommitForV := message.NewPrecommit(1, height, oldProposal.Value(), maliciousSigner).MustVerify(stubVerifier)
		fd.msgStore.Save(preCommitForV)

		// simulate a precommit at r: 2 with value not v.
		preCommitForNotV := message.NewPrecommit(2, height, noneNilValue, maliciousSigner).MustVerify(stubVerifier)
		fd.msgStore.Save(preCommitForNotV)

		// simulate a preVote at r: 3 for value v.
		preVote := message.NewPrevote(3, height, oldProposal.Value(), maliciousSigner).MustVerify(stubVerifier)
		fd.msgStore.Save(preVote)

		onChainProofs := fd.runRulesOverHeight(height, quorum)
		presentPVO1 := false
		for _, p := range onChainProofs {
			if p.Type == autonity.Misbehaviour && p.Rule == autonity.PVO12 {
				presentPVO1 = true
				assert.Equal(t, message.PrevoteCode, p.Message.Code())
				assert.Equal(t, preVote.Signature(), p.Message.Signature())
			}
		}
		assert.Equal(t, true, presentPVO1)
	})

	t.Run("RunRule to address misbehaviour of rule PVO2, node did precommited at a value of not v between valid "+
		"round and current round", func(t *testing.T) {
		ctrl := gomock.NewController(t)
		defer ctrl.Finish()
		chainMock := NewMockChainContext(ctrl)
		var blockSub event.Subscription
		chainMock.EXPECT().SubscribeChainEvent(gomock.Any()).AnyTimes().Return(blockSub)
		chainMock.EXPECT().Config().AnyTimes().Return(&params.ChainConfig{ChainID: common.Big1})
		accountability, _ := autonity.NewAccountability(proposer, backends.NewSimulatedBackend(ccore.GenesisAlloc{proposer: {Balance: big.NewInt(params.Ether)}}, 10000000))

		fd := NewFaultDetector(chainMock, proposer, new(event.TypeMux).Subscribe(events.MessageEvent{}), core.NewMsgStore(), nil, nil, proposerKey, &autonity.ProtocolContracts{Accountability: accountability}, log.Root())
		quorum := bft.Quorum(totalPower)
		header := newBlockHeader(height, committee)
		block := types.NewBlockWithHeader(header)

		// simulate a proposal at r: 3, and vr: 0, with v.
		oldProposal := newProposalMessage(height, 3, 0, signer, committee, block).MustVerify(stubVerifier)
		fd.msgStore.Save(oldProposal)

		// simulate quorum prevotes for v at vr.
		for i, m := range committee.Members {
			preVote := message.NewPrevote(0, height, oldProposal.Value(), makeSigner(keys[i], m)).MustVerify(stubVerifier)
			fd.msgStore.Save(preVote)
		}

		// simulate a precommit at r: 0 with value not v.
		pcValidRound := message.NewPrecommit(0, height, noneNilValue, maliciousSigner).MustVerify(stubVerifier)
		fd.msgStore.Save(pcValidRound)

		// simulate a precommit at r: 1 with value not v.
		preCommitForV := message.NewPrecommit(1, height, noneNilValue, maliciousSigner).MustVerify(stubVerifier)
		fd.msgStore.Save(preCommitForV)

		// simulate a precommit at r: 2 with value not v.
		preCommitForNotV := message.NewPrecommit(2, height, noneNilValue, maliciousSigner).MustVerify(stubVerifier)
		fd.msgStore.Save(preCommitForNotV)

		// simulate a preVote at r: 3 for value v.
		preVote := message.NewPrevote(3, height, oldProposal.Value(), maliciousSigner).MustVerify(stubVerifier)
		fd.msgStore.Save(preVote)

		onChainProofs := fd.runRulesOverHeight(height, quorum)
		presentPVO1 := false
		for _, p := range onChainProofs {
			if p.Type == autonity.Misbehaviour && p.Rule == autonity.PVO12 {
				presentPVO1 = true
				assert.Equal(t, message.PrevoteCode, p.Message.Code())
				assert.Equal(t, preVote.Signature(), p.Message.Signature())
			}
		}
		assert.Equal(t, true, presentPVO1)
	})

	t.Run("RunRule address Accusation of rule C1, no corresponding quorum prevotes for a preCommit msg", func(t *testing.T) {
		// C: [Mr,P|proposer(r)] ∧ [Mr,PV] <--- [Mr,PC|pi]
		// C1: [V:Valid(V)] ∧ [#(V) ≥ 2f+ 1] <--- [V]

		// To address below accusation scenario:
		// Node preCommit for a V at round R, but we cannot see the corresponding quorum preVotes that propose the value
		// at the same round of that preCommit msg.

		ctrl := gomock.NewController(t)
		defer ctrl.Finish()
		chainMock := NewMockChainContext(ctrl)
		var blockSub event.Subscription
		chainMock.EXPECT().SubscribeChainEvent(gomock.Any()).AnyTimes().Return(blockSub)
		chainMock.EXPECT().Config().AnyTimes().Return(&params.ChainConfig{ChainID: common.Big1})
		accountability, _ := autonity.NewAccountability(proposer, backends.NewSimulatedBackend(ccore.GenesisAlloc{proposer: {Balance: big.NewInt(params.Ether)}}, 10000000))

		fd := NewFaultDetector(chainMock, proposer, new(event.TypeMux).Subscribe(events.MessageEvent{}), core.NewMsgStore(), nil, nil, proposerKey, &autonity.ProtocolContracts{Accountability: accountability}, log.Root())
		quorum := bft.Quorum(totalPower)

		preCommit := message.NewPrecommit(0, height, noneNilValue, signer).MustVerify(stubVerifier)
		fd.msgStore.Save(preCommit)

		onChainProofs := fd.runRulesOverHeight(height, quorum)
		assert.Equal(t, 1, len(onChainProofs))
		assert.Equal(t, autonity.Accusation, onChainProofs[0].Type)
		assert.Equal(t, autonity.C1, onChainProofs[0].Rule)
		assert.Equal(t, preCommit.Signature(), onChainProofs[0].Message.Signature())
	})

	t.Run("RunRule address accusation of rule C1, no present of quorum preVotes of V to justify the preCommit of V", func(t *testing.T) {
		// ------------precommits------------
		// C: [Mr,P|proposer(r)] ∧ [Mr,PV] <--- [Mr,PC|pi]
		// C1: [V:Valid(V)] ∧ [#(V) ≥ 2f+ 1] <--- [V]

		// To address below accusation scenario:
		// Node preCommit for a value V, but observer haven't seen quorum preVotes for V at the round, an accusation shall
		// rise.
		ctrl := gomock.NewController(t)
		defer ctrl.Finish()
		chainMock := NewMockChainContext(ctrl)
		var blockSub event.Subscription
		chainMock.EXPECT().SubscribeChainEvent(gomock.Any()).AnyTimes().Return(blockSub)
		chainMock.EXPECT().Config().AnyTimes().Return(&params.ChainConfig{ChainID: common.Big1})
		accountability, _ := autonity.NewAccountability(proposer, backends.NewSimulatedBackend(ccore.GenesisAlloc{proposer: {Balance: big.NewInt(params.Ether)}}, 10000000))

		fd := NewFaultDetector(chainMock, proposer, new(event.TypeMux).Subscribe(events.MessageEvent{}), core.NewMsgStore(), nil, nil, proposerKey, &autonity.ProtocolContracts{Accountability: accountability}, log.Root())
		quorum := bft.Quorum(totalPower)
		header := newBlockHeader(height, committee)
		block := types.NewBlockWithHeader(header)

		// simulate an init proposal at r: 0, with v.
		initProposal := newProposalMessage(height, 0, -1, signer, committee, block).MustVerify(stubVerifier)
		fd.msgStore.Save(initProposal)

		// malicious node preCommit to v even through there was no quorum preVotes for v.
		preCommit := message.NewPrecommit(0, height, initProposal.Value(), maliciousSigner).MustVerify(stubVerifier)
		fd.msgStore.Save(preCommit)

		onChainProofs := fd.runRulesOverHeight(height, quorum)
		assert.Equal(t, 1, len(onChainProofs))
		assert.Equal(t, autonity.Accusation, onChainProofs[0].Type)
		assert.Equal(t, autonity.C1, onChainProofs[0].Rule)
		assert.Equal(t, preCommit.Signature(), onChainProofs[0].Message.Signature())
	})
}<|MERGE_RESOLUTION|>--- conflicted
+++ resolved
@@ -67,11 +67,7 @@
 func newBlockHeader(height uint64, committee *types.Committee) *types.Header {
 	// use random nonce to create different blocks
 	var nonce types.BlockNonce
-<<<<<<< HEAD
-	for i := range nonce {
-=======
 	for i := 0; i < len(nonce); i++ {
->>>>>>> 8b4a17c1
 		nonce[i] = byte(rand.Intn(256)) //nolint
 	}
 	return &types.Header{
