--- conflicted
+++ resolved
@@ -165,13 +165,10 @@
 		Address:     address,
 		VotingPower: big.NewInt(2),
 	}
-<<<<<<< HEAD
 	c.Members = append(c.Members, validator)
 
-	lastHeader := &types.Header{Number: new(big.Int).SetUint64(25), Committee: c}
-=======
-	lastHeader := &types.Header{Number: new(big.Int).SetUint64(2), Committee: []types.CommitteeMember{*validator}}
->>>>>>> 8b4a17c1
+	lastHeader := &types.Header{Number: new(big.Int).SetUint64(2), Committee: c}
+
 	messages := []Msg{
 		NewPropose(1, 2, -1, types.NewBlockWithHeader(lastHeader), signer).MustVerify(stubVerifier),
 		NewPrevote(1, 2, lastHeader.Hash(), signer).MustVerify(stubVerifier),
