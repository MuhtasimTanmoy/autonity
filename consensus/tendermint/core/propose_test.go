package core

import (
	"context"
	"github.com/clearmatics/autonity/consensus"
	"github.com/clearmatics/autonity/consensus/tendermint/committee"
	"github.com/golang/mock/gomock"
	"math/big"
	"reflect"
	"testing"
	"time"

	"github.com/clearmatics/autonity/common"
	"github.com/clearmatics/autonity/core/types"
	"github.com/clearmatics/autonity/log"
)

func TestSendPropose(t *testing.T) {
	t.Run("valid block given, proposal is broadcast", func(t *testing.T) {
		ctrl := gomock.NewController(t)
		defer ctrl.Finish()

		messages := newMessagesMap()
		addr := common.HexToAddress("0x0123456789")
		block := types.NewBlockWithHeader(&types.Header{
			Number: big.NewInt(1),
		})

		curRoundMessages := messages.getOrCreate(1)
		validRound := int64(1)
		logger := log.New("backend", "test", "id", 0)
		proposalBlock := NewProposal(1, big.NewInt(1), validRound, block)
		proposal, err := Encode(proposalBlock)
		if err != nil {
			t.Fatalf("Expected <nil>, got %v", err)
		}

		expectedMsg := &Message{
			Code:          msgProposal,
			Msg:           proposal,
			Address:       addr,
			CommittedSeal: []byte{},
			Signature:     []byte{0x1},
		}

		payloadNoSig, err := expectedMsg.PayloadNoSig()
		if err != nil {
			t.Fatalf("Expected nil, got %v", err)
		}

		payload, err := expectedMsg.Payload()
		if err != nil {
			t.Fatalf("Expected nil, got %v", err)
		}

<<<<<<< HEAD
		valSetMock := committee.NewMockSet(ctrl)
		valSetMock.EXPECT().IsProposer(gomock.Eq(int64(1)), addr).Return(true).AnyTimes()
		valSetMock.EXPECT().IsPoS().Return(false).AnyTimes()
		valSetMock.EXPECT().GetProposer(int64(1))
=======
		testCommittee := types.Committee{
			types.CommitteeMember{
				Address:     addr,
				VotingPower: big.NewInt(1)},
		}

		valSet, err := committee.NewSet(testCommittee, testCommittee[0].Address)
		if err != nil {
			t.Error(err)
		}
>>>>>>> ed63daa4

		backendMock := NewMockBackend(ctrl)
		backendMock.EXPECT().SetProposedBlockHash(block.Hash())
		backendMock.EXPECT().Sign(payloadNoSig).Return([]byte{0x1}, nil)
		backendMock.EXPECT().Broadcast(gomock.Any(), gomock.Any(), payload)

		c := &core{
			address:          addr,
			backend:          backendMock,
			curRoundMessages: curRoundMessages,
			logger:           logger,
			messages:         messages,
			round:            1,
			height:           big.NewInt(1),
			validRound:       validRound,
			committeeSet:     valSet,
		}

		c.sendProposal(context.Background(), block)
	})
}

func TestHandleProposal(t *testing.T) {
	t.Run("old proposal given, error returned", func(t *testing.T) {
		addr := common.HexToAddress("0x0123456789")
		block := types.NewBlockWithHeader(&types.Header{
			Number: big.NewInt(1),
		})

		messages := newMessagesMap()
		curRoundMessages := messages.getOrCreate(2)

		logger := log.New("backend", "test", "id", 0)

		proposalBlock := NewProposal(1, big.NewInt(1), 1, block)
		proposal, err := Encode(proposalBlock)
		if err != nil {
			t.Fatalf("Expected <nil>, got %v", err)
		}

		msg := &Message{
			Code:          msgProposal,
			Msg:           proposal,
			Address:       addr,
			CommittedSeal: []byte{},
			Signature:     []byte{0x1},
		}

		c := &core{
			address:          addr,
			messages:         messages,
			curRoundMessages: curRoundMessages,
			logger:           logger,
			round:            2,
			height:           big.NewInt(1),
		}

		err = c.handleProposal(context.Background(), msg)
		if err != errOldRoundMessage {
			t.Fatalf("Expected %v, got %v", errOldRoundMessage, err)
		}
	})

	t.Run("msg from non-proposer given, error returned", func(t *testing.T) {
		ctrl := gomock.NewController(t)
		defer ctrl.Finish()

		messages := newMessagesMap()
		addr := common.HexToAddress("0x0123456789")
		block := types.NewBlockWithHeader(&types.Header{
			Number: big.NewInt(1),
		})

		curRoundMessages := messages.getOrCreate(2)

		logger := log.New("backend", "test", "id", 0)
		proposalBlock := NewProposal(2, big.NewInt(1), 1, block)
		proposal, err := Encode(proposalBlock)
		if err != nil {
			t.Fatalf("Expected <nil>, got %v", err)
		}

		msg := &Message{
			Code:          msgProposal,
			Msg:           proposal,
			Address:       addr,
			CommittedSeal: []byte{},
			Signature:     []byte{0x1},
		}

<<<<<<< HEAD
		valSetMock := committee.NewMockSet(ctrl)
		valSetMock.EXPECT().IsPoS().Return(false).AnyTimes()
		valSetMock.EXPECT().IsProposer(int64(2), addr).Return(false)
=======
		testCommittee, _ := generateCommittee(3)
		testCommittee = append(testCommittee, types.CommitteeMember{Address: addr, VotingPower: big.NewInt(1)})

		valSet, err := committee.NewSet(testCommittee, testCommittee[1].Address)
		if err != nil {
			t.Error(err)
		}
>>>>>>> ed63daa4

		c := &core{
			address:          addr,
			messages:         messages,
			curRoundMessages: curRoundMessages,
			logger:           logger,
			round:            2,
			height:           big.NewInt(1),
			committeeSet:     valSet,
		}

		err = c.handleProposal(context.Background(), msg)
		if err != errNotFromProposer {
			t.Fatalf("Expected %v, got %v", errNotFromProposer, err)
		}
	})

	t.Run("unverified proposal given, error returned", func(t *testing.T) {
		ctrl := gomock.NewController(t)
		defer ctrl.Finish()

		addr := common.HexToAddress("0x0123456789")
		sender := types.CommitteeMember{Address: addr, VotingPower: big.NewInt(1)}
		block := types.NewBlockWithHeader(&types.Header{
			Number: big.NewInt(1),
		})

		message := newMessagesMap()
		curRoundMessages := message.getOrCreate(2)

		logger := log.New("backend", "test", "id", 0)
		proposalBlock := NewProposal(2, big.NewInt(1), 1, block)
		proposal, err := Encode(proposalBlock)
		if err != nil {
			t.Fatalf("Expected <nil>, got %v", err)
		}

		msg := &Message{
			Code:          msgProposal,
			Msg:           proposal,
			Address:       addr,
			CommittedSeal: []byte{},
			Signature:     []byte{0x1},
			power:         1,
		}

<<<<<<< HEAD
		valSetMock := committee.NewMockSet(ctrl)
		valSetMock.EXPECT().IsProposer(int64(2), addr).Return(true).AnyTimes()
		valSetMock.EXPECT().GetProposer(int64(2))
		valSetMock.EXPECT().IsPoS().Return(false).AnyTimes()
		valSetMock.EXPECT().Size().AnyTimes()
		valSetMock.EXPECT().GetByAddress(msg.Address).Return(1, sender, nil).AnyTimes()
=======
		testCommittee := types.Committee{
			types.CommitteeMember{Address: addr, VotingPower: big.NewInt(1)},
		}

		valSet, err := committee.NewSet(testCommittee, testCommittee[0].Address)
		if err != nil {
			t.Error(err)
		}
>>>>>>> ed63daa4

		var decProposal Proposal
		if decErr := msg.Decode(&decProposal); decErr != nil {
			t.Fatalf("Expected <nil>, got %v", decErr)
		}

		var prevote = Vote{
			Round:             2,
			Height:            big.NewInt(1),
			ProposedBlockHash: common.Hash{},
		}

		encodedVote, err := Encode(&prevote)
		if err != nil {
			t.Fatalf("Expected <nil>, got %v", err)
		}

		preVoteMsg := &Message{
			Code:          msgPrevote,
			Msg:           encodedVote,
			Address:       addr,
			CommittedSeal: []byte{},
			power:         1,
		}

		payloadNoSig, err := preVoteMsg.PayloadNoSig()
		if err != nil {
			t.Fatalf("Expected <nil>, got %v", err)
		}

		payload, err := preVoteMsg.Payload()
		if err != nil {
			t.Fatalf("Expected <nil>, got %v", err)
		}

		event := backlogEvent{
			src: sender,
			msg: msg,
		}

		backendMock := NewMockBackend(ctrl)
		backendMock.EXPECT().VerifyProposal(gomock.Any()).Return(time.Nanosecond, consensus.ErrFutureBlock)
		backendMock.EXPECT().Sign(payloadNoSig)
		backendMock.EXPECT().Broadcast(gomock.Any(), gomock.Any(), payload)
		backendMock.EXPECT().Post(event).AnyTimes()

		c := &core{
			address:          addr,
			backend:          backendMock,
			messages:         message,
			curRoundMessages: curRoundMessages,
			logger:           logger,
			proposeTimeout:   newTimeout(propose, logger),
			committeeSet:     valSet,
			round:            2,
			height:           big.NewInt(1),
		}

		err = c.handleProposal(context.Background(), msg)
		if err != consensus.ErrFutureBlock {
			t.Fatalf("Expected %v, got %v", consensus.ErrFutureBlock, err)
		}
	})

	t.Run("valid proposal given, no error returned", func(t *testing.T) {
		ctrl := gomock.NewController(t)
		defer ctrl.Finish()

		addr := common.HexToAddress("0x0123456789")
		block := types.NewBlockWithHeader(&types.Header{
			Number: big.NewInt(1),
		})

		messages := newMessagesMap()
		curRoundMessages := messages.getOrCreate(2)

		logger := log.New("backend", "test", "id", 0)
		proposalBlock := NewProposal(2, big.NewInt(1), 2, block)
		proposal, err := Encode(proposalBlock)
		if err != nil {
			t.Fatalf("Expected <nil>, got %v", err)
		}

		msg := &Message{
			Code:          msgProposal,
			Msg:           proposal,
			Address:       addr,
			CommittedSeal: []byte{},
			Signature:     []byte{0x1},
			power:         1,
		}

<<<<<<< HEAD
		valSetMock := committee.NewMockSet(ctrl)
		valSetMock.EXPECT().IsProposer(int64(2), addr).Return(true).AnyTimes()
		valSetMock.EXPECT().IsPoS().Return(false).AnyTimes()
		valSetMock.EXPECT().GetProposer(int64(2))
=======
		testCommittee := types.Committee{
			types.CommitteeMember{Address: addr, VotingPower: big.NewInt(1)},
		}

		valSet, err := committee.NewSet(testCommittee, testCommittee[0].Address)
		if err != nil {
			t.Error(err)
		}
>>>>>>> ed63daa4

		var decProposal Proposal
		if decErr := msg.Decode(&decProposal); decErr != nil {
			t.Fatalf("Expected <nil>, got %v", decErr)
		}

		backendMock := NewMockBackend(ctrl)
		backendMock.EXPECT().VerifyProposal(*decProposal.ProposalBlock)

		c := &core{
			address:          addr,
			backend:          backendMock,
			messages:         messages,
			curRoundMessages: curRoundMessages,
			logger:           logger,
			round:            2,
			height:           big.NewInt(1),
			proposeTimeout:   newTimeout(propose, logger),
			committeeSet:     valSet,
		}

		err = c.handleProposal(context.Background(), msg)
		if err != nil {
			t.Fatalf("Expected <nil>, got %v", err)
		}

		if !reflect.DeepEqual(curRoundMessages.proposalMsg, msg) {
			t.Fatalf("%v not equal to  %v", curRoundMessages.proposalMsg, msg)
		}
	})

	t.Run("valid proposal given, valid round -1, pre-vote is sent", func(t *testing.T) {
		ctrl := gomock.NewController(t)
		defer ctrl.Finish()

		addr := common.HexToAddress("0x0123456789")
		block := types.NewBlockWithHeader(&types.Header{
			Number: big.NewInt(1),
		})

		messages := newMessagesMap()
		curRoundMessages := messages.getOrCreate(2)

		logger := log.New("backend", "test", "id", 0)
		proposalBlock := NewProposal(2, big.NewInt(1), -1, block)
		proposal, err := Encode(proposalBlock)
		if err != nil {
			t.Fatalf("Expected <nil>, got %v", err)
		}

		msg := &Message{
			Code:          msgProposal,
			Msg:           proposal,
			Address:       addr,
			CommittedSeal: []byte{},
			Signature:     []byte{0x1},
			power:         1,
		}

<<<<<<< HEAD
		valSetMock := committee.NewMockSet(ctrl)
		valSetMock.EXPECT().IsProposer(int64(2), addr).Return(true).AnyTimes()
		valSetMock.EXPECT().IsPoS().Return(false).AnyTimes()
		valSetMock.EXPECT().GetProposer(int64(2)).AnyTimes()
		valSetMock.EXPECT().Size().AnyTimes()
=======
		testCommittee := types.Committee{
			types.CommitteeMember{Address: addr, VotingPower: big.NewInt(1)},
		}

		valSet, err := committee.NewSet(testCommittee, testCommittee[0].Address)
		if err != nil {
			t.Error(err)
		}
>>>>>>> ed63daa4

		var decProposal Proposal
		if decErr := msg.Decode(&decProposal); decErr != nil {
			t.Fatalf("Expected <nil>, got %v", decErr)
		}

		var prevote = Vote{
			Round:             2,
			Height:            big.NewInt(1),
			ProposedBlockHash: common.Hash{},
		}

		encodedVote, err := Encode(&prevote)
		if err != nil {
			t.Fatalf("Expected <nil>, got %v", err)
		}

		preVoteMsg := &Message{
			Code:          msgPrevote,
			Msg:           encodedVote,
			Address:       addr,
			CommittedSeal: []byte{},
			power:         1,
		}

		payloadNoSig, err := preVoteMsg.PayloadNoSig()
		if err != nil {
			t.Fatalf("Expected <nil>, got %v", err)
		}

		payload, err := preVoteMsg.Payload()
		if err != nil {
			t.Fatalf("Expected <nil>, got %v", err)
		}

		backendMock := NewMockBackend(ctrl)
		backendMock.EXPECT().VerifyProposal(*decProposal.ProposalBlock)
		backendMock.EXPECT().Sign(payloadNoSig)
		backendMock.EXPECT().Broadcast(gomock.Any(), gomock.Any(), payload)

		c := &core{
			address:          addr,
			backend:          backendMock,
			messages:         messages,
			curRoundMessages: curRoundMessages,
			round:            2,
			height:           big.NewInt(1),
			lockedValue:      types.NewBlockWithHeader(&types.Header{}),
			lockedRound:      -1,
			logger:           logger,
			proposeTimeout:   newTimeout(propose, logger),
			validRound:       -1,
			committeeSet:     valSet,
		}

		err = c.handleProposal(context.Background(), msg)
		if err != nil {
			t.Fatalf("Expected <nil>, got %v", err)
		}

		if !reflect.DeepEqual(curRoundMessages.proposalMsg, msg) {
			t.Fatalf("%v not equal to  %v", curRoundMessages.proposalMsg, msg)
		}
	})

	t.Run("valid proposal given, vr < curR, pre-vote is sent", func(t *testing.T) {
		ctrl := gomock.NewController(t)
		defer ctrl.Finish()

		addr := common.HexToAddress("0x0123456789")
		block := types.NewBlockWithHeader(&types.Header{Number: big.NewInt(1)})
		messages := newMessagesMap()
		curRoundMessage := messages.getOrCreate(2)

		logger := log.New("backend", "test", "id", 0)
		proposalBlock := NewProposal(2, big.NewInt(1), 1, block)
		proposal, err := Encode(proposalBlock)
		if err != nil {
			t.Fatalf("Expected <nil>, got %v", err)
		}

		msg := &Message{
			Code:          msgProposal,
			Msg:           proposal,
			Address:       addr,
			CommittedSeal: []byte{},
			Signature:     []byte{0x1},
			power:         1,
		}

<<<<<<< HEAD
		valSetMock := committee.NewMockSet(ctrl)
		valSetMock.EXPECT().IsProposer(int64(2), addr).Return(true).AnyTimes()
		valSetMock.EXPECT().IsPoS().Return(false).AnyTimes()
		valSetMock.EXPECT().GetProposer(int64(2)).AnyTimes()
		valSetMock.EXPECT().Size().AnyTimes()
		valSetMock.EXPECT().Quorum().Return(uint64(1))
=======
		testCommittee := types.Committee{
			types.CommitteeMember{Address: addr, VotingPower: big.NewInt(1)},
		}

		valSet, err := committee.NewSet(testCommittee, testCommittee[0].Address)
		if err != nil {
			t.Error(err)
		}
>>>>>>> ed63daa4

		var decProposal Proposal
		if decErr := msg.Decode(&decProposal); decErr != nil {
			t.Fatalf("Expected <nil>, got %v", decErr)
		}

		var prevote = Vote{
			Round:             2,
			Height:            big.NewInt(1),
			ProposedBlockHash: block.Hash(),
		}

		encodedVote, err := Encode(&prevote)
		if err != nil {
			t.Fatalf("Expected <nil>, got %v", err)
		}

		preVoteMsg := &Message{
			Code:          msgPrevote,
			Msg:           encodedVote,
			Address:       addr,
			CommittedSeal: []byte{},
			power:         1,
		}

		payloadNoSig, err := preVoteMsg.PayloadNoSig()
		if err != nil {
			t.Fatalf("Expected <nil>, got %v", err)
		}

		payload, err := preVoteMsg.Payload()
		if err != nil {
			t.Fatalf("Expected <nil>, got %v", err)
		}
		messages.getOrCreate(1).AddPrevote(block.Hash(), *preVoteMsg)

		backendMock := NewMockBackend(ctrl)
		backendMock.EXPECT().VerifyProposal(*decProposal.ProposalBlock)
		backendMock.EXPECT().Sign(payloadNoSig)
		backendMock.EXPECT().Broadcast(gomock.Any(), gomock.Any(), payload)

		c := &core{
			address:          addr,
			backend:          backendMock,
			curRoundMessages: curRoundMessage,
			messages:         messages,
			lockedRound:      -1,
			round:            2,
			height:           big.NewInt(1),
			lockedValue:      nil,
			logger:           logger,
			proposeTimeout:   newTimeout(propose, logger),
			validRound:       0,
			committeeSet:     valSet,
		}

		err = c.handleProposal(context.Background(), msg)
		if err != nil {
			t.Fatalf("Expected <nil>, got %v", err)
		}

		if !reflect.DeepEqual(curRoundMessage.proposalMsg, msg) {
			t.Fatalf("%v not equal to  %v", curRoundMessage.proposalMsg, msg)
		}
	})
}<|MERGE_RESOLUTION|>--- conflicted
+++ resolved
@@ -2,14 +2,15 @@
 
 import (
 	"context"
-	"github.com/clearmatics/autonity/consensus"
-	"github.com/clearmatics/autonity/consensus/tendermint/committee"
-	"github.com/golang/mock/gomock"
 	"math/big"
 	"reflect"
 	"testing"
 	"time"
 
+	"github.com/clearmatics/autonity/consensus"
+	"github.com/clearmatics/autonity/consensus/tendermint/committee"
+	"github.com/golang/mock/gomock"
+
 	"github.com/clearmatics/autonity/common"
 	"github.com/clearmatics/autonity/core/types"
 	"github.com/clearmatics/autonity/log"
@@ -53,23 +54,16 @@
 			t.Fatalf("Expected nil, got %v", err)
 		}
 
-<<<<<<< HEAD
-		valSetMock := committee.NewMockSet(ctrl)
-		valSetMock.EXPECT().IsProposer(gomock.Eq(int64(1)), addr).Return(true).AnyTimes()
-		valSetMock.EXPECT().IsPoS().Return(false).AnyTimes()
-		valSetMock.EXPECT().GetProposer(int64(1))
-=======
 		testCommittee := types.Committee{
 			types.CommitteeMember{
 				Address:     addr,
 				VotingPower: big.NewInt(1)},
 		}
 
-		valSet, err := committee.NewSet(testCommittee, testCommittee[0].Address)
+		valSet, err := committee.NewRoundRobinSet(testCommittee, testCommittee[0].Address)
 		if err != nil {
 			t.Error(err)
 		}
->>>>>>> ed63daa4
 
 		backendMock := NewMockBackend(ctrl)
 		backendMock.EXPECT().SetProposedBlockHash(block.Hash())
@@ -160,19 +154,13 @@
 			Signature:     []byte{0x1},
 		}
 
-<<<<<<< HEAD
-		valSetMock := committee.NewMockSet(ctrl)
-		valSetMock.EXPECT().IsPoS().Return(false).AnyTimes()
-		valSetMock.EXPECT().IsProposer(int64(2), addr).Return(false)
-=======
 		testCommittee, _ := generateCommittee(3)
 		testCommittee = append(testCommittee, types.CommitteeMember{Address: addr, VotingPower: big.NewInt(1)})
 
-		valSet, err := committee.NewSet(testCommittee, testCommittee[1].Address)
+		valSet, err := committee.NewRoundRobinSet(testCommittee, testCommittee[1].Address)
 		if err != nil {
 			t.Error(err)
 		}
->>>>>>> ed63daa4
 
 		c := &core{
 			address:          addr,
@@ -219,23 +207,14 @@
 			power:         1,
 		}
 
-<<<<<<< HEAD
-		valSetMock := committee.NewMockSet(ctrl)
-		valSetMock.EXPECT().IsProposer(int64(2), addr).Return(true).AnyTimes()
-		valSetMock.EXPECT().GetProposer(int64(2))
-		valSetMock.EXPECT().IsPoS().Return(false).AnyTimes()
-		valSetMock.EXPECT().Size().AnyTimes()
-		valSetMock.EXPECT().GetByAddress(msg.Address).Return(1, sender, nil).AnyTimes()
-=======
 		testCommittee := types.Committee{
 			types.CommitteeMember{Address: addr, VotingPower: big.NewInt(1)},
 		}
 
-		valSet, err := committee.NewSet(testCommittee, testCommittee[0].Address)
+		valSet, err := committee.NewRoundRobinSet(testCommittee, testCommittee[0].Address)
 		if err != nil {
 			t.Error(err)
 		}
->>>>>>> ed63daa4
 
 		var decProposal Proposal
 		if decErr := msg.Decode(&decProposal); decErr != nil {
@@ -328,21 +307,14 @@
 			power:         1,
 		}
 
-<<<<<<< HEAD
-		valSetMock := committee.NewMockSet(ctrl)
-		valSetMock.EXPECT().IsProposer(int64(2), addr).Return(true).AnyTimes()
-		valSetMock.EXPECT().IsPoS().Return(false).AnyTimes()
-		valSetMock.EXPECT().GetProposer(int64(2))
-=======
 		testCommittee := types.Committee{
 			types.CommitteeMember{Address: addr, VotingPower: big.NewInt(1)},
 		}
 
-		valSet, err := committee.NewSet(testCommittee, testCommittee[0].Address)
+		valSet, err := committee.NewRoundRobinSet(testCommittee, testCommittee[0].Address)
 		if err != nil {
 			t.Error(err)
 		}
->>>>>>> ed63daa4
 
 		var decProposal Proposal
 		if decErr := msg.Decode(&decProposal); decErr != nil {
@@ -402,22 +374,14 @@
 			power:         1,
 		}
 
-<<<<<<< HEAD
-		valSetMock := committee.NewMockSet(ctrl)
-		valSetMock.EXPECT().IsProposer(int64(2), addr).Return(true).AnyTimes()
-		valSetMock.EXPECT().IsPoS().Return(false).AnyTimes()
-		valSetMock.EXPECT().GetProposer(int64(2)).AnyTimes()
-		valSetMock.EXPECT().Size().AnyTimes()
-=======
 		testCommittee := types.Committee{
 			types.CommitteeMember{Address: addr, VotingPower: big.NewInt(1)},
 		}
 
-		valSet, err := committee.NewSet(testCommittee, testCommittee[0].Address)
+		valSet, err := committee.NewRoundRobinSet(testCommittee, testCommittee[0].Address)
 		if err != nil {
 			t.Error(err)
 		}
->>>>>>> ed63daa4
 
 		var decProposal Proposal
 		if decErr := msg.Decode(&decProposal); decErr != nil {
@@ -508,23 +472,14 @@
 			power:         1,
 		}
 
-<<<<<<< HEAD
-		valSetMock := committee.NewMockSet(ctrl)
-		valSetMock.EXPECT().IsProposer(int64(2), addr).Return(true).AnyTimes()
-		valSetMock.EXPECT().IsPoS().Return(false).AnyTimes()
-		valSetMock.EXPECT().GetProposer(int64(2)).AnyTimes()
-		valSetMock.EXPECT().Size().AnyTimes()
-		valSetMock.EXPECT().Quorum().Return(uint64(1))
-=======
 		testCommittee := types.Committee{
 			types.CommitteeMember{Address: addr, VotingPower: big.NewInt(1)},
 		}
 
-		valSet, err := committee.NewSet(testCommittee, testCommittee[0].Address)
+		valSet, err := committee.NewRoundRobinSet(testCommittee, testCommittee[0].Address)
 		if err != nil {
 			t.Error(err)
 		}
->>>>>>> ed63daa4
 
 		var decProposal Proposal
 		if decErr := msg.Decode(&decProposal); decErr != nil {
