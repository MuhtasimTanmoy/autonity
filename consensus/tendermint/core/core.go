--- conflicted
+++ resolved
@@ -77,23 +77,14 @@
 )
 
 // New creates an Tendermint consensus core
-<<<<<<< HEAD
 func New(backend Backend, proposerPolicy config.ProposerPolicy) *core {
-	logger := log.New("addr", backend.Address().String())
-	messagesMap := newMessagesMap()
-	roundMessage := messagesMap.getOrCreate(0)
-	return &core{
-		proposerPolicy:        proposerPolicy,
-		address:               backend.Address(),
-=======
-func New(backend Backend) *core {
 	addr := backend.Address()
 	logger := log.New("addr", addr.String())
 	messagesMap := newMessagesMap()
 	roundMessage := messagesMap.getOrCreate(0)
 	return &core{
+		proposerPolicy:        proposerPolicy,
 		address:               addr,
->>>>>>> 4258f2c8
 		logger:                logger,
 		backend:               backend,
 		backlogs:              make(map[types.CommitteeMember]*prque.Prque),
