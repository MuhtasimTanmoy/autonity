--- conflicted
+++ resolved
@@ -1,13 +1,9 @@
 package test
 
 import (
-<<<<<<< HEAD
 	"crypto/ecdsa"
-=======
 	"context"
->>>>>>> 864d6822
 	"fmt"
-	"github.com/clearmatics/autonity/common"
 	"math/big"
 	"net"
 	"os"
@@ -223,7 +219,6 @@
 	}
 }
 
-<<<<<<< HEAD
 func TestCheckFeeRedirection(t *testing.T) {
 	hookGenerator := func() (hook, hook) {
 		prevBlockBalance := uint64(0)
@@ -354,9 +349,9 @@
 			numPeers:  5,
 			numBlocks: 5,
 			txPerPeer: 3,
-			sendTransactionHooks: map[int]func(service *eth.Ethereum, key *ecdsa.PrivateKey, fromAddr common.Address, toAddr common.Address) error{
-				3: func(service *eth.Ethereum, key *ecdsa.PrivateKey, fromAddr common.Address, toAddr common.Address) error {
-					nonce := service.TxPool().State().GetNonce(fromAddr)
+			sendTransactionHooks: map[int]func(service *eth.Ethereum, key *ecdsa.PrivateKey, fromAddr common.Address, toAddr common.Address) (*types.Transaction,error){
+				3: func(service *eth.Ethereum, key *ecdsa.PrivateKey, fromAddr common.Address, toAddr common.Address) (*types.Transaction, error) {
+					nonce := service.TxPool().Nonce(fromAddr)
 
 					//step 1 invalid transaction. It must return error.
 					tx, err := types.SignTx(
@@ -370,7 +365,7 @@
 						),
 						types.HomesteadSigner{}, key)
 					if err != nil {
-						return err
+						return nil, err
 					}
 					err = service.TxPool().AddLocal(tx)
 					if err == nil {
@@ -389,14 +384,14 @@
 						),
 						types.HomesteadSigner{}, key)
 					if err != nil {
-						return err
+						return nil, err
 					}
 					err = service.TxPool().AddLocal(tx)
 					if err != nil {
-						return err
+						return nil, err
 					}
 
-					return nil
+					return tx, nil
 				},
 			},
 			beforeHooks: map[int]hook{
@@ -420,10 +415,7 @@
 	}
 }
 
-func TestTendermintStartStop(t *testing.T) {
-=======
 func TestTendermintStartStopSingleNode(t *testing.T) {
->>>>>>> 864d6822
 	if testing.Short() {
 		t.Skip("skipping test in short mode")
 	}
@@ -918,7 +910,7 @@
 	networkRates         map[int]networkRate                                   //map[validatorIndex]networkRate
 	beforeHooks          map[int]hook                                          //map[validatorIndex]beforeHook
 	afterHooks           map[int]hook                                          //map[validatorIndex]afterHook
-	sendTransactionHooks map[int]func(service *eth.Ethereum, key *ecdsa.PrivateKey, fromAddr common.Address, toAddr common.Address) error
+	sendTransactionHooks map[int]func(service *eth.Ethereum, key *ecdsa.PrivateKey, fromAddr common.Address, toAddr common.Address) (*types.Transaction, error)
 	stopTime             map[int]time.Time
 	genesisHook			 func(g *core.Genesis) *core.Genesis
 	mu                   sync.RWMutex
@@ -1299,22 +1291,17 @@
 							for i := 0; i < txPerPeer; i++ {
 								nextValidatorIndex := (index + i + 1) % len(validators)
 								toAddr := crypto.PubkeyToAddress(validators[nextValidatorIndex].privateKey.PublicKey)
-
-<<<<<<< HEAD
+								var tx *types.Transaction
+								var innerErr error
 								if f, ok := test.sendTransactionHooks[nextValidatorIndex]; ok {
-									if innerErr := f(validator.service, validator.privateKey, fromAddr, toAddr); innerErr != nil {
+									if tx,innerErr = f(validator.service, validator.privateKey, fromAddr, toAddr); innerErr != nil {
 										return innerErr
 									}
 								} else {
-									if innerErr := sendTx(validator.service, validator.privateKey, fromAddr, toAddr, generateRandomTx); innerErr != nil {
+									if tx, innerErr = sendTx(validator.service, validator.privateKey, fromAddr, toAddr, generateRandomTx); innerErr != nil {
 										return innerErr
 									}
 
-=======
-								tx, innerErr := sendTx(validator.service, validator.privateKey, fromAddr, toAddr)
-								if innerErr != nil {
-									return innerErr
->>>>>>> 864d6822
 								}
 
 								atomic.AddInt64(validator.txsSendCount, 1)
