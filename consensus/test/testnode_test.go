--- conflicted
+++ resolved
@@ -3,7 +3,6 @@
 import (
 	"crypto/ecdsa"
 	"fmt"
-	"github.com/autonity/autonity/crypto/blst"
 	"net"
 	"sync"
 
@@ -45,21 +44,15 @@
 
 type netNode struct {
 	listener []net.Listener
-<<<<<<< HEAD
-	nodeKey  *ecdsa.PrivateKey // used to generate POP in genesis, and p2p messaging.
-	host     string
-	address  common.Address
-	port     int
-=======
-	nodeKey  *ecdsa.PrivateKey
-	host     string
-	acnhost  string
-	address  common.Address
-	port     int
-	acnPort  int
->>>>>>> 8b4a17c1
-	url      string
-	rpcPort  int
+
+	nodeKey *ecdsa.PrivateKey
+	host    string
+	acnhost string
+	address common.Address
+	port    int
+	acnPort int
+	url     string
+	rpcPort int
 }
 
 func (n *netNode) EthAddress() common.Address {
