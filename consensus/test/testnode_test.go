package test

import (
	"crypto/ecdsa"
	"fmt"
	"net"
	"sync"
	"time"

	"github.com/clearmatics/autonity/consensus"

	"github.com/clearmatics/autonity/event"
	"github.com/clearmatics/autonity/node"
	"github.com/clearmatics/autonity/p2p/enode"

	"github.com/clearmatics/autonity/common"
	"github.com/clearmatics/autonity/core"
	"github.com/clearmatics/autonity/crypto"
	"github.com/clearmatics/autonity/eth"
)

type networkRate struct {
	in  int64
	out int64
}

type testNode struct {
	netNode
	isRunning               bool
	isInited                bool
	wasStopped              bool //fixme should be removed
	node                    *node.Node
	nodeConfig              *node.Config
	ethConfig               *eth.Config
	engineConstructor       func(basic consensus.Engine) consensus.Engine
	enode                   *enode.Node
	service                 *eth.Ethereum
	eventChan               chan core.ChainEvent
	subscription            event.Subscription
	transactions            map[common.Hash]struct{}
	transactionsMu          sync.Mutex
	untrustedTransactions   map[common.Hash]struct{}
	untrustedTransactionsMu sync.Mutex
	blocks                  map[uint64]block
	lastBlock               uint64
	txsSendCount            *int64
	txsChainCount           map[uint64]int64
	isMalicious             bool
}

type netNode struct {
	listener   []net.Listener
	privateKey *ecdsa.PrivateKey
	address    string
	port       int
	url        string
	rpcPort    int
<<<<<<< HEAD
=======
}

func (n *netNode) EthAddress() common.Address {
	return crypto.PubkeyToAddress(n.privateKey.PublicKey)
>>>>>>> 10254604
}

type block struct {
	hash common.Hash
	txs  int
}

func (validator *testNode) startNode() error {
<<<<<<< HEAD
	// Inject the signer key and start sealing with it
	// store := validator.node.AccountManager().Backends(keystore.KeyStoreType)[0].(*keystore.KeyStore)

	// var (
	// 	err    error
	// 	signer accounts.Account
	// )

	// if !validator.isInited {
	// 	signer, err = store.ImportECDSA(validator.privateKey, "")
	// 	if err != nil {
	// 		return fmt.Errorf("import pk: %s", err)
	// 	}

	// 	for {
	// 		// wait until the private key is imported
	// 		_, err = validator.node.AccountManager().Find(signer)
	// 		if err == nil {
	// 			break
	// 		}
	// 		time.Sleep(50 * time.Microsecond)
	// 	}

	// 	validator.isInited = true
	// } else {
	// 	signer = store.Accounts()[0]
	// }

	// if err = store.Unlock(signer, ""); err != nil {
	// 	return fmt.Errorf("cant unlock: %s", err)
	// }
=======
	// Start the node and configure a full Ethereum node on it
	var err error
	validator.node, err = node.New(validator.nodeConfig)
	if err != nil {
		return err
	}

	validator.service, err = eth.New(validator.node, validator.ethConfig, validator.engineConstructor)
	if err != nil {
		return err
	}
>>>>>>> 10254604

	if err := validator.node.Start(); err != nil {
		return fmt.Errorf("cannot start a node %s", err)
	}

	// Start tracking the node and it's enode
	validator.enode = validator.node.Server().Self()
	return nil
}

func (validator *testNode) stopNode() error {
	//remove pending transactions
	addr := crypto.PubkeyToAddress(validator.privateKey.PublicKey)

	ticker := time.NewTicker(50 * time.Millisecond)
	defer ticker.Stop()

	for range ticker.C {
		pendingTxsMap, queuedTxsMap := validator.service.TxPool().Content()
		if len(pendingTxsMap) == 0 && len(queuedTxsMap) == 0 {
			break
		}

		canBreak := true
		for txAddr, txs := range pendingTxsMap {
			if addr != txAddr {
				continue
			}
			if len(txs) != 0 {
				canBreak = false
			}
		}
		for txAddr, txs := range queuedTxsMap {
			if addr != txAddr {
				continue
			}
			if len(txs) != 0 {
				canBreak = false
			}
		}
		if canBreak {
			break
		}
	}

	return validator.forceStopNode()
}

func (validator *testNode) forceStopNode() error {
	if err := validator.node.Close(); err != nil {
		return fmt.Errorf("cannot stop a node on block %d: %q", validator.lastBlock, err)
	}
	validator.node.Wait()
	validator.isRunning = false
	validator.wasStopped = true

	return nil
}

func (validator *testNode) startService() error {
	if validator.eventChan == nil {
		validator.eventChan = make(chan core.ChainEvent, 1024)
		validator.transactions = make(map[common.Hash]struct{})
		validator.untrustedTransactions = make(map[common.Hash]struct{})
		validator.blocks = make(map[uint64]block)
		validator.txsSendCount = new(int64)
		validator.txsChainCount = make(map[uint64]int64)
	} else {
		// validator is restarting
		// we need to retrieve missed block events since last stop as we're not subscribing fast enough
		curBlock := validator.service.BlockChain().CurrentBlock().Number().Uint64()
		for blockNum := validator.lastBlock + 1; blockNum <= curBlock; blockNum++ {
			block := validator.service.BlockChain().GetBlockByNumber(blockNum)
			event := core.ChainEvent{
				Block: block,
				Hash:  block.Hash(),
				Logs:  nil,
			}
			validator.eventChan <- event
		}
	}

	validator.subscription = validator.service.BlockChain().SubscribeChainEvent(validator.eventChan)

	if err := validator.service.StartMining(1); err != nil {
		return fmt.Errorf("cant start mining %s", err)
	}

	for !validator.service.IsMining() {
		time.Sleep(50 * time.Millisecond)
	}

	validator.isRunning = true

	return nil
}<|MERGE_RESOLUTION|>--- conflicted
+++ resolved
@@ -55,13 +55,10 @@
 	port       int
 	url        string
 	rpcPort    int
-<<<<<<< HEAD
-=======
 }
 
 func (n *netNode) EthAddress() common.Address {
 	return crypto.PubkeyToAddress(n.privateKey.PublicKey)
->>>>>>> 10254604
 }
 
 type block struct {
@@ -70,39 +67,6 @@
 }
 
 func (validator *testNode) startNode() error {
-<<<<<<< HEAD
-	// Inject the signer key and start sealing with it
-	// store := validator.node.AccountManager().Backends(keystore.KeyStoreType)[0].(*keystore.KeyStore)
-
-	// var (
-	// 	err    error
-	// 	signer accounts.Account
-	// )
-
-	// if !validator.isInited {
-	// 	signer, err = store.ImportECDSA(validator.privateKey, "")
-	// 	if err != nil {
-	// 		return fmt.Errorf("import pk: %s", err)
-	// 	}
-
-	// 	for {
-	// 		// wait until the private key is imported
-	// 		_, err = validator.node.AccountManager().Find(signer)
-	// 		if err == nil {
-	// 			break
-	// 		}
-	// 		time.Sleep(50 * time.Microsecond)
-	// 	}
-
-	// 	validator.isInited = true
-	// } else {
-	// 	signer = store.Accounts()[0]
-	// }
-
-	// if err = store.Unlock(signer, ""); err != nil {
-	// 	return fmt.Errorf("cant unlock: %s", err)
-	// }
-=======
 	// Start the node and configure a full Ethereum node on it
 	var err error
 	validator.node, err = node.New(validator.nodeConfig)
@@ -114,7 +78,6 @@
 	if err != nil {
 		return err
 	}
->>>>>>> 10254604
 
 	if err := validator.node.Start(); err != nil {
 		return fmt.Errorf("cannot start a node %s", err)
