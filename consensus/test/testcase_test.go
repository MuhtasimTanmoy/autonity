--- conflicted
+++ resolved
@@ -225,13 +225,8 @@
 		t.Fatal(err)
 	}
 
-<<<<<<< HEAD
 	for nodeName, node := range nodes {
 		fmt.Printf("%s === %s  -- %s\n", nodeName, node.enode.URLv4(), crypto.PubkeyToAddress(node.privateKey.PublicKey).String())
-=======
-	for i, p := range nodes {
-		fmt.Printf("%s === %s  -- %s\n", i, p.enode.URLv4(), crypto.PubkeyToAddress(p.privateKey.PublicKey).String())
->>>>>>> 10254604
 	}
 
 	if test.topology != nil && !test.topology.WithChanges() {
