--- conflicted
+++ resolved
@@ -51,38 +51,46 @@
 	txsChainCount  map[uint64]int64
 }
 
-<<<<<<< HEAD
-func generateRandomTx(nonce uint64, toAddr common.Address, key *ecdsa.PrivateKey) (*types.Transaction, error) {
-	randEth, err := rand.Int(rand.Reader, big.NewInt(10000000))
-	if err != nil {
-		return nil, err
-=======
 type block struct {
 	hash common.Hash
 	txs  int
 }
 
-func sendTx(service *eth.Ethereum, fromValidator *ecdsa.PrivateKey, fromAddr common.Address, toAddr common.Address) (*types.Transaction, error) {
+
+func sendTx(service *eth.Ethereum, key *ecdsa.PrivateKey, fromAddr common.Address, toAddr common.Address, transactionGenerator func(nonce uint64, toAddr common.Address, key *ecdsa.PrivateKey) (*types.Transaction, error)) (*types.Transaction, error) {
 	nonce := service.TxPool().Nonce(fromAddr)
 
-	tx, err := txWithNonce(fromAddr, nonce, toAddr, fromValidator, service)
-	if err != nil {
-		return txWithNonce(fromAddr, nonce+1, toAddr, fromValidator, service)
->>>>>>> 864d6822
-	}
-	return tx, nil
-}
-
-<<<<<<< HEAD
+	var tx *types.Transaction
+	var err error
+
+	for stop:=10; stop>0; stop-- {
+		tx,err = transactionGenerator(nonce, toAddr, key)
+		if err==nil {
+			break
+		}
+	}
+	if err!=nil {
+		return nil, err
+	}
+	return tx, service.TxPool().AddLocal(tx)
+}
+//func sendTx(service *eth.Ethereum, fromValidator *ecdsa.PrivateKey, fromAddr common.Address, toAddr common.Address) (*types.Transaction, error) {
+//	nonce := service.TxPool().Nonce(fromAddr)
+//
+//	tx, err := txWithNonce(fromAddr, nonce, toAddr, fromValidator, service)
+//	if err != nil {
+//		return txWithNonce(fromAddr, nonce+1, toAddr, fromValidator, service)
+//	}
+//	return tx, nil
+//}
+
+func generateRandomTx(nonce uint64, toAddr common.Address, key *ecdsa.PrivateKey) (*types.Transaction, error) {
+	randEth, err := rand.Int(rand.Reader, big.NewInt(10000000))
+	if err != nil {
+		return nil, err
+	}
+
 	return types.SignTx(
-=======
-func txWithNonce(_ common.Address, nonce uint64, toAddr common.Address, fromValidator *ecdsa.PrivateKey, service *eth.Ethereum) (*types.Transaction, error) {
-	randEth, err := rand.Int(rand.Reader, big.NewInt(10000000))
-	if err != nil {
-		return nil, err
-	}
-	tx, err := types.SignTx(
->>>>>>> 864d6822
 		types.NewTransaction(
 			nonce,
 			toAddr,
@@ -94,15 +102,15 @@
 		types.HomesteadSigner{}, key)
 }
 
-func sendTx(service *eth.Ethereum, key *ecdsa.PrivateKey, fromAddr common.Address, toAddr common.Address, transactionGenerator func(nonce uint64, toAddr common.Address, key *ecdsa.PrivateKey) (*types.Transaction, error)) error {
-	nonce := service.TxPool().State().GetNonce(fromAddr)
-
-	tx,err:=transactionGenerator(nonce, toAddr, key)
+func txWithNonce(_ common.Address, nonce uint64, toAddr common.Address, fromValidator *ecdsa.PrivateKey, service *eth.Ethereum) (*types.Transaction, error) {
+	tx,err:=generateRandomTx(nonce, toAddr, fromValidator)
 	if err != nil {
 		return nil, err
 	}
 	return tx, service.TxPool().AddLocal(tx)
 }
+
+
 
 func makeGenesis(validators []*testNode) *core.Genesis {
 	// generate genesis block
