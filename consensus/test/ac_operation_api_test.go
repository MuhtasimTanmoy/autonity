package test

import (
	"crypto/ecdsa"
	"encoding/json"
	"fmt"
	"github.com/autonity/autonity/crypto/blst"
	"math/big"
	"reflect"
	"testing"
	"time"

	"github.com/stretchr/testify/require"

	"github.com/autonity/autonity/common"
	"github.com/autonity/autonity/common/hexutil"
	"github.com/autonity/autonity/core"
	"github.com/autonity/autonity/core/types"
	"github.com/autonity/autonity/crypto"
	"github.com/autonity/autonity/p2p/enode"
	"github.com/autonity/autonity/params"
	"github.com/autonity/autonity/params/generated"
)

const (
	treasuryFee      = 100
	minBaseFee       = 10
	delegationRate   = 1
	epochPeriod      = 5
	unBondingPeriod  = 5
	maxCommitteeSize = 7
	blockPeriod      = 1
)

var (
	// new settings to be submitted for protocol in testcase.
	newMinBaseFee      = new(big.Int).SetUint64(20)
	newCommitteeSize   = new(big.Int).SetUint64(10)
	newUnBondingPeriod = new(big.Int).SetUint64(30)
	newEpochPeriod     = new(big.Int).SetUint64(45)
	newTreasuryFee     = new(big.Int).SetUint64(10)
	mintAmount         = new(big.Int).SetUint64(100)
	burnAmount         = new(big.Int).SetUint64(50)
)

// test registerValidator, unRegisterValidators, bond and unbond operations.
func TestACPublicWritters(t *testing.T) {
	numOfValidators := 2

	operator, err := makeAccount()
	require.NoError(t, err)
	operatorAddr := crypto.PubkeyToAddress(operator.PublicKey)

	newValidator, err := makeAccount()
	require.NoError(t, err)
	newValidatorAddr := crypto.PubkeyToAddress(newValidator.PublicKey)
	enodeUrl := enode.V4DNSUrl(newValidator.PublicKey, "127.0.0.1", 30303, 30303) + ":30303"
	msg := crypto.PubkeyToAddress(newValidator.PublicKey).Bytes()

	consensusKey, err := blst.RandKey()
	require.NoError(t, err)

<<<<<<< HEAD
	validatorKeyProof, err := crypto.GenerateValidatorKeyProof(validatorKey, msg)
=======
	consensusKeyProof, err := crypto.BLSPOPProof(consensusKey, msg)
>>>>>>> 3235b243
	require.NoError(t, err)

	oracleAccount, err := makeAccount()
	require.NoError(t, err)
	// newton to be mint
	amount := new(big.Int).SetUint64(10)

	cases := []*testCase{
		{
			name:          "Test register new validator",
			numValidators: numOfValidators,
			numBlocks:     10,
			genesisHook: func(g *core.Genesis) *core.Genesis {
				g.Config.AutonityContractConfig.Operator = operatorAddr
				// pre-mine Auton for system operator and new validator.
				g.Alloc[operatorAddr] = core.GenesisAccount{
					Balance: new(big.Int).Exp(big.NewInt(2), big.NewInt(128), nil),
				}
				g.Alloc[newValidatorAddr] = core.GenesisAccount{
					Balance: new(big.Int).Exp(big.NewInt(2), big.NewInt(128), nil),
				}
				return g
			},
			// register validator right after block #5 is committed from client V0.
			afterHooks: map[string]hook{
				"V0": registerValidatorHook(map[uint64]struct{}{
					5: {},
				},
					enodeUrl,
					newValidator,
					oracleAccount,
					consensusKey.PublicKey().Marshal(),
					consensusKeyProof,
				),
			},
			finalAssert: func(t *testing.T, validators map[string]*testNode) {
				client := interact(validators["V0"].rpcPort)
				defer client.close()
				val, err := client.call(validators["V0"].lastBlock).getValidator(newValidatorAddr)
				require.NoError(t, err)
				require.Equal(t, newValidatorAddr, val.NodeAddress)
			},
		},
		{
			name:          "bond stake to validator",
			numValidators: numOfValidators,
			numBlocks:     10,
			genesisHook: func(g *core.Genesis) *core.Genesis {
				g.Config.AutonityContractConfig.Operator = operatorAddr
				// pre-mine Auton for system operator and new validator.
				g.Alloc[operatorAddr] = core.GenesisAccount{
					Balance: new(big.Int).Exp(big.NewInt(2), big.NewInt(128), nil),
				}
				g.Alloc[newValidatorAddr] = core.GenesisAccount{
					Balance: new(big.Int).Exp(big.NewInt(2), big.NewInt(128), nil),
				}
				return g
			},
			// mint newton for new validator right after block #3 via client V0.
			// bond newton to validator right after block #7 via client V1.
			afterHooks: map[string]hook{
				"V0": mintStakeHook(map[uint64]struct{}{
					2: {},
				},
					operator,
					newValidator,
					amount,
				),
				"V1": bondStakeHook(map[uint64]struct{}{
					7: {},
				},
					newValidator,
					amount,
				),
			},
			finalAssert: func(t *testing.T, validators map[string]*testNode) {
				node := validators["V1"]
				client := interact(node.rpcPort)
				defer client.close()
				/* todo: update
				reqs, err := client.call(node.lastBlock).getBondingReq(new(big.Int).SetUint64(0),
					new(big.Int).SetUint64(3))
				require.NoError(t, err)
				require.Equal(t, node.EthAddress(), reqs[2].Delegatee)
				require.Equal(t, newValidatorAddr, reqs[2].Delegator)
				require.Equal(t, amount, reqs[2].Amount)
				*/
			},
		},
		{
			name:          "unbond stake from validator",
			numValidators: numOfValidators,
			numBlocks:     10,
			afterHooks: map[string]hook{
				"V0": unBondStakeHook(map[uint64]struct{}{
					2: {},
				},
					amount,
				),
			},
			finalAssert: func(t *testing.T, validators map[string]*testNode) {
				node := validators["V0"]
				client := interact(node.rpcPort)
				defer client.close()
				/* todo: update
				reqs, err := client.call(node.lastBlock).getUnBondingReq(new(big.Int).SetUint64(0),
					new(big.Int).SetUint64(1))
				require.NoError(t, err)
				require.Equal(t, node.EthAddress(), reqs[0].Delegatee)
				require.Equal(t, node.EthAddress(), reqs[0].Delegator)
				require.Equal(t, amount, reqs[0].Amount)

				*/
			},
		},
	}

	for _, testcase := range cases {
		runTest(t, testcase)
	}
}

// test system settings management by operator account.
func TestACSystemOperatorOPs(t *testing.T) {
	numOfValidators := 3
	initialOperator, err := makeAccount()
	require.NoError(t, err)
	initialOperatorAddr := crypto.PubkeyToAddress(initialOperator.PublicKey)

	newOperator, err := makeAccount()
	require.NoError(t, err)
	newOperatorAddr := crypto.PubkeyToAddress(newOperator.PublicKey)

	testCase := &testCase{
		name:          "Test AC system operator change settings",
		numValidators: numOfValidators,
		numBlocks:     40,
		// set AC configs in genesis hook.
		genesisHook: func(g *core.Genesis) *core.Genesis {
			g.Config.AutonityContractConfig.Operator = initialOperatorAddr
			g.Alloc[initialOperatorAddr] = core.GenesisAccount{
				Balance: new(big.Int).Exp(big.NewInt(2), big.NewInt(128), nil),
			}
			g.Alloc[newOperatorAddr] = core.GenesisAccount{
				Balance: new(big.Int).Exp(big.NewInt(2), big.NewInt(128), nil),
			}
			setACConfig(g.Config.AutonityContractConfig)
			return g
		},
		afterHooks: map[string]hook{
			// change settings right after block #1 is committed from client V0.
			"V0": changeSettingHook(
				map[uint64]struct{}{
					5: {},
				},
				initialOperator,
				newOperatorAddr,
			),
			// burn stake right after block #15 from client V1.
			"V1": burnStakeHook(
				map[uint64]struct{}{
					25: {},
				},
				initialOperator,
				newOperatorAddr,
			),
			// change operator after block #10 from client V3.
			"V2": setOperatorHook(
				map[uint64]struct{}{
					35: {},
				},
				initialOperator,
				newOperatorAddr,
			),
		},
		finalAssert: func(t *testing.T, validators map[string]*testNode) {
			node := validators["V0"]
			client := interact(node.rpcPort)
			defer client.close()
			mBaseFee, err := client.call(node.lastBlock).getMinBaseFee()
			require.NoError(t, err)
			require.Equal(t, newMinBaseFee.Uint64(), mBaseFee.Uint64())
			comSize, err := client.call(node.lastBlock).getMaxCommitteeSize()
			require.NoError(t, err)
			require.Equal(t, newCommitteeSize.Uint64(), comSize.Uint64())
			newOP, err := client.call(node.lastBlock).getOperator()
			require.NoError(t, err)
			require.Equal(t, newOperatorAddr, newOP)
			balance, err := client.call(node.lastBlock).balanceOf(newOperatorAddr)
			require.NoError(t, err)
			require.Equal(t, mintAmount.Sub(mintAmount, burnAmount).Uint64(), balance.Uint64())
		},
	}
	runTest(t, testCase)
}

// test system settings / state getters
func TestACStateGetters(t *testing.T) {
	operatorKey, err := makeAccount()
	require.NoError(t, err)
	operatorAddress := crypto.PubkeyToAddress(operatorKey.PublicKey)
	numOfValidators := 2
	testCase := &testCase{
		name:          "Test AC state getters",
		numValidators: numOfValidators,
		numBlocks:     10,
		// set AC configs in genesis hook.
		genesisHook: func(g *core.Genesis) *core.Genesis {
			g.Config.AutonityContractConfig.Operator = operatorAddress
			g.Config.AutonityContractConfig.Treasury = operatorAddress
			setACConfig(g.Config.AutonityContractConfig)
			return g
		},
		// start AC state getter verifications right after block #5 is committed from client V0.
		afterHooks: map[string]hook{
			"V0": acStateGettersHook(map[uint64]struct{}{
				5: {},
			},
				operatorAddress,
				numOfValidators,
			),
		},
	}
	runTest(t, testCase)
}

func burnStakeHook(upgradeBlocks map[uint64]struct{}, op *ecdsa.PrivateKey, ac common.Address) hook {
	return func(block *types.Block, validator *testNode, tCase *testCase, currentTime time.Time) error {
		blockNum := block.Number().Uint64()
		if _, ok := upgradeBlocks[blockNum]; !ok {
			return nil
		}
		interaction := interact(validator.rpcPort)
		defer interaction.close()
		if _, err := interaction.tx(op).burn(ac, burnAmount); err != nil {
			return err
		}
		return nil
	}
}

func setOperatorHook(upgradeBlocks map[uint64]struct{}, operator *ecdsa.PrivateKey, opAddr common.Address) hook {
	return func(block *types.Block, validator *testNode, tCase *testCase, currentTime time.Time) error {
		blockNum := block.Number().Uint64()
		if _, ok := upgradeBlocks[blockNum]; !ok {
			return nil
		}
		interaction := interact(validator.rpcPort)
		defer interaction.close()
		if _, err := interaction.tx(operator).setOperator(opAddr); err != nil {
			return err
		}
		return nil
	}
}

func changeSettingHook(upgradeBlocks map[uint64]struct{}, opKey *ecdsa.PrivateKey, newOpAddr common.Address) hook {
	return func(block *types.Block, validator *testNode, tCase *testCase, currentTime time.Time) error {
		blockNum := block.Number().Uint64()
		if _, ok := upgradeBlocks[blockNum]; !ok {
			return nil
		}
		interaction := interact(validator.rpcPort)
		defer interaction.close()
		if _, err := interaction.tx(opKey).setMinBaseFee(newMinBaseFee); err != nil {
			return err
		}
		if _, err := interaction.tx(opKey).setCommitteeSize(newCommitteeSize); err != nil {
			return err
		}
		if _, err := interaction.tx(opKey).setUnBondingPeriod(newUnBondingPeriod); err != nil {
			return err
		}
		if _, err := interaction.tx(opKey).setEpochPeriod(newEpochPeriod); err != nil {
			return err
		}
		if _, err := interaction.tx(opKey).setTreasuryAccount(newOpAddr); err != nil {
			return err
		}
		if _, err := interaction.tx(opKey).setTreasuryFee(newTreasuryFee); err != nil {
			return err
		}
		if _, err := interaction.tx(opKey).mint(newOpAddr, mintAmount); err != nil {
			return err
		}
		return nil
	}
}

func unBondStakeHook(upgradeBlocks map[uint64]struct{}, amount *big.Int) hook {
	return func(block *types.Block, validator *testNode, tCase *testCase, currentTime time.Time) error {
		blockNum := block.Number().Uint64()
		if _, ok := upgradeBlocks[blockNum]; !ok {
			return nil
		}
		interaction := interact(validator.rpcPort)
		defer interaction.close()
		if _, err := interaction.tx(validator.nodeKey).unbond(validator.EthAddress(), amount); err != nil {
			return err
		}
		return nil
	}
}

func bondStakeHook(upgradeBlocks map[uint64]struct{}, newVal *ecdsa.PrivateKey, amount *big.Int) hook {
	return func(block *types.Block, validator *testNode, tCase *testCase, currentTime time.Time) error {
		blockNum := block.Number().Uint64()
		if _, ok := upgradeBlocks[blockNum]; !ok {
			return nil
		}
		interaction := interact(validator.rpcPort)
		defer interaction.close()
		if _, err := interaction.tx(newVal).bond(validator.EthAddress(), amount); err != nil {
			return err
		}
		return nil
	}
}

func mintStakeHook(upgradeBlocks map[uint64]struct{}, operator *ecdsa.PrivateKey, newVal *ecdsa.PrivateKey, amount *big.Int) hook {
	return func(block *types.Block, validator *testNode, tCase *testCase, currentTime time.Time) error {
		blockNum := block.Number().Uint64()
		if _, ok := upgradeBlocks[blockNum]; !ok {
			return nil
		}
		interaction := interact(validator.rpcPort)
		defer interaction.close()
		newValAddr := crypto.PubkeyToAddress(newVal.PublicKey)
		if _, err := interaction.tx(operator).mint(newValAddr, amount); err != nil {
			return err
		}
		return nil
	}
}

func registerValidatorHook(upgradeBlocks map[uint64]struct{}, enode string, nodekey *ecdsa.PrivateKey, oracleKey *ecdsa.PrivateKey, consensusKey, consensusKeyProof []byte) hook {
	return func(block *types.Block, validator *testNode, tCase *testCase, currentTime time.Time) error {
		blockNum := block.Number().Uint64()
		if _, ok := upgradeBlocks[blockNum]; !ok {
			return nil
		}
		interaction := interact(validator.rpcPort)
		defer interaction.close()
		//this decode is needed to format the hex address in consistent case
		hexTreasury, err := hexutil.Decode(crypto.PubkeyToAddress(nodekey.PublicKey).Hex())
		if err != nil {
			return err
		}
		prefix := fmt.Sprintf("\x19Ethereum Signed Message:\n%d", len(hexTreasury))
		hash := crypto.Keccak256Hash([]byte(prefix), hexTreasury)
		nodeProof, err := crypto.Sign(hash.Bytes(), nodekey)
		if err != nil {
			return err
		}
		oracleProof, err := crypto.Sign(hash.Bytes(), oracleKey)
		if err != nil {
			return err
		}
		//using same account for oracle and node, same proof can be reused here
		signatures := append(append(nodeProof[:], oracleProof[:]...), consensusKeyProof[:]...)
		fmt.Println("proof ", hexutil.Encode(signatures))
		oracleAddr := crypto.PubkeyToAddress(oracleKey.PublicKey)
		if _, err := interaction.tx(nodekey).registerValidator(enode, oracleAddr, consensusKey, signatures); err != nil {
			return err
		}
		return nil
	}
}

func acStateGettersHook(upgradeBlocks map[uint64]struct{}, operator common.Address, numVals int) hook {
	return func(block *types.Block, validator *testNode, tCase *testCase, currentTime time.Time) error {
		blockNum := block.Number().Uint64()
		if _, ok := upgradeBlocks[blockNum]; !ok {
			return nil
		}
		interaction := interact(validator.rpcPort)
		defer interaction.close()

		if err := checkVersion(interaction, blockNum, 1); err != nil {
			return err
		}

		if err := checkCommittee(interaction, blockNum, numVals); err != nil {
			return err
		}

		if err := checkValidators(interaction, blockNum, numVals); err != nil {
			return err
		}

		if err := checkValidator(interaction, blockNum, validator.EthAddress(), validator.netNode.url); err != nil {
			return err
		}

		if err := checkMaxCommitteeSize(interaction, blockNum, maxCommitteeSize); err != nil {
			return err
		}

		if err := checkCommitteeEnodes(interaction, blockNum, numVals); err != nil {
			return err
		}

		if err := checkMinBaseFee(interaction, blockNum, minBaseFee); err != nil {
			return err
		}

		if err := checkOperatorAddress(interaction, blockNum, operator); err != nil {
			return err
		}

		return checkNewContract(interaction, blockNum, []uint8{}, "")
	}
}

func checkVersion(client *interactor, height uint64, expected uint64) error {
	version, err := client.call(height).getVersion()
	if err != nil {
		return err
	}
	if version != expected {
		return fmt.Errorf("unexpected version")
	}
	return nil
}

func checkMaxCommitteeSize(client *interactor, height uint64, size int) error {
	maxSize, err := client.call(height).getMaxCommitteeSize()
	if err != nil {
		return err
	}
	if maxSize.Uint64() != uint64(size) {
		return fmt.Errorf("unexpected max committee size")
	}
	return nil
}

// todo: check each enode urls
func checkCommitteeEnodes(client *interactor, height uint64, numEnodes int) error {
	enodes, err := client.call(height).getCommitteeEnodes()
	if err != nil {
		return err
	}
	if len(enodes) != numEnodes {
		return fmt.Errorf("unexpected committee enodes")
	}
	return nil
}

// todo: get committtee from genesis file, and check them on each seat
func checkCommittee(client *interactor, height uint64, lenCommittee int) error {
	committee, err := client.call(height).getCommittee()
	if err != nil {
		return err
	}
	if len(committee) != lenCommittee {
		return fmt.Errorf("unexpected committee")
	}
	return nil
}

// todo: check each validator
func checkValidators(client *interactor, height uint64, numVals int) error {
	vals, err := client.call(height).getValidators()
	if err != nil {
		return err
	}
	if len(vals) != numVals {
		return fmt.Errorf("unexpected validators")
	}
	return nil
}

// todo: check each property of validator
func checkValidator(client *interactor, height uint64, address common.Address, enode string) error {
	val, err := client.call(height).getValidator(address)
	if err != nil {
		return err
	}
	if enode != val.Enode {
		return fmt.Errorf("unexpected validator")
	}
	return nil
}

func checkMinBaseFee(client *interactor, height uint64, minBaseFee int) error {
	fee, err := client.call(height).getMinBaseFee()
	if err != nil {
		return err
	}
	if fee.Uint64() != uint64(minBaseFee) {
		return fmt.Errorf("unexpected min base fee")
	}
	return nil
}

func checkOperatorAddress(client *interactor, height uint64, opAddr common.Address) error {
	op, err := client.call(height).getOperator()
	if err != nil {
		return err
	}
	if op != opAddr {
		return fmt.Errorf("unexpected operator account")
	}
	return nil
}

func checkNewContract(client *interactor, height uint64, byteCode []byte, abi string) error {
	byteC, a, err := client.call(height).getNewContract()
	if err != nil {
		return err
	}
	if !reflect.DeepEqual(byteC, byteCode) || a != abi {
		return fmt.Errorf("unexpected new contract")
	}
	return nil
}

// Test the contract upgrade mechanism.
// The new contract is ./autonity/solidity/contracts/Upgrade_test.sol
func TestUpgradeMechanism(t *testing.T) {
	numOfValidators := 3
	operator, err := makeAccount()
	require.NoError(t, err)
	initialOperatorAddr := crypto.PubkeyToAddress(operator.PublicKey)
	//var upgradeTxs []*types.Transaction
	bytecode := generated.AutonityUpgradeTestBytecode
	var interactor *interactor
	var transactor *transactor

	testCase := &testCase{
		name:          "Test AC system operator change settings",
		numValidators: numOfValidators,
		numBlocks:     30,
		// set AC configs in genesis hook.
		genesisHook: func(g *core.Genesis) *core.Genesis {
			g.Config.AutonityContractConfig.Operator = initialOperatorAddr
			g.Alloc[initialOperatorAddr] = core.GenesisAccount{
				Balance: new(big.Int).Exp(big.NewInt(2), big.NewInt(128), nil),
			}
			setACConfig(g.Config.AutonityContractConfig)
			return g
		},
		beforeHooks: map[string]hook{"V0": func(block *types.Block, validator *testNode, tCase *testCase, currentTime time.Time) error {
			if block.Number().Uint64() == 2 {
				interactor = interact(validator.rpcPort)
				transactor = interactor.tx(operator)
			}
			return nil
		}},

		afterHooks: map[string]hook{
			// upgrade is triggered at block #5
			"V0": func(block *types.Block, validator *testNode, tCase *testCase, currentTime time.Time) error {
				var err error
				switch block.Number().Uint64() {
				case 5:
					_, err = transactor.upgradeContract(bytecode[0:len(bytecode)/2], "")
				case 10:
					res, _ := json.Marshal(&generated.AutonityUpgradeTestAbi)
					_, err = transactor.upgradeContract(nil, string(res))
				case 15:
					_, err = transactor.upgradeContract(bytecode[len(bytecode)/2:], "")
				default:
					return nil
				}
				return err
			},
			"V2": func(block *types.Block, validator *testNode, tCase *testCase, currentTime time.Time) error {
				if block.Number().Uint64() == 20 {
					if _, err := transactor.completeContractUpgrade(); err != nil {
						return err
					}
				}
				return nil
			},
			"V1": func(block *types.Block, validator *testNode, tCase *testCase, currentTime time.Time) error {
				if block.Number().Uint64() == 25 {
					if _, err = transactor.transfer(common.HexToAddress("0x111"), big.NewInt(1000)); err != nil {
						return err
					}
				}
				return nil
			},
		},
		finalAssert: func(t *testing.T, validators map[string]*testNode) {
			transactor.analyze(t)
			node := validators["V0"]
			client := interact(node.rpcPort)
			defer client.close()
			//upgradeReceipt, err := client.client.TransactionReceipt(context.Background(), upgradeTx.Hash())
			//require.NoError(t, err)
			//t.Log("upgrade gas used:", upgradeReceipt.GasUsed)
			//check that validator 1 has 50 bonded stake. (initial stake is 100)
			val1, err := client.call(node.lastBlock).getValidator(validators["V1"].address)
			val2, err := client.call(node.lastBlock).getValidator(validators["V2"].address)
			val0, err := client.call(node.lastBlock).getValidator(validators["V0"].address)
			t.Log("val0 bs", val0.BondedStake.Uint64())
			t.Log("val1 bs", val1.BondedStake.Uint64())
			t.Log("val2 bs", val2.BondedStake.Uint64())

			require.NoError(t, err)
			stake := new(big.Int).SetUint64(defaultStake)
			stake.Div(stake, big.NewInt(2))
			require.Equal(t, stake.Bytes(), val1.BondedStake.Bytes())
			//check the contract version is now 2.0.0
			version, err := client.call(node.lastBlock).getVersion()
			require.NoError(t, err)
			require.Equal(t, uint64(2), version)
			//check the new transfer operation
			balance, err := client.call(node.lastBlock).balanceOf(common.HexToAddress("0x111"))
			require.NoError(t, err)
			require.Equal(t, big.NewInt(2000), balance)
		},
	}
	runTest(t, testCase)
}

func makeAccount() (*ecdsa.PrivateKey, error) {
	return crypto.GenerateKey()
}

func setACConfig(contractConf *params.AutonityContractGenesis) {
	contractConf.BlockPeriod = uint64(blockPeriod)
	contractConf.DelegationRate = uint64(delegationRate)
	contractConf.MaxCommitteeSize = uint64(maxCommitteeSize)
	contractConf.EpochPeriod = uint64(epochPeriod)
	contractConf.MinBaseFee = uint64(minBaseFee)
	contractConf.UnbondingPeriod = uint64(unBondingPeriod)
	contractConf.TreasuryFee = uint64(treasuryFee)
}<|MERGE_RESOLUTION|>--- conflicted
+++ resolved
@@ -60,11 +60,7 @@
 	consensusKey, err := blst.RandKey()
 	require.NoError(t, err)
 
-<<<<<<< HEAD
-	validatorKeyProof, err := crypto.GenerateValidatorKeyProof(validatorKey, msg)
-=======
 	consensusKeyProof, err := crypto.BLSPOPProof(consensusKey, msg)
->>>>>>> 3235b243
 	require.NoError(t, err)
 
 	oracleAccount, err := makeAccount()
