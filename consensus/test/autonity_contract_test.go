package test

import (
	"context"
	"crypto/ecdsa"
	"fmt"
	"math/big"
	"net"
	"strconv"
	"strings"
	"sync"
	"testing"
	"time"

	"github.com/clearmatics/autonity/autonity"
	"github.com/clearmatics/autonity/common/acdefault"
	"github.com/clearmatics/autonity/common/graph"
	"github.com/clearmatics/autonity/common/keygenerator"
	"github.com/clearmatics/autonity/common/math"
	"github.com/clearmatics/autonity/log"
	"github.com/clearmatics/autonity/p2p/enode"

	"github.com/clearmatics/autonity/accounts/abi/bind"
	"github.com/clearmatics/autonity/ethclient"

	"github.com/clearmatics/autonity/common"
	"github.com/clearmatics/autonity/core"
	"github.com/clearmatics/autonity/core/types"
	"github.com/clearmatics/autonity/crypto"
)

const DefaultTestGasPrice = 100000000000

<<<<<<< HEAD
=======
func TestCheckFeeRedirectionAndRedistribution(t *testing.T) {
	if testing.Short() {
		t.Skip("skipping test in short mode")
	}

	hookGenerator := func() (hook, hook) {
		prevBlockBalance := uint64(0)
		prevSTBalance := new(big.Int)

		fBefore := func(block *types.Block, validator *testNode, tCase *testCase, currentTime time.Time) error {
			st, err := validator.service.BlockChain().StateAt(block.Root())
			if err != nil {
				return fmt.Errorf("failed to retrieve state for block %v", block.NumberU64())
			}
			if block.NumberU64() == 1 && st.GetBalance(autonity.ContractAddress).Uint64() != 0 {
				return fmt.Errorf("incorrect balance on the first block")
			}
			return nil
		}
		fAfter := func(block *types.Block, validator *testNode, tCase *testCase, currentTime time.Time) error {
			st, err := validator.service.BlockChain().StateAt(block.Root())
			if err != nil {
				return fmt.Errorf("failed to retrieve state for block %v", block.NumberU64())
			}

			if block.NumberU64() == 1 && prevBlockBalance != 0 {
				return fmt.Errorf("incorrect balance on the first block")
			}
			contractBalance := st.GetBalance(autonity.ContractAddress)
			if block.NumberU64() > 1 && len(block.Transactions()) > 0 && block.NumberU64() <= uint64(tCase.numBlocks) {
				if contractBalance.Uint64() < prevBlockBalance {
					return fmt.Errorf("contract balance must be increased, current %v previous %v block %v", contractBalance.Uint64(), prevBlockBalance, block.NumberU64())
				}
			}
			prevBlockBalance = contractBalance.Uint64()

			if block.NumberU64() > 1 && len(block.Transactions()) > 0 && block.NumberU64() <= uint64(tCase.numBlocks) {
				sh := validator.service.BlockChain().Config().AutonityContractConfig.GetStakeHolderUsers()[0]
				stakeHolderBalance := st.GetBalance(*sh.Address)
				if stakeHolderBalance.Cmp(prevSTBalance) != 1 {
					return fmt.Errorf("stakeholder balance must be increased, current %v previous %v block %v", stakeHolderBalance.Uint64(), prevSTBalance.Uint64(), block.NumberU64())
				}
				prevSTBalance = stakeHolderBalance
			}

			return nil
		}
		return fBefore, fAfter
	}

	case1Before, case1After := hookGenerator()
	case2Before, case2After := hookGenerator()
	case3Before, case3After := hookGenerator()
	cases := []*testCase{
		{
			name:          "no malicious - 1 tx per second",
			numValidators: 5,
			numBlocks:     5,
			txPerPeer:     1,
			beforeHooks: map[string]hook{
				"VD": case1Before,
			},
			afterHooks: map[string]hook{
				"VD": case1After,
			},
		},
		{
			name:          "no malicious - 10 tx per second",
			numValidators: 6,
			numBlocks:     10,
			txPerPeer:     10,
			beforeHooks: map[string]hook{
				"VF": case2Before,
			},
			afterHooks: map[string]hook{
				"VF": case2After,
			},
		},
		{
			name:          "no malicious - 5 tx per second 4 peers",
			numValidators: 4,
			numBlocks:     5,
			txPerPeer:     5,
			beforeHooks: map[string]hook{
				"VB": case3Before,
			},
			afterHooks: map[string]hook{
				"VB": case3After,
			},
		},
	}

	for _, testCase := range cases {
		testCase := testCase
		t.Run(fmt.Sprintf("test case %s", testCase.name), func(t *testing.T) {
			runTest(t, testCase)

		})
	}
}

>>>>>>> c0fa497a
func TestCheckBlockWithSmallFee(t *testing.T) {
	t.Skip("This test is unreliable - https://github.com/clearmatics/autonity/issues/750")
	if testing.Short() {
		t.Skip("skipping test in short mode")
	}

	hookGenerator := func() (hook, hook) {
		prevBlockBalance := uint64(0)
		fBefore := func(block *types.Block, validator *testNode, tCase *testCase, currentTime time.Time) error {
			st, _ := validator.service.BlockChain().State()
			if block.NumberU64() == 1 && st.GetBalance(autonity.ContractAddress).Uint64() != 0 {
				return fmt.Errorf("incorrect balance on the first block")
			}
			return nil
		}
		fAfter := func(block *types.Block, validator *testNode, tCase *testCase, currentTime time.Time) error {
			st, _ := validator.service.BlockChain().State()

			if block.NumberU64() == 1 && prevBlockBalance != 0 {
				return fmt.Errorf("incorrect balance on the first block")
			}
			contractBalance := st.GetBalance(autonity.ContractAddress)

			prevBlockBalance = contractBalance.Uint64()
			return nil
		}
		return fBefore, fAfter
	}

	case1Before, case1After := hookGenerator()
	cases := []*testCase{
		{
			name:          "no malicious - 1 tx per second",
			numValidators: 5,
			numBlocks:     5,
			txPerPeer:     3,
			sendTransactionHooks: map[string]sendTransactionHook{
				"VD": func(validator *testNode, fromAddr common.Address, toAddr common.Address) (bool, *types.Transaction, error) { //nolint
					nonce := validator.service.TxPool().Nonce(fromAddr)

					tx, err := types.SignTx(
						types.NewTransaction(
							nonce,
							toAddr,
							big.NewInt(1),
							210000000,
							big.NewInt(DefaultTestGasPrice-200),
							nil,
						),
						types.HomesteadSigner{}, validator.privateKey)
					if err != nil {
						return false, nil, err
					}
					err = validator.service.TxPool().AddLocal(tx)
					if err == nil {
						return false, nil, err
					}

					//step 2 valid transaction
					tx, err = types.SignTx(
						types.NewTransaction(
							nonce,
							toAddr,
							big.NewInt(1),
							210000000,
							big.NewInt(DefaultTestGasPrice+200),
							nil,
						),
						types.HomesteadSigner{}, validator.privateKey)
					if err != nil {
						return false, nil, err
					}
					err = validator.service.TxPool().AddLocal(tx)
					if err != nil {
						return false, nil, err
					}

					return false, tx, nil
				},
			},
			beforeHooks: map[string]hook{
				"VD": case1Before,
			},
			afterHooks: map[string]hook{
				"VD": case1After,
			},
			genesisHook: func(g *core.Genesis) *core.Genesis {
				g.Config.AutonityContractConfig.MinGasPrice = DefaultTestGasPrice - 100
				return g
			},
		},
	}

	for _, testCase := range cases {
		testCase := testCase
		t.Run(fmt.Sprintf("test case %s", testCase.name), func(t *testing.T) {
			runTest(t, testCase)
		})
	}
}

func TestRemoveFromValidatorsList(t *testing.T) {
	// to be tracked by https://github.com/clearmatics/autonity/issues/604
	t.Skip("skipping test since the upstream update cause local e2e test framework go routine leak.")
	if testing.Short() {
		t.Skip("skipping test in short mode")
	}

	operatorKey, err := keygenerator.Next()
	if err != nil {
		t.Fatal(err)
	}

	once := sync.Once{}
	operatorAddress := crypto.PubkeyToAddress(operatorKey.PublicKey)
	testCase := &testCase{
		name:                 "no malicious - 1 tx per second",
		numValidators:        5,
		numBlocks:            10,
		txPerPeer:            1,
		removedPeers:         make(map[common.Address]uint64),
		sendTransactionHooks: make(map[string]sendTransactionHook),
		genesisHook: func(g *core.Genesis) *core.Genesis {
			g.Config.AutonityContractConfig.Operator = operatorAddress
			g.Alloc[operatorAddress] = core.GenesisAccount{
				Balance: big.NewInt(100000000000000000),
			}
			return g
		},
		finalAssert: func(t *testing.T, validators map[string]*testNode) {
			validatorUsers := validators["VE"].service.BlockChain().Config().AutonityContractConfig.GetValidatorUsers()
			validatorsListGenesis := []string{}
			for i := range validatorUsers {
				validatorsListGenesis = append(validatorsListGenesis, validatorUsers[i].Address.String())
			}

			stateDB, err := validators["VE"].service.BlockChain().State()
			if err != nil {
				t.Fatal(err)
			}
			validatorList, err := validators["VE"].service.BlockChain().GetAutonityContract().GetCommittee(
				validators["VE"].service.BlockChain().CurrentHeader(),
				stateDB,
			)
			if err != nil {
				t.Fatal(err)
			}
			validatorListStr := []string{}
			for _, v := range validatorList {
				validatorListStr = append(validatorListStr, v.Address.String())
			}

			if len(validatorsListGenesis) <= len(validatorListStr) {
				t.Fatal("Incorrect validator list")
			}
		},
	}
	testCase.sendTransactionHooks["VD"] = func(validator *testNode, _ common.Address, _ common.Address) (bool, *types.Transaction, error) { //nolint
		if validator.lastBlock <= 3 {
			return true, nil, nil
		}
		skip := true
		var errOuter error
		once.Do(func() {
			skip = false
			conn, err := ethclient.Dial("http://127.0.0.1:" + strconv.Itoa(validator.rpcPort))
			if err != nil {
				errOuter = err
				return
			}
			defer conn.Close()

			nonce, err := conn.PendingNonceAt(context.Background(), operatorAddress)
			if err != nil {
				errOuter = err
				return
			}

			gasPrice, err := conn.SuggestGasPrice(context.Background())
			if err != nil {
				errOuter = err
				return
			}

			auth := bind.NewKeyedTransactor(operatorKey)
			auth.From = operatorAddress
			auth.Nonce = big.NewInt(int64(nonce))
			auth.GasLimit = uint64(300000) // in units
			auth.GasPrice = gasPrice

			instance, err := NewAutonity(autonity.ContractAddress, conn)
			if err != nil {
				errOuter = err
				return
			}
			validatorsList := validator.service.BlockChain().Config().AutonityContractConfig.GetValidatorUsers()
			_, err = instance.RemoveUser(auth, *validatorsList[0].Address)
			if err != nil {
				errOuter = err
				return
			}
			testCase.removedPeers[*validatorsList[0].Address] = validator.lastBlock
		})

		return skip, nil, errOuter
	}
	runTest(t, testCase)
}

func TestAddIncorrectStakeholdersToList(t *testing.T) {
	if testing.Short() {
		t.Skip("skipping test in short mode")
	}

	operatorKey, err := keygenerator.Next()
	if err != nil {
		t.Fatal(err)
	}
	participantKey, err := keygenerator.Next()
	if err != nil {
		t.Fatal(err)
	}

	operatorAddress := crypto.PubkeyToAddress(operatorKey.PublicKey)
	testCase := &testCase{
		name:                 "no malicious - 1 tx per second",
		numValidators:        5,
		numBlocks:            10,
		txPerPeer:            1,
		removedPeers:         make(map[common.Address]uint64),
		sendTransactionHooks: make(map[string]sendTransactionHook),
		genesisHook: func(g *core.Genesis) *core.Genesis {
			g.Config.AutonityContractConfig.Operator = operatorAddress
			g.Alloc[operatorAddress] = core.GenesisAccount{
				Balance: big.NewInt(100000000000000000),
			}
			return g
		},
	}
	pEnode := enode.NewV4(&participantKey.PublicKey, net.ParseIP("127.0.0.1"), 8527, 8527)
	testCase.sendTransactionHooks["VD"] = addStakeholder(pEnode.String(), participantKey, operatorKey)
	runTest(t, testCase)
}

func TestAddStakeholderWithCorruptedEnodeToList(t *testing.T) {
	if testing.Short() {
		t.Skip("skipping test in short mode")
	}

	operatorKey, err := keygenerator.Next()
	if err != nil {
		t.Fatal(err)
	}
	participantKey, err := keygenerator.Next()
	if err != nil {
		t.Fatal(err)
	}
	operatorAddress := crypto.PubkeyToAddress(operatorKey.PublicKey)

	testCase := &testCase{
		name:                 "no malicious - 1 tx per second",
		numValidators:        5,
		numBlocks:            10,
		txPerPeer:            1,
		removedPeers:         make(map[common.Address]uint64),
		sendTransactionHooks: make(map[string]sendTransactionHook),
		genesisHook: func(g *core.Genesis) *core.Genesis {
			g.Config.AutonityContractConfig.Operator = operatorAddress
			g.Alloc[operatorAddress] = core.GenesisAccount{
				Balance: big.NewInt(100000000000000000),
			}
			return g
		},
	}
	testCase.sendTransactionHooks["VD"] = addStakeholder("enode://some_bad_enode@127.0.0.1:8527", participantKey, operatorKey)
	runTest(t, testCase)
}

func TestContractUpgrade_Success(t *testing.T) {
	if testing.Short() {
		t.Skip("skipping test in short mode")
	}

	operatorKey, err := crypto.GenerateKey()
	if err != nil {
		t.Fatal(err)
	}

	operatorAddress := crypto.PubkeyToAddress(operatorKey.PublicKey)
	testCase := &testCase{
		name:                 "no malicious - 1 tx per second",
		numValidators:        5,
		numBlocks:            10,
		txPerPeer:            1,
		removedPeers:         make(map[common.Address]uint64),
		sendTransactionHooks: make(map[string]sendTransactionHook),
		genesisHook: func(g *core.Genesis) *core.Genesis {
			g.Config.AutonityContractConfig.Operator = operatorAddress
			g.Alloc[operatorAddress] = core.GenesisAccount{
				Balance: big.NewInt(math.MaxInt64),
			}
			return g
		},
		afterHooks: map[string]hook{
			"VD": upgradeHook(map[uint64]struct{}{
				5: {},
			},
				operatorAddress,
				operatorKey),
		},
	}
	runTest(t, testCase)
}

func TestContractUpgradeSeveralUpgrades(t *testing.T) {
	t.Skip("test is flaky - https://github.com/clearmatics/autonity/issues/496")
	if testing.Short() {
		t.Skip("skipping test in short mode")
	}

	operatorKey, err := crypto.GenerateKey()
	if err != nil {
		t.Fatal(err)
	}

	operatorAddress := crypto.PubkeyToAddress(operatorKey.PublicKey)
	testCase := &testCase{
		name:                 "no malicious - 1 tx per second",
		numValidators:        5,
		numBlocks:            20,
		txPerPeer:            10,
		removedPeers:         make(map[common.Address]uint64),
		sendTransactionHooks: make(map[string]sendTransactionHook),
		genesisHook: func(g *core.Genesis) *core.Genesis {
			g.Config.AutonityContractConfig.Operator = operatorAddress
			g.Alloc[operatorAddress] = core.GenesisAccount{
				Balance: big.NewInt(math.MaxInt64),
			}
			return g
		},
		afterHooks: map[string]hook{
			"VD": upgradeHook(map[uint64]struct{}{
				5:  {},
				7:  {},
				15: {},
			},
				operatorAddress,
				operatorKey),
		},
	}
	runTest(t, testCase)
}

func TestContractUpgradeSeveralUpgradesOnBusTopology(t *testing.T) {
	if testing.Short() {
		t.Skip("skipping test in short mode")
	}

	operatorKey, err := crypto.GenerateKey()
	if err != nil {
		t.Fatal(err)
	}

	topologyStr := `graph TB
    VA---VB
    VC---VB
    VD---VC
    VE---VD
`

	topology, err := graph.Parse(strings.NewReader(topologyStr))
	if err != nil {
		t.Fatal("parse error")
	}

	operatorAddress := crypto.PubkeyToAddress(operatorKey.PublicKey)
	testCase := &testCase{
		name:                 "no malicious - 1 tx per second",
		numValidators:        5,
		numBlocks:            20,
		txPerPeer:            10,
		removedPeers:         make(map[common.Address]uint64),
		sendTransactionHooks: make(map[string]sendTransactionHook),
		genesisHook: func(g *core.Genesis) *core.Genesis {
			g.Config.AutonityContractConfig.Operator = operatorAddress
			g.Alloc[operatorAddress] = core.GenesisAccount{
				Balance: big.NewInt(math.MaxInt64),
			}
			return g
		},
		afterHooks: map[string]hook{
			"VD": upgradeHook(map[uint64]struct{}{
				5:  {},
				7:  {},
				15: {},
			},
				operatorAddress,
				operatorKey),
		},
		topology: &Topology{
			graph: *topology,
		},
	}
	runTest(t, testCase)
}

func TestContractUpgradeSeveralUpgradesOnStarTopology(t *testing.T) {
	t.Skip("test is flaky - https://github.com/clearmatics/autonity/issues/496")
	if testing.Short() {
		t.Skip("skipping test in short mode")
	}

	operatorKey, err := crypto.GenerateKey()
	if err != nil {
		t.Fatal(err)
	}

	topologyStr := `graph TB
    SF---VA
    SF---VB
    SF---VC
    SF---VD
    SF-->VE`

	topology, err := graph.Parse(strings.NewReader(topologyStr))
	if err != nil {
		t.Fatal("parse error")
	}

	operatorAddress := crypto.PubkeyToAddress(operatorKey.PublicKey)
	testCase := &testCase{
		name:                 "no malicious - 1 tx per second",
		numValidators:        5,
		numBlocks:            20,
		txPerPeer:            10,
		removedPeers:         make(map[common.Address]uint64),
		sendTransactionHooks: make(map[string]sendTransactionHook),
		genesisHook: func(g *core.Genesis) *core.Genesis {
			g.Config.AutonityContractConfig.Operator = operatorAddress
			g.Alloc[operatorAddress] = core.GenesisAccount{
				Balance: big.NewInt(math.MaxInt64),
			}
			return g
		},
		afterHooks: map[string]hook{
			"VD": upgradeHook(map[uint64]struct{}{
				5:  {},
				7:  {},
				15: {},
			},
				operatorAddress,
				operatorKey),
		},
		topology: &Topology{
			graph: *topology,
		},
	}
	runTest(t, testCase)
}

func upgradeHook(upgradeBlocks map[uint64]struct{}, operatorAddress common.Address, operatorKey *ecdsa.PrivateKey) hook {
	return func(block *types.Block, validator *testNode, tCase *testCase, currentTime time.Time) error {
		log.Error("Upgrade hook")
		if _, ok := upgradeBlocks[block.Number().Uint64()]; !ok {
			return nil
		}
		conn, err := ethclient.Dial("http://127.0.0.1:" + strconv.Itoa(validator.rpcPort))
		if err != nil {
			return err
		}
		defer conn.Close()

		nonce, err := conn.PendingNonceAt(context.Background(), operatorAddress)
		if err != nil {
			return err
		}

		gasPrice, err := conn.SuggestGasPrice(context.Background())
		if err != nil {
			return err
		}

		auth := bind.NewKeyedTransactor(operatorKey)
		auth.From = operatorAddress
		auth.Nonce = big.NewInt(int64(nonce))
		auth.GasLimit = uint64(30000000) // in units
		auth.GasPrice = gasPrice

		instance, err := NewAutonity(autonity.ContractAddress, conn)
		if err != nil {
			return err
		}

		_, err = instance.UpgradeContract(auth, acdefault.Bytecode(), acdefault.ABI(), "v2.0.0")
		if err != nil {
			return err
		}
		return nil
	}
}

func addStakeholder(en string, stakeholderKey, operatorKey *ecdsa.PrivateKey) sendTransactionHook {
	once := sync.Once{}

	operatorAddress := crypto.PubkeyToAddress(operatorKey.PublicKey)

	return func(validator *testNode, _ common.Address, _ common.Address) (bool, *types.Transaction, error) { //nolint
		if validator.lastBlock <= 3 {
			return true, nil, nil
		}
		skip := true
		var errOuter error
		once.Do(func() {
			skip = false
			conn, err := ethclient.Dial("http://127.0.0.1:" + strconv.Itoa(validator.rpcPort))
			if err != nil {
				errOuter = err
				return
			}
			defer conn.Close()

			nonce, err := conn.PendingNonceAt(context.Background(), operatorAddress)
			if err != nil {
				errOuter = err
				return
			}

			gasPrice, err := conn.SuggestGasPrice(context.Background())
			if err != nil {
				errOuter = err
				return
			}

			auth := bind.NewKeyedTransactor(operatorKey)
			auth.From = operatorAddress
			auth.Nonce = big.NewInt(int64(nonce))
			auth.GasLimit = uint64(300000) // in units
			auth.GasPrice = gasPrice

			instance, err := NewAutonity(autonity.ContractAddress, conn)
			if err != nil {
				errOuter = err
				return
			}
			_, err = instance.AddUser(auth, crypto.PubkeyToAddress(stakeholderKey.PublicKey), new(big.Int), en, uint8(1))
			if err != nil {
				errOuter = err
				return
			}

		})
		return skip, nil, errOuter
	}

}<|MERGE_RESOLUTION|>--- conflicted
+++ resolved
@@ -31,110 +31,6 @@
 
 const DefaultTestGasPrice = 100000000000
 
-<<<<<<< HEAD
-=======
-func TestCheckFeeRedirectionAndRedistribution(t *testing.T) {
-	if testing.Short() {
-		t.Skip("skipping test in short mode")
-	}
-
-	hookGenerator := func() (hook, hook) {
-		prevBlockBalance := uint64(0)
-		prevSTBalance := new(big.Int)
-
-		fBefore := func(block *types.Block, validator *testNode, tCase *testCase, currentTime time.Time) error {
-			st, err := validator.service.BlockChain().StateAt(block.Root())
-			if err != nil {
-				return fmt.Errorf("failed to retrieve state for block %v", block.NumberU64())
-			}
-			if block.NumberU64() == 1 && st.GetBalance(autonity.ContractAddress).Uint64() != 0 {
-				return fmt.Errorf("incorrect balance on the first block")
-			}
-			return nil
-		}
-		fAfter := func(block *types.Block, validator *testNode, tCase *testCase, currentTime time.Time) error {
-			st, err := validator.service.BlockChain().StateAt(block.Root())
-			if err != nil {
-				return fmt.Errorf("failed to retrieve state for block %v", block.NumberU64())
-			}
-
-			if block.NumberU64() == 1 && prevBlockBalance != 0 {
-				return fmt.Errorf("incorrect balance on the first block")
-			}
-			contractBalance := st.GetBalance(autonity.ContractAddress)
-			if block.NumberU64() > 1 && len(block.Transactions()) > 0 && block.NumberU64() <= uint64(tCase.numBlocks) {
-				if contractBalance.Uint64() < prevBlockBalance {
-					return fmt.Errorf("contract balance must be increased, current %v previous %v block %v", contractBalance.Uint64(), prevBlockBalance, block.NumberU64())
-				}
-			}
-			prevBlockBalance = contractBalance.Uint64()
-
-			if block.NumberU64() > 1 && len(block.Transactions()) > 0 && block.NumberU64() <= uint64(tCase.numBlocks) {
-				sh := validator.service.BlockChain().Config().AutonityContractConfig.GetStakeHolderUsers()[0]
-				stakeHolderBalance := st.GetBalance(*sh.Address)
-				if stakeHolderBalance.Cmp(prevSTBalance) != 1 {
-					return fmt.Errorf("stakeholder balance must be increased, current %v previous %v block %v", stakeHolderBalance.Uint64(), prevSTBalance.Uint64(), block.NumberU64())
-				}
-				prevSTBalance = stakeHolderBalance
-			}
-
-			return nil
-		}
-		return fBefore, fAfter
-	}
-
-	case1Before, case1After := hookGenerator()
-	case2Before, case2After := hookGenerator()
-	case3Before, case3After := hookGenerator()
-	cases := []*testCase{
-		{
-			name:          "no malicious - 1 tx per second",
-			numValidators: 5,
-			numBlocks:     5,
-			txPerPeer:     1,
-			beforeHooks: map[string]hook{
-				"VD": case1Before,
-			},
-			afterHooks: map[string]hook{
-				"VD": case1After,
-			},
-		},
-		{
-			name:          "no malicious - 10 tx per second",
-			numValidators: 6,
-			numBlocks:     10,
-			txPerPeer:     10,
-			beforeHooks: map[string]hook{
-				"VF": case2Before,
-			},
-			afterHooks: map[string]hook{
-				"VF": case2After,
-			},
-		},
-		{
-			name:          "no malicious - 5 tx per second 4 peers",
-			numValidators: 4,
-			numBlocks:     5,
-			txPerPeer:     5,
-			beforeHooks: map[string]hook{
-				"VB": case3Before,
-			},
-			afterHooks: map[string]hook{
-				"VB": case3After,
-			},
-		},
-	}
-
-	for _, testCase := range cases {
-		testCase := testCase
-		t.Run(fmt.Sprintf("test case %s", testCase.name), func(t *testing.T) {
-			runTest(t, testCase)
-
-		})
-	}
-}
-
->>>>>>> c0fa497a
 func TestCheckBlockWithSmallFee(t *testing.T) {
 	t.Skip("This test is unreliable - https://github.com/clearmatics/autonity/issues/750")
 	if testing.Short() {
