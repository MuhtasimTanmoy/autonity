--- conflicted
+++ resolved
@@ -260,8 +260,7 @@
 	slice[i], slice[j] = slice[j], slice[i]
 }
 
-<<<<<<< HEAD
-func newBackend() (*backend, error) {
+func newBackend() (*Backend, error) {
 	_, b, err := newBlockChain(4)
 	if err != nil {
 		return nil, err
@@ -271,11 +270,6 @@
 		return nil, err
 	}
 
-=======
-func newBackend() (b *Backend) {
-	_, b = newBlockChain(4)
-	key, _ := generatePrivateKey()
->>>>>>> 6f946b78
 	b.privateKey = key
 	return b, nil
 }