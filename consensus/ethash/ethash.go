// Copyright 2017 The go-ethereum Authors
// This file is part of the go-ethereum library.
//
// The go-ethereum library is free software: you can redistribute it and/or modify
// it under the terms of the GNU Lesser General Public License as published by
// the Free Software Foundation, either version 3 of the License, or
// (at your option) any later version.
//
// The go-ethereum library is distributed in the hope that it will be useful,
// but WITHOUT ANY WARRANTY; without even the implied warranty of
// MERCHANTABILITY or FITNESS FOR A PARTICULAR PURPOSE. See the
// GNU Lesser General Public License for more details.
//
// You should have received a copy of the GNU Lesser General Public License
// along with the go-ethereum library. If not, see <http://www.gnu.org/licenses/>.

// Package ethash implements the ethash proof-of-work consensus engine.
package ethash

import (
	"errors"
	"fmt"
	"math"
	"math/big"
	"math/rand"
	"os"
	"path/filepath"
	"reflect"
	"runtime"
	"strconv"
	"sync"
	"sync/atomic"
	"time"
	"unsafe"

<<<<<<< HEAD
	mmap "github.com/edsrzf/mmap-go"
=======
	"github.com/edsrzf/mmap-go"
	"github.com/ethereum/go-ethereum/consensus"
	"github.com/ethereum/go-ethereum/log"
	"github.com/ethereum/go-ethereum/metrics"
	"github.com/ethereum/go-ethereum/rpc"
>>>>>>> aaca58a7
	"github.com/hashicorp/golang-lru/simplelru"

	"github.com/clearmatics/autonity/consensus"
	"github.com/clearmatics/autonity/log"
	"github.com/clearmatics/autonity/metrics"
	"github.com/clearmatics/autonity/rpc"
)

var ErrInvalidDumpMagic = errors.New("invalid dump magic")

var (
	// two256 is a big integer representing 2^256
	two256 = new(big.Int).Exp(big.NewInt(2), big.NewInt(256), big.NewInt(0))

	// sharedEthash is a full instance that can be shared between multiple users.
	sharedEthash *Ethash

	// algorithmRevision is the data structure version used for file naming.
	algorithmRevision = 23

	// dumpMagic is a dataset dump header to sanity check a data dump.
	dumpMagic = []uint32{0xbaddcafe, 0xfee1dead}
)

func init() {
	sharedConfig := Config{
		PowMode:       ModeNormal,
		CachesInMem:   3,
		DatasetsInMem: 1,
	}
	sharedEthash = New(sharedConfig, nil, false)
}

// isLittleEndian returns whether the local system is running in little or big
// endian byte order.
func isLittleEndian() bool {
	n := uint32(0x01020304)
	return *(*byte)(unsafe.Pointer(&n)) == 0x04
}

// memoryMap tries to memory map a file of uint32s for read only access.
func memoryMap(path string, lock bool) (*os.File, mmap.MMap, []uint32, error) {
	file, err := os.OpenFile(path, os.O_RDONLY, 0644)
	if err != nil {
		return nil, nil, nil, err
	}
	mem, buffer, err := memoryMapFile(file, false)
	if err != nil {
		file.Close()
		return nil, nil, nil, err
	}
	for i, magic := range dumpMagic {
		if buffer[i] != magic {
			mem.Unmap()
			file.Close()
			return nil, nil, nil, ErrInvalidDumpMagic
		}
	}
	if lock {
		if err := mem.Lock(); err != nil {
			mem.Unmap()
			file.Close()
			return nil, nil, nil, err
		}
	}
	return file, mem, buffer[len(dumpMagic):], err
}

// memoryMapFile tries to memory map an already opened file descriptor.
func memoryMapFile(file *os.File, write bool) (mmap.MMap, []uint32, error) {
	// Try to memory map the file
	flag := mmap.RDONLY
	if write {
		flag = mmap.RDWR
	}
	mem, err := mmap.Map(file, flag, 0)
	if err != nil {
		return nil, nil, err
	}
	// The file is now memory-mapped. Create a []uint32 view of the file.
	var view []uint32
	header := (*reflect.SliceHeader)(unsafe.Pointer(&view))
	header.Data = (*reflect.SliceHeader)(unsafe.Pointer(&mem)).Data
	header.Cap = len(mem) / 4
	header.Len = header.Cap
	return mem, view, nil
}

// memoryMapAndGenerate tries to memory map a temporary file of uint32s for write
// access, fill it with the data from a generator and then move it into the final
// path requested.
func memoryMapAndGenerate(path string, size uint64, lock bool, generator func(buffer []uint32)) (*os.File, mmap.MMap, []uint32, error) {
	// Ensure the data folder exists
	if err := os.MkdirAll(filepath.Dir(path), 0755); err != nil {
		return nil, nil, nil, err
	}
	// Create a huge temporary empty file to fill with data
	temp := path + "." + strconv.Itoa(rand.Int())

	dump, err := os.Create(temp)
	if err != nil {
		return nil, nil, nil, err
	}
	if err = ensureSize(dump, int64(len(dumpMagic))*4+int64(size)); err != nil {
		dump.Close()
		os.Remove(temp)
		return nil, nil, nil, err
	}
	// Memory map the file for writing and fill it with the generator
	mem, buffer, err := memoryMapFile(dump, true)
	if err != nil {
		dump.Close()
		os.Remove(temp)
		return nil, nil, nil, err
	}
	copy(buffer, dumpMagic)

	data := buffer[len(dumpMagic):]
	generator(data)

	if err := mem.Unmap(); err != nil {
		return nil, nil, nil, err
	}
	if err := dump.Close(); err != nil {
		return nil, nil, nil, err
	}
	if err := os.Rename(temp, path); err != nil {
		return nil, nil, nil, err
	}
	return memoryMap(path, lock)
}

// lru tracks caches or datasets by their last use time, keeping at most N of them.
type lru struct {
	what string
	new  func(epoch uint64) interface{}
	mu   sync.Mutex
	// Items are kept in a LRU cache, but there is a special case:
	// We always keep an item for (highest seen epoch) + 1 as the 'future item'.
	cache      *simplelru.LRU
	future     uint64
	futureItem interface{}
}

// newlru create a new least-recently-used cache for either the verification caches
// or the mining datasets.
func newlru(what string, maxItems int, new func(epoch uint64) interface{}) *lru {
	if maxItems <= 0 {
		maxItems = 1
	}
	cache, _ := simplelru.NewLRU(maxItems, func(key, value interface{}) {
		log.Trace("Evicted ethash "+what, "epoch", key)
	})
	return &lru{what: what, new: new, cache: cache}
}

// get retrieves or creates an item for the given epoch. The first return value is always
// non-nil. The second return value is non-nil if lru thinks that an item will be useful in
// the near future.
func (lru *lru) get(epoch uint64) (item, future interface{}) {
	lru.mu.Lock()
	defer lru.mu.Unlock()

	// Get or create the item for the requested epoch.
	item, ok := lru.cache.Get(epoch)
	if !ok {
		if lru.future > 0 && lru.future == epoch {
			item = lru.futureItem
		} else {
			log.Trace("Requiring new ethash "+lru.what, "epoch", epoch)
			item = lru.new(epoch)
		}
		lru.cache.Add(epoch, item)
	}
	// Update the 'future item' if epoch is larger than previously seen.
	if epoch < maxEpoch-1 && lru.future < epoch+1 {
		log.Trace("Requiring new future ethash "+lru.what, "epoch", epoch+1)
		future = lru.new(epoch + 1)
		lru.future = epoch + 1
		lru.futureItem = future
	}
	return item, future
}

// cache wraps an ethash cache with some metadata to allow easier concurrent use.
type cache struct {
	epoch uint64    // Epoch for which this cache is relevant
	dump  *os.File  // File descriptor of the memory mapped cache
	mmap  mmap.MMap // Memory map itself to unmap before releasing
	cache []uint32  // The actual cache data content (may be memory mapped)
	once  sync.Once // Ensures the cache is generated only once
}

// newCache creates a new ethash verification cache and returns it as a plain Go
// interface to be usable in an LRU cache.
func newCache(epoch uint64) interface{} {
	return &cache{epoch: epoch}
}

// generate ensures that the cache content is generated before use.
func (c *cache) generate(dir string, limit int, lock bool, test bool) {
	c.once.Do(func() {
		size := cacheSize(c.epoch*epochLength + 1)
		seed := seedHash(c.epoch*epochLength + 1)
		if test {
			size = 1024
		}
		// If we don't store anything on disk, generate and return.
		if dir == "" {
			c.cache = make([]uint32, size/4)
			generateCache(c.cache, c.epoch, seed)
			return
		}
		// Disk storage is needed, this will get fancy
		var endian string
		if !isLittleEndian() {
			endian = ".be"
		}
		path := filepath.Join(dir, fmt.Sprintf("cache-R%d-%x%s", algorithmRevision, seed[:8], endian))
		logger := log.New("epoch", c.epoch)

		// We're about to mmap the file, ensure that the mapping is cleaned up when the
		// cache becomes unused.
		runtime.SetFinalizer(c, (*cache).finalizer)

		// Try to load the file from disk and memory map it
		var err error
		c.dump, c.mmap, c.cache, err = memoryMap(path, lock)
		if err == nil {
			logger.Debug("Loaded old ethash cache from disk")
			return
		}
		logger.Debug("Failed to load old ethash cache", "err", err)

		// No previous cache available, create a new cache file to fill
		c.dump, c.mmap, c.cache, err = memoryMapAndGenerate(path, size, lock, func(buffer []uint32) { generateCache(buffer, c.epoch, seed) })
		if err != nil {
			logger.Error("Failed to generate mapped ethash cache", "err", err)

			c.cache = make([]uint32, size/4)
			generateCache(c.cache, c.epoch, seed)
		}
		// Iterate over all previous instances and delete old ones
		for ep := int(c.epoch) - limit; ep >= 0; ep-- {
			seed := seedHash(uint64(ep)*epochLength + 1)
			path := filepath.Join(dir, fmt.Sprintf("cache-R%d-%x%s", algorithmRevision, seed[:8], endian))
			os.Remove(path)
		}
	})
}

// finalizer unmaps the memory and closes the file.
func (c *cache) finalizer() {
	if c.mmap != nil {
		c.mmap.Unmap()
		c.dump.Close()
		c.mmap, c.dump = nil, nil
	}
}

// dataset wraps an ethash dataset with some metadata to allow easier concurrent use.
type dataset struct {
	epoch   uint64    // Epoch for which this cache is relevant
	dump    *os.File  // File descriptor of the memory mapped cache
	mmap    mmap.MMap // Memory map itself to unmap before releasing
	dataset []uint32  // The actual cache data content
	once    sync.Once // Ensures the cache is generated only once
	done    uint32    // Atomic flag to determine generation status
}

// newDataset creates a new ethash mining dataset and returns it as a plain Go
// interface to be usable in an LRU cache.
func newDataset(epoch uint64) interface{} {
	return &dataset{epoch: epoch}
}

// generate ensures that the dataset content is generated before use.
func (d *dataset) generate(dir string, limit int, lock bool, test bool) {
	d.once.Do(func() {
		// Mark the dataset generated after we're done. This is needed for remote
		defer atomic.StoreUint32(&d.done, 1)

		csize := cacheSize(d.epoch*epochLength + 1)
		dsize := datasetSize(d.epoch*epochLength + 1)
		seed := seedHash(d.epoch*epochLength + 1)
		if test {
			csize = 1024
			dsize = 32 * 1024
		}
		// If we don't store anything on disk, generate and return
		if dir == "" {
			cache := make([]uint32, csize/4)
			generateCache(cache, d.epoch, seed)

			d.dataset = make([]uint32, dsize/4)
			generateDataset(d.dataset, d.epoch, cache)

			return
		}
		// Disk storage is needed, this will get fancy
		var endian string
		if !isLittleEndian() {
			endian = ".be"
		}
		path := filepath.Join(dir, fmt.Sprintf("full-R%d-%x%s", algorithmRevision, seed[:8], endian))
		logger := log.New("epoch", d.epoch)

		// We're about to mmap the file, ensure that the mapping is cleaned up when the
		// cache becomes unused.
		runtime.SetFinalizer(d, (*dataset).finalizer)

		// Try to load the file from disk and memory map it
		var err error
		d.dump, d.mmap, d.dataset, err = memoryMap(path, lock)
		if err == nil {
			logger.Debug("Loaded old ethash dataset from disk")
			return
		}
		logger.Debug("Failed to load old ethash dataset", "err", err)

		// No previous dataset available, create a new dataset file to fill
		cache := make([]uint32, csize/4)
		generateCache(cache, d.epoch, seed)

		d.dump, d.mmap, d.dataset, err = memoryMapAndGenerate(path, dsize, lock, func(buffer []uint32) { generateDataset(buffer, d.epoch, cache) })
		if err != nil {
			logger.Error("Failed to generate mapped ethash dataset", "err", err)

			d.dataset = make([]uint32, dsize/4)
			generateDataset(d.dataset, d.epoch, cache)
		}
		// Iterate over all previous instances and delete old ones
		for ep := int(d.epoch) - limit; ep >= 0; ep-- {
			seed := seedHash(uint64(ep)*epochLength + 1)
			path := filepath.Join(dir, fmt.Sprintf("full-R%d-%x%s", algorithmRevision, seed[:8], endian))
			os.Remove(path)
		}
	})
}

// generated returns whether this particular dataset finished generating already
// or not (it may not have been started at all). This is useful for remote miners
// to default to verification caches instead of blocking on DAG generations.
func (d *dataset) generated() bool {
	return atomic.LoadUint32(&d.done) == 1
}

// finalizer closes any file handlers and memory maps open.
func (d *dataset) finalizer() {
	if d.mmap != nil {
		d.mmap.Unmap()
		d.dump.Close()
		d.mmap, d.dump = nil, nil
	}
}

// MakeCache generates a new ethash cache and optionally stores it to disk.
func MakeCache(block uint64, dir string) {
	c := cache{epoch: block / epochLength}
	c.generate(dir, math.MaxInt32, false, false)
}

// MakeDataset generates a new ethash dataset and optionally stores it to disk.
func MakeDataset(block uint64, dir string) {
	d := dataset{epoch: block / epochLength}
	d.generate(dir, math.MaxInt32, false, false)
}

// Mode defines the type and amount of PoW verification an ethash engine makes.
type Mode uint

const (
	ModeNormal Mode = iota
	ModeShared
	ModeTest
	ModeFake
	ModeFullFake
)

// Config are the configuration parameters of the ethash.
type Config struct {
	CacheDir         string
	CachesInMem      int
	CachesOnDisk     int
	CachesLockMmap   bool
	DatasetDir       string
	DatasetsInMem    int
	DatasetsOnDisk   int
	DatasetsLockMmap bool
	PowMode          Mode

	// When set, notifications sent by the remote sealer will
	// be block header JSON objects instead of work package arrays.
	NotifyFull bool

	Log log.Logger `toml:"-"`
}

// Ethash is a consensus engine based on proof-of-work implementing the ethash
// algorithm.
type Ethash struct {
	config Config

	caches   *lru // In memory caches to avoid regenerating too often
	datasets *lru // In memory datasets to avoid regenerating too often

	// Mining related fields
	rand     *rand.Rand    // Properly seeded random source for nonces
	threads  int           // Number of threads to mine on if mining
	update   chan struct{} // Notification channel to update mining parameters
	hashrate metrics.Meter // Meter tracking the average hashrate

	// The fields below are hooks for testing
	shared    *Ethash       // Shared PoW verifier to avoid cache regeneration
	fakeFail  uint64        // Block number which fails PoW check even in fake mode
	fakeDelay time.Duration // Time delay to sleep for before returning from verify

	lock      sync.Mutex // Ensures thread safety for the in-memory caches and mining fields
	closeOnce sync.Once  // Ensures exit channel will not be closed twice.
}

// New creates a full sized ethash PoW scheme and starts a background thread for
// remote mining, also optionally notifying a batch of remote services of new work
// packages.
func New(config Config, notify []string, noverify bool) *Ethash {
	if config.Log == nil {
		config.Log = log.Root()
	}
	if config.CachesInMem <= 0 {
		config.Log.Warn("One ethash cache must always be in memory", "requested", config.CachesInMem)
		config.CachesInMem = 1
	}
	if config.CacheDir != "" && config.CachesOnDisk > 0 {
		config.Log.Info("Disk storage enabled for ethash caches", "dir", config.CacheDir, "count", config.CachesOnDisk)
	}
	if config.DatasetDir != "" && config.DatasetsOnDisk > 0 {
		config.Log.Info("Disk storage enabled for ethash DAGs", "dir", config.DatasetDir, "count", config.DatasetsOnDisk)
	}
	ethash := &Ethash{
		config:   config,
		caches:   newlru("cache", config.CachesInMem, newCache),
		datasets: newlru("dataset", config.DatasetsInMem, newDataset),
		update:   make(chan struct{}),
		hashrate: metrics.NewMeterForced(),
	}
<<<<<<< HEAD
=======
	if config.PowMode == ModeShared {
		ethash.shared = sharedEthash
	}
	ethash.remote = startRemoteSealer(ethash, notify, noverify)
>>>>>>> aaca58a7
	return ethash
}

// NewTester creates a small sized ethash PoW scheme useful only for testing
// purposes.
func NewTester(notify []string, noverify bool) *Ethash {
<<<<<<< HEAD
	ethash := &Ethash{
		config:   Config{PowMode: ModeTest, Log: log.Root()},
		caches:   newlru("cache", 1, newCache),
		datasets: newlru("dataset", 1, newDataset),
		update:   make(chan struct{}),
		hashrate: metrics.NewMeterForced(),
	}
	return ethash
=======
	return New(Config{PowMode: ModeTest}, notify, noverify)
>>>>>>> aaca58a7
}

// NewFaker creates a ethash consensus engine with a fake PoW scheme that accepts
// all blocks' seal as valid, though they still have to conform to the Ethereum
// consensus rules.
func NewFaker() *Ethash {
	return &Ethash{
		config: Config{
			PowMode: ModeFake,
			Log:     log.Root(),
		},
	}
}

// NewFakeFailer creates a ethash consensus engine with a fake PoW scheme that
// accepts all blocks as valid apart from the single one specified, though they
// still have to conform to the Ethereum consensus rules.
func NewFakeFailer(fail uint64) *Ethash {
	return &Ethash{
		config: Config{
			PowMode: ModeFake,
			Log:     log.Root(),
		},
		fakeFail: fail,
	}
}

// NewFakeDelayer creates a ethash consensus engine with a fake PoW scheme that
// accepts all blocks as valid, but delays verifications by some time, though
// they still have to conform to the Ethereum consensus rules.
func NewFakeDelayer(delay time.Duration) *Ethash {
	return &Ethash{
		config: Config{
			PowMode: ModeFake,
			Log:     log.Root(),
		},
		fakeDelay: delay,
	}
}

// NewFullFaker creates an ethash consensus engine with a full fake scheme that
// accepts all blocks as valid, without checking any consensus rules whatsoever.
func NewFullFaker() *Ethash {
	return &Ethash{
		config: Config{
			PowMode: ModeFullFake,
			Log:     log.Root(),
		},
	}
}

// NewShared creates a full sized ethash PoW shared between all requesters running
// in the same process.
func NewShared() *Ethash {
	return &Ethash{shared: sharedEthash}
}

// Close closes the exit channel to notify all backend threads exiting.
func (ethash *Ethash) Close() error {
	ethash.closeOnce.Do(func() {

	})
	return nil
}

// cache tries to retrieve a verification cache for the specified block number
// by first checking against a list of in-memory caches, then against caches
// stored on disk, and finally generating one if none can be found.
func (ethash *Ethash) cache(block uint64) *cache {
	epoch := block / epochLength
	currentI, futureI := ethash.caches.get(epoch)
	current := currentI.(*cache)

	// Wait for generation finish.
	current.generate(ethash.config.CacheDir, ethash.config.CachesOnDisk, ethash.config.CachesLockMmap, ethash.config.PowMode == ModeTest)

	// If we need a new future cache, now's a good time to regenerate it.
	if futureI != nil {
		future := futureI.(*cache)
		go future.generate(ethash.config.CacheDir, ethash.config.CachesOnDisk, ethash.config.CachesLockMmap, ethash.config.PowMode == ModeTest)
	}
	return current
}

// dataset tries to retrieve a mining dataset for the specified block number
// by first checking against a list of in-memory datasets, then against DAGs
// stored on disk, and finally generating one if none can be found.
//
// If async is specified, not only the future but the current DAG is also
// generates on a background thread.
func (ethash *Ethash) dataset(block uint64, async bool) *dataset {
	// Retrieve the requested ethash dataset
	epoch := block / epochLength
	currentI, futureI := ethash.datasets.get(epoch)
	current := currentI.(*dataset)

	// If async is specified, generate everything in a background thread
	if async && !current.generated() {
		go func() {
			current.generate(ethash.config.DatasetDir, ethash.config.DatasetsOnDisk, ethash.config.DatasetsLockMmap, ethash.config.PowMode == ModeTest)

			if futureI != nil {
				future := futureI.(*dataset)
				future.generate(ethash.config.DatasetDir, ethash.config.DatasetsOnDisk, ethash.config.DatasetsLockMmap, ethash.config.PowMode == ModeTest)
			}
		}()
	} else {
		// Either blocking generation was requested, or already done
		current.generate(ethash.config.DatasetDir, ethash.config.DatasetsOnDisk, ethash.config.DatasetsLockMmap, ethash.config.PowMode == ModeTest)

		if futureI != nil {
			future := futureI.(*dataset)
			go future.generate(ethash.config.DatasetDir, ethash.config.DatasetsOnDisk, ethash.config.DatasetsLockMmap, ethash.config.PowMode == ModeTest)
		}
	}
	return current
}

// Threads returns the number of mining threads currently enabled. This doesn't
// necessarily mean that mining is running!
func (ethash *Ethash) Threads() int {
	ethash.lock.Lock()
	defer ethash.lock.Unlock()

	return ethash.threads
}

// SetThreads updates the number of mining threads currently enabled. Calling
// this method does not start mining, only sets the thread count. If zero is
// specified, the miner will use all cores of the machine. Setting a thread
// count below zero is allowed and will cause the miner to idle, without any
// work being done.
func (ethash *Ethash) SetThreads(threads int) {
	ethash.lock.Lock()
	defer ethash.lock.Unlock()

	// If we're running a shared PoW, set the thread count on that instead
	if ethash.shared != nil {
		ethash.shared.SetThreads(threads)
		return
	}
	// Update the threads and ping any running seal to pull in any changes
	ethash.threads = threads
	select {
	case ethash.update <- struct{}{}:
	default:
	}
}

// Hashrate implements PoW, returning the measured rate of the search invocations
// per second over the last minute.
// Note the returned hashrate includes local hashrate, but also includes the total
// hashrate of all remote miner.
func (ethash *Ethash) Hashrate() float64 {
	// Short circuit if we are run the ethash in normal/test mode.
	if ethash.config.PowMode != ModeNormal && ethash.config.PowMode != ModeTest {
		return ethash.hashrate.Rate1()
	}
	var res = make(chan uint64, 1)

	// Gather total submitted hash rate of remote sealers.
	return ethash.hashrate.Rate1() + float64(<-res)
}

// APIs implements consensus.Engine, returning the user facing RPC APIs.
func (ethash *Ethash) APIs(chain consensus.ChainReader) []rpc.API {
	// In order to ensure backward compatibility, we exposes ethash RPC APIs
	// to both eth and ethash namespaces.
	return []rpc.API{
		{
			Namespace: "eth",
			Version:   "1.0",
			Service:   &API{ethash},
			Public:    true,
		},
		{
			Namespace: "ethash",
			Version:   "1.0",
			Service:   &API{ethash},
			Public:    true,
		},
	}
}

// SeedHash is the seed to use for generating a verification cache and the mining
// dataset.
func SeedHash(block uint64) []byte {
	return seedHash(block)
}<|MERGE_RESOLUTION|>--- conflicted
+++ resolved
@@ -23,31 +23,22 @@
 	"math"
 	"math/big"
 	"math/rand"
-	"os"
-	"path/filepath"
-	"reflect"
-	"runtime"
-	"strconv"
-	"sync"
-	"sync/atomic"
-	"time"
-	"unsafe"
-
-<<<<<<< HEAD
-	mmap "github.com/edsrzf/mmap-go"
-=======
-	"github.com/edsrzf/mmap-go"
-	"github.com/ethereum/go-ethereum/consensus"
-	"github.com/ethereum/go-ethereum/log"
-	"github.com/ethereum/go-ethereum/metrics"
-	"github.com/ethereum/go-ethereum/rpc"
->>>>>>> aaca58a7
-	"github.com/hashicorp/golang-lru/simplelru"
-
-	"github.com/clearmatics/autonity/consensus"
-	"github.com/clearmatics/autonity/log"
-	"github.com/clearmatics/autonity/metrics"
-	"github.com/clearmatics/autonity/rpc"
+    "os"
+    "path/filepath"
+    "reflect"
+    "runtime"
+    "strconv"
+    "sync"
+    "sync/atomic"
+    "time"
+    "unsafe"
+
+    "github.com/edsrzf/mmap-go"
+    "github.com/ethereum/go-ethereum/consensus"
+    "github.com/ethereum/go-ethereum/log"
+    "github.com/ethereum/go-ethereum/metrics"
+    "github.com/ethereum/go-ethereum/rpc"
+    "github.com/hashicorp/golang-lru/simplelru"
 )
 
 var ErrInvalidDumpMagic = errors.New("invalid dump magic")
@@ -56,30 +47,30 @@
 	// two256 is a big integer representing 2^256
 	two256 = new(big.Int).Exp(big.NewInt(2), big.NewInt(256), big.NewInt(0))
 
-	// sharedEthash is a full instance that can be shared between multiple users.
-	sharedEthash *Ethash
-
-	// algorithmRevision is the data structure version used for file naming.
-	algorithmRevision = 23
-
-	// dumpMagic is a dataset dump header to sanity check a data dump.
-	dumpMagic = []uint32{0xbaddcafe, 0xfee1dead}
+    // sharedEthash is a full instance that can be shared between multiple users.
+    sharedEthash *Ethash
+
+    // algorithmRevision is the data structure version used for file naming.
+    algorithmRevision = 23
+
+    // dumpMagic is a dataset dump header to sanity check a data dump.
+    dumpMagic = []uint32{0xbaddcafe, 0xfee1dead}
 )
 
 func init() {
-	sharedConfig := Config{
-		PowMode:       ModeNormal,
-		CachesInMem:   3,
-		DatasetsInMem: 1,
-	}
-	sharedEthash = New(sharedConfig, nil, false)
+    sharedConfig := Config{
+        PowMode:       ModeNormal,
+        CachesInMem:   3,
+        DatasetsInMem: 1,
+    }
+    sharedEthash = New(sharedConfig, nil, false)
 }
 
 // isLittleEndian returns whether the local system is running in little or big
 // endian byte order.
 func isLittleEndian() bool {
-	n := uint32(0x01020304)
-	return *(*byte)(unsafe.Pointer(&n)) == 0x04
+    n := uint32(0x01020304)
+    return *(*byte)(unsafe.Pointer(&n)) == 0x04
 }
 
 // memoryMap tries to memory map a file of uint32s for read only access.
@@ -112,22 +103,22 @@
 
 // memoryMapFile tries to memory map an already opened file descriptor.
 func memoryMapFile(file *os.File, write bool) (mmap.MMap, []uint32, error) {
-	// Try to memory map the file
-	flag := mmap.RDONLY
-	if write {
-		flag = mmap.RDWR
-	}
-	mem, err := mmap.Map(file, flag, 0)
-	if err != nil {
-		return nil, nil, err
-	}
-	// The file is now memory-mapped. Create a []uint32 view of the file.
-	var view []uint32
-	header := (*reflect.SliceHeader)(unsafe.Pointer(&view))
-	header.Data = (*reflect.SliceHeader)(unsafe.Pointer(&mem)).Data
-	header.Cap = len(mem) / 4
-	header.Len = header.Cap
-	return mem, view, nil
+    // Try to memory map the file
+    flag := mmap.RDONLY
+    if write {
+        flag = mmap.RDWR
+    }
+    mem, err := mmap.Map(file, flag, 0)
+    if err != nil {
+        return nil, nil, err
+    }
+    // The file is now memory-mapped. Create a []uint32 view of the file.
+    var view []uint32
+    header := (*reflect.SliceHeader)(unsafe.Pointer(&view))
+    header.Data = (*reflect.SliceHeader)(unsafe.Pointer(&mem)).Data
+    header.Cap = len(mem) / 4
+    header.Len = header.Cap
+    return mem, view, nil
 }
 
 // memoryMapAndGenerate tries to memory map a temporary file of uint32s for write
@@ -135,29 +126,29 @@
 // path requested.
 func memoryMapAndGenerate(path string, size uint64, lock bool, generator func(buffer []uint32)) (*os.File, mmap.MMap, []uint32, error) {
 	// Ensure the data folder exists
-	if err := os.MkdirAll(filepath.Dir(path), 0755); err != nil {
-		return nil, nil, nil, err
-	}
-	// Create a huge temporary empty file to fill with data
-	temp := path + "." + strconv.Itoa(rand.Int())
-
-	dump, err := os.Create(temp)
-	if err != nil {
-		return nil, nil, nil, err
-	}
-	if err = ensureSize(dump, int64(len(dumpMagic))*4+int64(size)); err != nil {
-		dump.Close()
-		os.Remove(temp)
-		return nil, nil, nil, err
-	}
-	// Memory map the file for writing and fill it with the generator
-	mem, buffer, err := memoryMapFile(dump, true)
-	if err != nil {
-		dump.Close()
-		os.Remove(temp)
-		return nil, nil, nil, err
-	}
-	copy(buffer, dumpMagic)
+    if err := os.MkdirAll(filepath.Dir(path), 0755); err != nil {
+        return nil, nil, nil, err
+    }
+    // Create a huge temporary empty file to fill with data
+    temp := path + "." + strconv.Itoa(rand.Int())
+
+    dump, err := os.Create(temp)
+    if err != nil {
+        return nil, nil, nil, err
+    }
+    if err = ensureSize(dump, int64(len(dumpMagic))*4+int64(size)); err != nil {
+        dump.Close()
+        os.Remove(temp)
+        return nil, nil, nil, err
+    }
+    // Memory map the file for writing and fill it with the generator
+    mem, buffer, err := memoryMapFile(dump, true)
+    if err != nil {
+        dump.Close()
+        os.Remove(temp)
+        return nil, nil, nil, err
+    }
+    copy(buffer, dumpMagic)
 
 	data := buffer[len(dumpMagic):]
 	generator(data)
@@ -370,7 +361,7 @@
 		if err != nil {
 			logger.Error("Failed to generate mapped ethash dataset", "err", err)
 
-			d.dataset = make([]uint32, dsize/4)
+            d.dataset = make([]uint32, dsize/4)
 			generateDataset(d.dataset, d.epoch, cache)
 		}
 		// Iterate over all previous instances and delete old ones
@@ -423,21 +414,21 @@
 
 // Config are the configuration parameters of the ethash.
 type Config struct {
-	CacheDir         string
-	CachesInMem      int
-	CachesOnDisk     int
-	CachesLockMmap   bool
-	DatasetDir       string
-	DatasetsInMem    int
-	DatasetsOnDisk   int
-	DatasetsLockMmap bool
-	PowMode          Mode
-
-	// When set, notifications sent by the remote sealer will
-	// be block header JSON objects instead of work package arrays.
-	NotifyFull bool
-
-	Log log.Logger `toml:"-"`
+    CacheDir         string
+    CachesInMem      int
+    CachesOnDisk     int
+    CachesLockMmap   bool
+    DatasetDir       string
+    DatasetsInMem    int
+    DatasetsOnDisk   int
+    DatasetsLockMmap bool
+    PowMode          Mode
+
+    // When set, notifications sent by the remote sealer will
+    // be block header JSON objects instead of work package arrays.
+    NotifyFull bool
+
+    Log log.Logger `toml:"-"`
 }
 
 // Ethash is a consensus engine based on proof-of-work implementing the ethash
@@ -453,6 +444,7 @@
 	threads  int           // Number of threads to mine on if mining
 	update   chan struct{} // Notification channel to update mining parameters
 	hashrate metrics.Meter // Meter tracking the average hashrate
+    remote *remoteSealer
 
 	// The fields below are hooks for testing
 	shared    *Ethash       // Shared PoW verifier to avoid cache regeneration
@@ -477,41 +469,27 @@
 	if config.CacheDir != "" && config.CachesOnDisk > 0 {
 		config.Log.Info("Disk storage enabled for ethash caches", "dir", config.CacheDir, "count", config.CachesOnDisk)
 	}
-	if config.DatasetDir != "" && config.DatasetsOnDisk > 0 {
-		config.Log.Info("Disk storage enabled for ethash DAGs", "dir", config.DatasetDir, "count", config.DatasetsOnDisk)
-	}
-	ethash := &Ethash{
-		config:   config,
-		caches:   newlru("cache", config.CachesInMem, newCache),
-		datasets: newlru("dataset", config.DatasetsInMem, newDataset),
-		update:   make(chan struct{}),
-		hashrate: metrics.NewMeterForced(),
-	}
-<<<<<<< HEAD
-=======
-	if config.PowMode == ModeShared {
-		ethash.shared = sharedEthash
-	}
-	ethash.remote = startRemoteSealer(ethash, notify, noverify)
->>>>>>> aaca58a7
-	return ethash
+    if config.DatasetDir != "" && config.DatasetsOnDisk > 0 {
+        config.Log.Info("Disk storage enabled for ethash DAGs", "dir", config.DatasetDir, "count", config.DatasetsOnDisk)
+    }
+    ethash := &Ethash{
+        config:   config,
+        caches:   newlru("cache", config.CachesInMem, newCache),
+        datasets: newlru("dataset", config.DatasetsInMem, newDataset),
+        update:   make(chan struct{}),
+        hashrate: metrics.NewMeterForced(),
+    }
+    if config.PowMode == ModeShared {
+        ethash.shared = sharedEthash
+    }
+    ethash.remote = startRemoteSealer(ethash, notify, noverify)
+    return ethash
 }
 
 // NewTester creates a small sized ethash PoW scheme useful only for testing
 // purposes.
 func NewTester(notify []string, noverify bool) *Ethash {
-<<<<<<< HEAD
-	ethash := &Ethash{
-		config:   Config{PowMode: ModeTest, Log: log.Root()},
-		caches:   newlru("cache", 1, newCache),
-		datasets: newlru("dataset", 1, newDataset),
-		update:   make(chan struct{}),
-		hashrate: metrics.NewMeterForced(),
-	}
-	return ethash
-=======
-	return New(Config{PowMode: ModeTest}, notify, noverify)
->>>>>>> aaca58a7
+    return New(Config{PowMode: ModeTest}, notify, noverify)
 }
 
 // NewFaker creates a ethash consensus engine with a fake PoW scheme that accepts
@@ -574,7 +552,7 @@
 	ethash.closeOnce.Do(func() {
 
 	})
-	return nil
+    return nil
 }
 
 // cache tries to retrieve a verification cache for the specified block number
