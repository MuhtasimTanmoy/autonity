// Copyright 2017 The go-ethereum Authors
// This file is part of the go-ethereum library.
//
// The go-ethereum library is free software: you can redistribute it and/or modify
// it under the terms of the GNU Lesser General Public License as published by
// the Free Software Foundation, either version 3 of the License, or
// (at your option) any later version.
//
// The go-ethereum library is distributed in the hope that it will be useful,
// but WITHOUT ANY WARRANTY; without even the implied warranty of
// MERCHANTABILITY or FITNESS FOR A PARTICULAR PURPOSE. See the
// GNU Lesser General Public License for more details.
//
// You should have received a copy of the GNU Lesser General Public License
// along with the go-ethereum library. If not, see <http://www.gnu.org/licenses/>.

package ethash

import (
	"bytes"
	"errors"
	"fmt"
	"math/big"
	"runtime"
	"time"

	mapset "github.com/deckarep/golang-set"
<<<<<<< HEAD

	"golang.org/x/crypto/sha3"

	"github.com/clearmatics/autonity/common"
	"github.com/clearmatics/autonity/common/math"
	"github.com/clearmatics/autonity/consensus"
	"github.com/clearmatics/autonity/consensus/misc"
	"github.com/clearmatics/autonity/core/state"
	"github.com/clearmatics/autonity/core/types"
	"github.com/clearmatics/autonity/params"
	"github.com/clearmatics/autonity/rlp"
=======
	"github.com/ethereum/go-ethereum/common"
	"github.com/ethereum/go-ethereum/common/math"
	"github.com/ethereum/go-ethereum/consensus"
	"github.com/ethereum/go-ethereum/consensus/misc"
	"github.com/ethereum/go-ethereum/core/state"
	"github.com/ethereum/go-ethereum/core/types"
	"github.com/ethereum/go-ethereum/params"
	"github.com/ethereum/go-ethereum/rlp"
	"golang.org/x/crypto/sha3"
>>>>>>> cbc4ac26
)

// Ethash proof-of-work protocol constants.
var (
	FrontierBlockReward       = big.NewInt(5e+18) // Block reward in wei for successfully mining a block
	ByzantiumBlockReward      = big.NewInt(3e+18) // Block reward in wei for successfully mining a block upward from Byzantium
	ConstantinopleBlockReward = big.NewInt(2e+18) // Block reward in wei for successfully mining a block upward from Constantinople
	maxUncles                 = 2                 // Maximum number of uncles allowed in a single block
	allowedFutureBlockTime    = 15 * time.Second  // Max time from current time allowed for blocks, before they're considered future blocks

	// calcDifficultyEip2384 is the difficulty adjustment algorithm as specified by EIP 2384.
	// It offsets the bomb 4M blocks from Constantinople, so in total 9M blocks.
	// Specification EIP-2384: https://eips.ethereum.org/EIPS/eip-2384
	calcDifficultyEip2384 = makeDifficultyCalculator(big.NewInt(9000000))

	// calcDifficultyConstantinople is the difficulty adjustment algorithm for Constantinople.
	// It returns the difficulty that a new block should have when created at time given the
	// parent block's time and difficulty. The calculation uses the Byzantium rules, but with
	// bomb offset 5M.
	// Specification EIP-1234: https://eips.ethereum.org/EIPS/eip-1234
	calcDifficultyConstantinople = makeDifficultyCalculator(big.NewInt(5000000))

	// calcDifficultyByzantium is the difficulty adjustment algorithm. It returns
	// the difficulty that a new block should have when created at time given the
	// parent block's time and difficulty. The calculation uses the Byzantium rules.
	// Specification EIP-649: https://eips.ethereum.org/EIPS/eip-649
	calcDifficultyByzantium = makeDifficultyCalculator(big.NewInt(3000000))
)

// Various error messages to mark blocks invalid. These should be private to
// prevent engine specific errors from being referenced in the remainder of the
// codebase, inherently breaking if the engine is swapped out. Please put common
// error types into the consensus package.
var (
<<<<<<< HEAD
	errZeroBlockTime     = errors.New("timestamp equals parent's")
=======
	errOlderBlockTime    = errors.New("timestamp older than parent")
>>>>>>> cbc4ac26
	errTooManyUncles     = errors.New("too many uncles")
	errDuplicateUncle    = errors.New("duplicate uncle")
	errUncleIsAncestor   = errors.New("uncle is ancestor")
	errDanglingUncle     = errors.New("uncle's parent is not ancestor")
	errInvalidDifficulty = errors.New("non-positive difficulty")
	errInvalidMixDigest  = errors.New("invalid mix digest")
	errInvalidPoW        = errors.New("invalid proof-of-work")
)

// Author implements consensus.Engine, returning the header's coinbase as the
// proof-of-work verified author of the block.
func (ethash *Ethash) Author(header *types.Header) (common.Address, error) {
	return header.Coinbase, nil
}

// VerifyHeader checks whether a header conforms to the consensus rules of the
// stock Ethereum ethash engine.
func (ethash *Ethash) VerifyHeader(chain consensus.ChainReader, header *types.Header, seal bool) error {
	// If we're running a full engine faking, accept any input as valid
	if ethash.config.PowMode == ModeFullFake {
		return nil
	}
	// Short circuit if the header is known, or its parent not
	number := header.Number.Uint64()
	if chain.GetHeader(header.Hash(), number) != nil {
		return nil
	}
	parent := chain.GetHeader(header.ParentHash, number-1)
	if parent == nil {
		return consensus.ErrUnknownAncestor
	}
	// Sanity checks passed, do a proper verification
	return ethash.verifyHeader(chain, header, parent, false, seal)
}

// VerifyHeaders is similar to VerifyHeader, but verifies a batch of headers
// concurrently. The method returns a quit channel to abort the operations and
// a results channel to retrieve the async verifications.
func (ethash *Ethash) VerifyHeaders(chain consensus.ChainReader, headers []*types.Header, seals []bool) (chan<- struct{}, <-chan error) {
	// If we're running a full engine faking, accept any input as valid
	if ethash.config.PowMode == ModeFullFake || len(headers) == 0 {
		abort, results := make(chan struct{}), make(chan error, len(headers))
		for i := 0; i < len(headers); i++ {
			results <- nil
		}
		return abort, results
	}

	// Spawn as many workers as allowed threads
	workers := runtime.GOMAXPROCS(0)
	if len(headers) < workers {
		workers = len(headers)
	}

	// Create a task channel and spawn the verifiers
	var (
		inputs = make(chan int)
		done   = make(chan int, workers)
		errors = make([]error, len(headers))
		abort  = make(chan struct{})
	)
	for i := 0; i < workers; i++ {
		go func() {
			for index := range inputs {
				errors[index] = ethash.verifyHeaderWorker(chain, headers, seals, index)
				done <- index
			}
		}()
	}

	errorsOut := make(chan error, len(headers))
	go func() {
		defer close(inputs)
		var (
			in, out = 0, 0
			checked = make([]bool, len(headers))
			inputs  = inputs
		)
		for {
			select {
			case inputs <- in:
				if in++; in == len(headers) {
					// Reached end of headers. Stop sending to workers.
					inputs = nil
				}
			case index := <-done:
				for checked[index] = true; checked[out]; out++ {
					errorsOut <- errors[out]
					if out == len(headers)-1 {
						return
					}
				}
			case <-abort:
				return
			}
		}
	}()
	return abort, errorsOut
}

func (ethash *Ethash) verifyHeaderWorker(chain consensus.ChainReader, headers []*types.Header, seals []bool, index int) error {
	var parent *types.Header
	if index == 0 {
		parent = chain.GetHeader(headers[0].ParentHash, headers[0].Number.Uint64()-1)
	} else if headers[index-1].Hash() == headers[index].ParentHash {
		parent = headers[index-1]
	}
	if parent == nil {
		return consensus.ErrUnknownAncestor
	}
	if chain.GetHeader(headers[index].Hash(), headers[index].Number.Uint64()) != nil {
		return nil // known block
	}
	return ethash.verifyHeader(chain, headers[index], parent, false, seals[index])
}

// VerifyUncles verifies that the given block's uncles conform to the consensus
// rules of the stock Ethereum ethash engine.
func (ethash *Ethash) VerifyUncles(chain consensus.ChainReader, block *types.Block) error {
	// If we're running a full engine faking, accept any input as valid
	if ethash.config.PowMode == ModeFullFake {
		return nil
	}
	// Verify that there are at most 2 uncles included in this block
	if len(block.Uncles()) > maxUncles {
		return errTooManyUncles
	}
	if len(block.Uncles()) == 0 {
		return nil
	}
	// Gather the set of past uncles and ancestors
	uncles, ancestors := mapset.NewSet(), make(map[common.Hash]*types.Header)

	number, parent := block.NumberU64()-1, block.ParentHash()
	for i := 0; i < 7; i++ {
		ancestor := chain.GetBlock(parent, number)
		if ancestor == nil {
			break
		}
		ancestors[ancestor.Hash()] = ancestor.Header()
		for _, uncle := range ancestor.Uncles() {
			uncles.Add(uncle.Hash())
		}
		parent, number = ancestor.ParentHash(), number-1
	}
	ancestors[block.Hash()] = block.Header()
	uncles.Add(block.Hash())

	// Verify each of the uncles that it's recent, but not an ancestor
	for _, uncle := range block.Uncles() {
		// Make sure every uncle is rewarded only once
		hash := uncle.Hash()
		if uncles.Contains(hash) {
			return errDuplicateUncle
		}
		uncles.Add(hash)

		// Make sure the uncle has a valid ancestry
		if ancestors[hash] != nil {
			return errUncleIsAncestor
		}
		if ancestors[uncle.ParentHash] == nil || uncle.ParentHash == block.ParentHash() {
			return errDanglingUncle
		}
		if err := ethash.verifyHeader(chain, uncle, ancestors[uncle.ParentHash], true, true); err != nil {
			return err
		}
	}
	return nil
}

// verifyHeader checks whether a header conforms to the consensus rules of the
// stock Ethereum ethash engine.
// See YP section 4.3.4. "Block Header Validity"
func (ethash *Ethash) verifyHeader(chain consensus.ChainReader, header, parent *types.Header, uncle bool, seal bool) error {
	// Ensure that the header's extra-data section is of a reasonable size
	if uint64(len(header.Extra)) > params.MaximumExtraDataSize {
		return fmt.Errorf("extra-data too long: %d > %d", len(header.Extra), params.MaximumExtraDataSize)
	}
	// Verify the header's timestamp
	if !uncle {
		if header.Time > uint64(time.Now().Add(allowedFutureBlockTime).Unix()) {
			return consensus.ErrFutureBlock
		}
	}
	if header.Time <= parent.Time {
<<<<<<< HEAD
		return errZeroBlockTime
	}
	// Verify the block's difficulty based in its timestamp and parent's difficulty
=======
		return errOlderBlockTime
	}
	// Verify the block's difficulty based on its timestamp and parent's difficulty
>>>>>>> cbc4ac26
	expected := ethash.CalcDifficulty(chain, header.Time, parent)

	if expected.Cmp(header.Difficulty) != 0 {
		return fmt.Errorf("invalid difficulty: have %v, want %v", header.Difficulty, expected)
	}
	// Verify that the gas limit is <= 2^63-1
	cap := uint64(0x7fffffffffffffff)
	if header.GasLimit > cap {
		return fmt.Errorf("invalid gasLimit: have %v, max %v", header.GasLimit, cap)
	}
	// Verify that the gasUsed is <= gasLimit
	if header.GasUsed > header.GasLimit {
		return fmt.Errorf("invalid gasUsed: have %d, gasLimit %d", header.GasUsed, header.GasLimit)
	}

	// Verify that the gas limit remains within allowed bounds
	diff := int64(parent.GasLimit) - int64(header.GasLimit)
	if diff < 0 {
		diff *= -1
	}
	limit := parent.GasLimit / params.GasLimitBoundDivisor

	if uint64(diff) >= limit || header.GasLimit < params.MinGasLimit {
		return fmt.Errorf("invalid gas limit: have %d, want %d += %d", header.GasLimit, parent.GasLimit, limit)
	}
	// Verify that the block number is parent's +1
	if diff := new(big.Int).Sub(header.Number, parent.Number); diff.Cmp(big.NewInt(1)) != 0 {
		return consensus.ErrInvalidNumber
	}
	// Verify the engine specific seal securing the block
	if seal {
		if err := ethash.VerifySeal(chain, header); err != nil {
			return err
		}
	}
	// If all checks passed, validate any special fields for hard forks
	if err := misc.VerifyDAOHeaderExtraData(chain.Config(), header); err != nil {
		return err
	}
	if err := misc.VerifyForkHashes(chain.Config(), header, uncle); err != nil {
		return err
	}
	return nil
}

// CalcDifficulty is the difficulty adjustment algorithm. It returns
// the difficulty that a new block should have when created at time
// given the parent block's time and difficulty.
func (ethash *Ethash) CalcDifficulty(chain consensus.ChainReader, time uint64, parent *types.Header) *big.Int {
	return CalcDifficulty(chain.Config(), time, parent)
}

// CalcDifficulty is the difficulty adjustment algorithm. It returns
// the difficulty that a new block should have when created at time
// given the parent block's time and difficulty.
func CalcDifficulty(config *params.ChainConfig, time uint64, parent *types.Header) *big.Int {
	next := new(big.Int).Add(parent.Number, big1)
	switch {
	case config.IsMuirGlacier(next):
		return calcDifficultyEip2384(time, parent)
	case config.IsConstantinople(next):
		return calcDifficultyConstantinople(time, parent)
	case config.IsByzantium(next):
		return calcDifficultyByzantium(time, parent)
	case config.IsHomestead(next):
		return calcDifficultyHomestead(time, parent)
	default:
		return calcDifficultyFrontier(time, parent)
	}
}

// Some weird constants to avoid constant memory allocs for them.
var (
	expDiffPeriod = big.NewInt(100000)
	big1          = big.NewInt(1)
	big2          = big.NewInt(2)
	big9          = big.NewInt(9)
	big10         = big.NewInt(10)
	bigMinus99    = big.NewInt(-99)
)

// makeDifficultyCalculator creates a difficultyCalculator with the given bomb-delay.
// the difficulty is calculated with Byzantium rules, which differs from Homestead in
// how uncles affect the calculation
func makeDifficultyCalculator(bombDelay *big.Int) func(time uint64, parent *types.Header) *big.Int {
	// Note, the calculations below looks at the parent number, which is 1 below
	// the block number. Thus we remove one from the delay given
	bombDelayFromParent := new(big.Int).Sub(bombDelay, big1)
	return func(time uint64, parent *types.Header) *big.Int {
		// https://github.com/ethereum/EIPs/issues/100.
		// algorithm:
		// diff = (parent_diff +
		//         (parent_diff / 2048 * max((2 if len(parent.uncles) else 1) - ((timestamp - parent.timestamp) // 9), -99))
		//        ) + 2^(periodCount - 2)

		bigTime := new(big.Int).SetUint64(time)
		bigParentTime := new(big.Int).SetUint64(parent.Time)

		// holds intermediate values to make the algo easier to read & audit
		x := new(big.Int)
		y := new(big.Int)

		// (2 if len(parent_uncles) else 1) - (block_timestamp - parent_timestamp) // 9
		x.Sub(bigTime, bigParentTime)
		x.Div(x, big9)
		if parent.UncleHash == types.EmptyUncleHash {
			x.Sub(big1, x)
		} else {
			x.Sub(big2, x)
		}
		// max((2 if len(parent_uncles) else 1) - (block_timestamp - parent_timestamp) // 9, -99)
		if x.Cmp(bigMinus99) < 0 {
			x.Set(bigMinus99)
		}
		// parent_diff + (parent_diff / 2048 * max((2 if len(parent.uncles) else 1) - ((timestamp - parent.timestamp) // 9), -99))
		y.Div(parent.Difficulty, params.DifficultyBoundDivisor)
		x.Mul(y, x)
		x.Add(parent.Difficulty, x)

		// minimum difficulty can ever be (before exponential factor)
		if x.Cmp(params.MinimumDifficulty) < 0 {
			x.Set(params.MinimumDifficulty)
		}
		// calculate a fake block number for the ice-age delay
		// Specification: https://eips.ethereum.org/EIPS/eip-1234
		fakeBlockNumber := new(big.Int)
		if parent.Number.Cmp(bombDelayFromParent) >= 0 {
			fakeBlockNumber = fakeBlockNumber.Sub(parent.Number, bombDelayFromParent)
		}
		// for the exponential factor
		periodCount := fakeBlockNumber
		periodCount.Div(periodCount, expDiffPeriod)

		// the exponential factor, commonly referred to as "the bomb"
		// diff = diff + 2^(periodCount - 2)
		if periodCount.Cmp(big1) > 0 {
			y.Sub(periodCount, big2)
			y.Exp(big2, y, nil)
			x.Add(x, y)
		}
		return x
	}
}

// calcDifficultyHomestead is the difficulty adjustment algorithm. It returns
// the difficulty that a new block should have when created at time given the
// parent block's time and difficulty. The calculation uses the Homestead rules.
func calcDifficultyHomestead(time uint64, parent *types.Header) *big.Int {
	// https://github.com/ethereum/EIPs/blob/master/EIPS/eip-2.md
	// algorithm:
	// diff = (parent_diff +
	//         (parent_diff / 2048 * max(1 - (block_timestamp - parent_timestamp) // 10, -99))
	//        ) + 2^(periodCount - 2)

	bigTime := new(big.Int).SetUint64(time)
	bigParentTime := new(big.Int).SetUint64(parent.Time)

	// holds intermediate values to make the algo easier to read & audit
	x := new(big.Int)
	y := new(big.Int)

	// 1 - (block_timestamp - parent_timestamp) // 10
	x.Sub(bigTime, bigParentTime)
	x.Div(x, big10)
	x.Sub(big1, x)

	// max(1 - (block_timestamp - parent_timestamp) // 10, -99)
	if x.Cmp(bigMinus99) < 0 {
		x.Set(bigMinus99)
	}
	// (parent_diff + parent_diff // 2048 * max(1 - (block_timestamp - parent_timestamp) // 10, -99))
	y.Div(parent.Difficulty, params.DifficultyBoundDivisor)
	x.Mul(y, x)
	x.Add(parent.Difficulty, x)

	// minimum difficulty can ever be (before exponential factor)
	if x.Cmp(params.MinimumDifficulty) < 0 {
		x.Set(params.MinimumDifficulty)
	}
	// for the exponential factor
	periodCount := new(big.Int).Add(parent.Number, big1)
	periodCount.Div(periodCount, expDiffPeriod)

	// the exponential factor, commonly referred to as "the bomb"
	// diff = diff + 2^(periodCount - 2)
	if periodCount.Cmp(big1) > 0 {
		y.Sub(periodCount, big2)
		y.Exp(big2, y, nil)
		x.Add(x, y)
	}
	return x
}

// calcDifficultyFrontier is the difficulty adjustment algorithm. It returns the
// difficulty that a new block should have when created at time given the parent
// block's time and difficulty. The calculation uses the Frontier rules.
func calcDifficultyFrontier(time uint64, parent *types.Header) *big.Int {
	diff := new(big.Int)
	adjust := new(big.Int).Div(parent.Difficulty, params.DifficultyBoundDivisor)
	bigTime := new(big.Int)
	bigParentTime := new(big.Int)

	bigTime.SetUint64(time)
	bigParentTime.SetUint64(parent.Time)

	if bigTime.Sub(bigTime, bigParentTime).Cmp(params.DurationLimit) < 0 {
		diff.Add(parent.Difficulty, adjust)
	} else {
		diff.Sub(parent.Difficulty, adjust)
	}
	if diff.Cmp(params.MinimumDifficulty) < 0 {
		diff.Set(params.MinimumDifficulty)
	}

	periodCount := new(big.Int).Add(parent.Number, big1)
	periodCount.Div(periodCount, expDiffPeriod)
	if periodCount.Cmp(big1) > 0 {
		// diff = diff + 2^(periodCount - 2)
		expDiff := periodCount.Sub(periodCount, big2)
		expDiff.Exp(big2, expDiff, nil)
		diff.Add(diff, expDiff)
		diff = math.BigMax(diff, params.MinimumDifficulty)
	}
	return diff
}

// VerifySeal implements consensus.Engine, checking whether the given block satisfies
// the PoW difficulty requirements.
func (ethash *Ethash) VerifySeal(chain consensus.ChainReader, header *types.Header) error {
	return ethash.verifySeal(chain, header, false)
}

// verifySeal checks whether a block satisfies the PoW difficulty requirements,
// either using the usual ethash cache for it, or alternatively using a full DAG
// to make remote mining fast.
func (ethash *Ethash) verifySeal(chain consensus.ChainReader, header *types.Header, fulldag bool) error {
	// If we're running a fake PoW, accept any seal as valid
	if ethash.config.PowMode == ModeFake || ethash.config.PowMode == ModeFullFake {
		time.Sleep(ethash.fakeDelay)
		if ethash.fakeFail == header.Number.Uint64() {
			return errInvalidPoW
		}
		return nil
	}
	// If we're running a shared PoW, delegate verification to it
	if ethash.shared != nil {
		return ethash.shared.verifySeal(chain, header, fulldag)
	}
	// Ensure that we have a valid difficulty for the block
	if header.Difficulty.Sign() <= 0 {
		return errInvalidDifficulty
	}
	// Recompute the digest and PoW values
	number := header.Number.Uint64()

	var (
		digest []byte
		result []byte
	)
	// If fast-but-heavy PoW verification was requested, use an ethash dataset
	if fulldag {
		dataset := ethash.dataset(number, true)
		if dataset.generated() {
			digest, result = hashimotoFull(dataset.dataset, ethash.SealHash(header).Bytes(), header.Nonce.Uint64())

			// Datasets are unmapped in a finalizer. Ensure that the dataset stays alive
			// until after the call to hashimotoFull so it's not unmapped while being used.
			runtime.KeepAlive(dataset)
		} else {
			// Dataset not yet generated, don't hang, use a cache instead
			fulldag = false
		}
	}
	// If slow-but-light PoW verification was requested (or DAG not yet ready), use an ethash cache
	if !fulldag {
		cache := ethash.cache(number)

		size := datasetSize(number)
		if ethash.config.PowMode == ModeTest {
			size = 32 * 1024
		}
		digest, result = hashimotoLight(size, cache.cache, ethash.SealHash(header).Bytes(), header.Nonce.Uint64())

		// Caches are unmapped in a finalizer. Ensure that the cache stays alive
		// until after the call to hashimotoLight so it's not unmapped while being used.
		runtime.KeepAlive(cache)
	}
	// Verify the calculated values against the ones provided in the header
	if !bytes.Equal(header.MixDigest[:], digest) {
		return errInvalidMixDigest
	}
	target := new(big.Int).Div(two256, header.Difficulty)
	if new(big.Int).SetBytes(result).Cmp(target) > 0 {
		return errInvalidPoW
	}
	return nil
}

// Prepare implements consensus.Engine, initializing the difficulty field of a
// header to conform to the ethash protocol. The changes are done inline.
func (ethash *Ethash) Prepare(chain consensus.ChainReader, header *types.Header) error {
	parent := chain.GetHeader(header.ParentHash, header.Number.Uint64()-1)
	if parent == nil {
		return consensus.ErrUnknownAncestor
	}
	header.Difficulty = ethash.CalcDifficulty(chain, header.Time, parent)
	return nil
}

// Finalize implements consensus.Engine, accumulating the block and uncle rewards,
// setting the final state on the header
<<<<<<< HEAD
func (ethash *Ethash) Finalize(chain consensus.ChainReader, header *types.Header, state *state.StateDB, txs []*types.Transaction, uncles []*types.Header, receipt []*types.Receipt) (types.Committee, *types.Receipt, error) {
	// Accumulate any block and uncle rewards and commit the final state root
	accumulateRewards(chain.Config(), state, header, uncles)
	header.Root = state.IntermediateRoot(chain.Config().IsEIP158(header.Number))
	return nil, nil, nil
=======
func (ethash *Ethash) Finalize(chain consensus.ChainReader, header *types.Header, state *state.StateDB, txs []*types.Transaction, uncles []*types.Header) {
	// Accumulate any block and uncle rewards and commit the final state root
	accumulateRewards(chain.Config(), state, header, uncles)
	header.Root = state.IntermediateRoot(chain.Config().IsEIP158(header.Number))
>>>>>>> cbc4ac26
}

// FinalizeAndAssemble implements consensus.Engine, accumulating the block and
// uncle rewards, setting the final state and assembling the block.
<<<<<<< HEAD
func (ethash *Ethash) FinalizeAndAssemble(chain consensus.ChainReader, header *types.Header, state *state.StateDB, txs []*types.Transaction, uncles []*types.Header, receipts *[]*types.Receipt) (*types.Block, error) {
=======
func (ethash *Ethash) FinalizeAndAssemble(chain consensus.ChainReader, header *types.Header, state *state.StateDB, txs []*types.Transaction, uncles []*types.Header, receipts []*types.Receipt) (*types.Block, error) {
>>>>>>> cbc4ac26
	// Accumulate any block and uncle rewards and commit the final state root
	accumulateRewards(chain.Config(), state, header, uncles)
	header.Root = state.IntermediateRoot(chain.Config().IsEIP158(header.Number))

	// Header seems complete, assemble into a block and return
	return types.NewBlock(header, txs, uncles, *receipts), nil
}

// SealHash returns the hash of a block prior to it being sealed.
func (ethash *Ethash) SealHash(header *types.Header) (hash common.Hash) {
	hasher := sha3.NewLegacyKeccak256()

	rlp.Encode(hasher, []interface{}{
		header.ParentHash,
		header.UncleHash,
		header.Coinbase,
		header.Root,
		header.TxHash,
		header.ReceiptHash,
		header.Bloom,
		header.Difficulty,
		header.Number,
		header.GasLimit,
		header.GasUsed,
		header.Time,
		header.Extra,
	})
	hasher.Sum(hash[:0])
	return hash
}

// Some weird constants to avoid constant memory allocs for them.
var (
	big8  = big.NewInt(8)
	big32 = big.NewInt(32)
)

// AccumulateRewards credits the coinbase of the given block with the mining
// reward. The total reward consists of the static block reward and rewards for
// included uncles. The coinbase of each uncle block is also rewarded.
func accumulateRewards(config *params.ChainConfig, state *state.StateDB, header *types.Header, uncles []*types.Header) {
	// Select the correct block reward based on chain progression
	blockReward := FrontierBlockReward
	if config.IsByzantium(header.Number) {
		blockReward = ByzantiumBlockReward
	}
	if config.IsConstantinople(header.Number) {
		blockReward = ConstantinopleBlockReward
	}
	// Accumulate the rewards for the miner and any included uncles
	reward := new(big.Int).Set(blockReward)
	r := new(big.Int)
	for _, uncle := range uncles {
		r.Add(uncle.Number, big8)
		r.Sub(r, header.Number)
		r.Mul(r, blockReward)
		r.Div(r, big8)
		state.AddBalance(uncle.Coinbase, r)

		r.Div(blockReward, big32)
		reward.Add(reward, r)
	}
	state.AddBalance(header.Coinbase, reward)
}<|MERGE_RESOLUTION|>--- conflicted
+++ resolved
@@ -25,7 +25,6 @@
 	"time"
 
 	mapset "github.com/deckarep/golang-set"
-<<<<<<< HEAD
 
 	"golang.org/x/crypto/sha3"
 
@@ -37,17 +36,6 @@
 	"github.com/clearmatics/autonity/core/types"
 	"github.com/clearmatics/autonity/params"
 	"github.com/clearmatics/autonity/rlp"
-=======
-	"github.com/ethereum/go-ethereum/common"
-	"github.com/ethereum/go-ethereum/common/math"
-	"github.com/ethereum/go-ethereum/consensus"
-	"github.com/ethereum/go-ethereum/consensus/misc"
-	"github.com/ethereum/go-ethereum/core/state"
-	"github.com/ethereum/go-ethereum/core/types"
-	"github.com/ethereum/go-ethereum/params"
-	"github.com/ethereum/go-ethereum/rlp"
-	"golang.org/x/crypto/sha3"
->>>>>>> cbc4ac26
 )
 
 // Ethash proof-of-work protocol constants.
@@ -82,11 +70,7 @@
 // codebase, inherently breaking if the engine is swapped out. Please put common
 // error types into the consensus package.
 var (
-<<<<<<< HEAD
-	errZeroBlockTime     = errors.New("timestamp equals parent's")
-=======
 	errOlderBlockTime    = errors.New("timestamp older than parent")
->>>>>>> cbc4ac26
 	errTooManyUncles     = errors.New("too many uncles")
 	errDuplicateUncle    = errors.New("duplicate uncle")
 	errUncleIsAncestor   = errors.New("uncle is ancestor")
@@ -273,15 +257,9 @@
 		}
 	}
 	if header.Time <= parent.Time {
-<<<<<<< HEAD
-		return errZeroBlockTime
-	}
-	// Verify the block's difficulty based in its timestamp and parent's difficulty
-=======
 		return errOlderBlockTime
 	}
 	// Verify the block's difficulty based on its timestamp and parent's difficulty
->>>>>>> cbc4ac26
 	expected := ethash.CalcDifficulty(chain, header.Time, parent)
 
 	if expected.Cmp(header.Difficulty) != 0 {
@@ -593,27 +571,16 @@
 
 // Finalize implements consensus.Engine, accumulating the block and uncle rewards,
 // setting the final state on the header
-<<<<<<< HEAD
 func (ethash *Ethash) Finalize(chain consensus.ChainReader, header *types.Header, state *state.StateDB, txs []*types.Transaction, uncles []*types.Header, receipt []*types.Receipt) (types.Committee, *types.Receipt, error) {
 	// Accumulate any block and uncle rewards and commit the final state root
 	accumulateRewards(chain.Config(), state, header, uncles)
 	header.Root = state.IntermediateRoot(chain.Config().IsEIP158(header.Number))
 	return nil, nil, nil
-=======
-func (ethash *Ethash) Finalize(chain consensus.ChainReader, header *types.Header, state *state.StateDB, txs []*types.Transaction, uncles []*types.Header) {
-	// Accumulate any block and uncle rewards and commit the final state root
-	accumulateRewards(chain.Config(), state, header, uncles)
-	header.Root = state.IntermediateRoot(chain.Config().IsEIP158(header.Number))
->>>>>>> cbc4ac26
 }
 
 // FinalizeAndAssemble implements consensus.Engine, accumulating the block and
 // uncle rewards, setting the final state and assembling the block.
-<<<<<<< HEAD
 func (ethash *Ethash) FinalizeAndAssemble(chain consensus.ChainReader, header *types.Header, state *state.StateDB, txs []*types.Transaction, uncles []*types.Header, receipts *[]*types.Receipt) (*types.Block, error) {
-=======
-func (ethash *Ethash) FinalizeAndAssemble(chain consensus.ChainReader, header *types.Header, state *state.StateDB, txs []*types.Transaction, uncles []*types.Header, receipts []*types.Receipt) (*types.Block, error) {
->>>>>>> cbc4ac26
 	// Accumulate any block and uncle rewards and commit the final state root
 	accumulateRewards(chain.Config(), state, header, uncles)
 	header.Root = state.IntermediateRoot(chain.Config().IsEIP158(header.Number))
