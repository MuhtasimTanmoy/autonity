--- conflicted
+++ resolved
@@ -6,11 +6,8 @@
 // how to write and use precompiled contracts https://blog.qtum.org/precompiled-contracts-and-confidential-assets-55f2b47b231d
 library Precompiled {
     uint256 constant public SUCCESS = 1;
-<<<<<<< HEAD
-=======
     address constant public UPGRADER_CONTRACT = address(0xf9);
     address constant public COMPUTE_COMMITTEE_CONTRACT = address(0xfa);
->>>>>>> 8b4a17c1
     address constant public POP_VERIFIER_CONTRACT = address(0xfb);
     address constant public ACCUSATION_CONTRACT = address(0xfc);
     address constant public INNOCENCE_CONTRACT = address(0xfd);
@@ -82,11 +79,7 @@
     // @return 0 for a failure, 1 for a successful check.
     function popVerification(bytes memory _consensusKey, bytes memory _proof, address _treasury) internal view returns (uint256) {
         uint256[1] memory retVal;
-<<<<<<< HEAD
-        bytes memory input = BytesLib.concat(BytesLib.concat(_consensusKey, _proof), abi.encodePacked(_treasury));
-=======
         bytes memory input = abi.encodePacked(_consensusKey, _proof, _treasury);
->>>>>>> 8b4a17c1
         address to = POP_VERIFIER_CONTRACT;
         // type bytes in solidity consumes the first 32 bytes to save the length of the byte array, thus the memory copy
         // in the static call should take the extra 32 bytes to have all the rlp encoded bytes copied, otherwise the
