--- conflicted
+++ resolved
@@ -124,13 +124,8 @@
       method: "evm_setAccountCode",
       params: [addr, code]
     }, (err, res) => {
-<<<<<<< HEAD
-      if (res?.result) { resolve("\tSuccessfully mocked verifier precompile."); }
-      else { reject("\tError while mocking verifier precompile."); }
-=======
       if (res?.result) { resolve(`\tSuccessfully mocked ${contractName} precompile.`); }
       else { reject(`\tError while mocking ${contractName} precompile.`); }
->>>>>>> 8b4a17c1
     });
   });
 }
@@ -357,15 +352,6 @@
   return multisig
 }
 
-<<<<<<< HEAD
-// todo: (Jason) rewrite this function since the BLS POP is required.
-async function registerValidator(autonity, validatorPrivateKey, treasuryAddr) {
-  let multisig = generateMultiSig(validatorPrivateKey, validatorPrivateKey, treasuryAddr);
-  let oracleAddress = address(publicKey(validatorPrivateKey, false));
-  let enode = privateKeyToEnode(validatorPrivateKey);
-  await autonity.registerValidator(enode, oracleAddress, multisig, {from: treasuryAddr});
-  return oracleAddress;
-=======
 async function generateAutonityPOP(autonityKeysFile, oracleKeyHex, treasuryAddress) {
   const command = `../../../build/bin/autonity genOwnershipProof --autonitykeys ${autonityKeysFile} --oraclekeyhex ${oracleKeyHex} ${treasuryAddress}`;
   try {
@@ -395,7 +381,6 @@
   } catch (error) {
     throw new Error(`Failed to execute command: ${error.message}`);
   }
->>>>>>> 8b4a17c1
 }
 
 function keccakHash(input) {
