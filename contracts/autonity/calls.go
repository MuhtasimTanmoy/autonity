package autonity

import (
	"math"
	"math/big"
	"reflect"
	"sort"

	"github.com/clearmatics/autonity/common"
	"github.com/clearmatics/autonity/core/state"
	"github.com/clearmatics/autonity/core/types"
	"github.com/clearmatics/autonity/core/vm"
	"github.com/clearmatics/autonity/log"
<<<<<<< HEAD
	"github.com/clearmatics/autonity/params"
	"math"
	"math/big"
	"reflect"
	"sort"
=======
>>>>>>> be89a8c7
)

/*
 * ContractState is a unified structure to represent the autonity contract state.
 * By using a unified structure, the new state meta introduced in the Autonity.sol
 * should be synced with this structure.
 */
type ContractState struct {
	Users           []common.Address `abi:"users"`
	Enodes          []string         `abi:"enodes"`
	Types           []*big.Int       `abi:"types"`
	Stakes          []*big.Int       `abi:"stakes"`
	CommissionRates []*big.Int       `abi:"commisionrates"`
	Operator        common.Address   `abi:"operator"`
	Deployer        common.Address   `abi:"deployer"`
	MinGasPrice     *big.Int         `abi:"mingasprice"`
	BondingPeriod   *big.Int         `abi:"bondingperiod"`
}

type raw []byte

<<<<<<< HEAD
// Instantiates a new EVM object which is required when creating or calling a deployed contract
func (ac *evmContract) getEVM(header *types.Header, origin common.Address, statedb *state.StateDB) *vm.EVM {
	coinbase, _ := types.Ecrecover(header)
	evmContext := vm.Context{
		CanTransfer: ac.canTransfer,
		Transfer:    ac.transfer,
		GetHash:     ac.GetHashFn(header, ac.bc),
		Origin:      origin,
		Coinbase:    coinbase,
		BlockNumber: header.Number,
		Time:        new(big.Int).SetUint64(header.Time),
		GasLimit:    header.GasLimit,
		Difficulty:  header.Difficulty,
		GasPrice:    new(big.Int).SetUint64(0x0),
	}
	vmConfig := *ac.bc.GetVMConfig()
	evm := vm.NewEVM(evmContext, statedb, ac.bc.Config(), vmConfig)
	return evm
}

// deployContract deploys the contract contained within the genesis field bytecode
func (ac *evmContract) DeployAutonityContract(chainConfig *params.ChainConfig, header *types.Header, statedb *state.StateDB) (common.Address, error) {
	// Convert the contract bytecode from hex into bytes
	contractBytecode := common.Hex2Bytes(chainConfig.AutonityContractConfig.Bytecode)
	evm := ac.getEVM(header, chainConfig.AutonityContractConfig.Deployer, statedb)
	sender := vm.AccountRef(chainConfig.AutonityContractConfig.Deployer)

	contractABI, err := ac.abi()

	if err != nil {
		log.Error("abi.JSON returns err", "err", err)
		return common.Address{}, err
	}
=======
// deployContract deploys the contract contained within the genesis field bytecode
func (ac *Contract) DeployAutonityContract(chain consensus.ChainReader, header *types.Header, statedb *state.StateDB) error {
	// Convert the contract bytecode from hex into bytes
	contractBytecode := common.Hex2Bytes(chain.Config().AutonityContractConfig.Bytecode)
	evm := ac.evmProvider.EVM(header, deployer, statedb)
>>>>>>> be89a8c7

	ln := len(chainConfig.AutonityContractConfig.GetValidatorUsers())
	validators := make(common.Addresses, 0, ln)
	enodes := make([]string, 0, ln)
	accTypes := make([]*big.Int, 0, ln)
	participantStake := make([]*big.Int, 0, ln)
	commissionRate := make([]*big.Int, 0, ln)

	// Default bond period is 100.
	defaultBondPeriod := big.NewInt(100)

	defaultCommitteeSize := big.NewInt(1000)
	defaultVersion := "v0.0.0"

	for _, v := range chainConfig.AutonityContractConfig.Users {
		validators = append(validators, *v.Address)
		enodes = append(enodes, v.Enode)
		accTypes = append(accTypes, big.NewInt(int64(v.Type.GetID())))
		participantStake = append(participantStake, big.NewInt(int64(v.Stake)))

		// TODO: default commission rate is 0, should use a config file...
		commissionRate = append(commissionRate, big.NewInt(0))
	}

	constructorParams, err := ac.contractABI.Pack("",
		validators,
		enodes,
		accTypes,
		participantStake,
		commissionRate,
		chainConfig.AutonityContractConfig.Operator,
		new(big.Int).SetUint64(chainConfig.AutonityContractConfig.MinGasPrice),
		defaultBondPeriod,
		defaultCommitteeSize,
		defaultVersion)
	if err != nil {
		log.Error("contractABI.Pack returns err", "err", err)
		return err
	}

	data := append(contractBytecode, constructorParams...)
	gas := uint64(0xFFFFFFFF)
	value := new(big.Int).SetUint64(0x00)

	// Deploy the Autonity contract
	_, _, _, vmerr := evm.Create(vm.AccountRef(deployer), data, gas, value)
	if vmerr != nil {
		log.Error("DeployAutonityContract evm.Create", "err", vmerr)
		return vmerr
	}
	log.Info("Deployed Autonity Contract", "Address", ContractAddress.String())

	return nil
}

<<<<<<< HEAD
func (ac *evmContract) UpdateAutonityContract(header *types.Header, statedb *state.StateDB, bytecode string, abi string, state []byte) error {
	caller := ac.bc.Config().AutonityContractConfig.Deployer
	evm := ac.getEVM(header, caller, statedb)
=======
func (ac *Contract) updateAutonityContract(header *types.Header, statedb *state.StateDB, bytecode string, state []byte) error {
	evm := ac.evmProvider.EVM(header, deployer, statedb)
>>>>>>> be89a8c7
	contractBytecode := common.Hex2Bytes(bytecode)
	data := append(contractBytecode, state...)
	gas := uint64(0xFFFFFFFF)
	value := new(big.Int).SetUint64(0x00)
	_, _, _, vmerr := evm.CreateWithAddress(vm.AccountRef(deployer), data, gas, value, ContractAddress)
	if vmerr != nil {
		log.Error("updateAutonityContract evm.Create", "err", vmerr)
		return vmerr
	}
	return nil
}

<<<<<<< HEAD
func (ac *evmContract) AutonityContractCall(statedb *state.StateDB, header *types.Header, function string, result interface{}, args ...interface{}) error {
	caller := ac.bc.Config().AutonityContractConfig.Deployer
	contractABI, err := ac.abi()
	if err != nil {
		return err
	}

=======
func (ac *Contract) AutonityContractCall(statedb *state.StateDB, header *types.Header, function string, result interface{}, args ...interface{}) error {
>>>>>>> be89a8c7
	gas := uint64(math.MaxUint64)
	evm := ac.evmProvider.EVM(header, deployer, statedb)

	input, err := ac.contractABI.Pack(function, args...)
	if err != nil {
		return err
	}

	ret, _, vmerr := evm.Call(vm.AccountRef(deployer), ContractAddress, input, gas, new(big.Int))
	if vmerr != nil {
		log.Error("Error Autonity Contract", "function", function)
		return vmerr
	}
	// if result's type is "raw" then bypass unpacking
	if reflect.TypeOf(result) == reflect.TypeOf(&raw{}) {
		rawPtr := result.(*raw)
		*rawPtr = raw(ret)
		return nil
	}

	if err := ac.contractABI.Unpack(result, function, ret); err != nil {
		log.Error("Could not unpack returned value", "function", function)
		return err
	}

	return nil
}

func (ac *evmContract) callGetWhitelist(state *state.StateDB, header *types.Header) (*types.Nodes, error) {
	var returnedEnodes []string
	err := ac.AutonityContractCall(state, header, "getWhitelist", &returnedEnodes)
	if err != nil {
		return nil, err
	}
	return types.NewNodes(returnedEnodes), nil
}

func (ac *evmContract) callGetMinimumGasPrice(state *state.StateDB, header *types.Header) (uint64, error) {
	minGasPrice := new(big.Int)
	err := ac.AutonityContractCall(state, header, "getMinimumGasPrice", &minGasPrice)
	if err != nil {
		return 0, err
	}
	return minGasPrice.Uint64(), nil
}

func (ac *evmContract) callFinalize(state *state.StateDB, header *types.Header, blockGas *big.Int) (bool, types.Committee, error) {

	var updateReady bool
	var committee types.Committee

	err := ac.AutonityContractCall(state, header, "finalize", &[]interface{}{&updateReady, &committee}, blockGas)
	if err != nil {
		return false, nil, err
	}
	sort.Sort(committee)
	// submit the final reward distribution metrics.
	//ac.metrics.SubmitRewardDistributionMetrics(&v, header.Number.Uint64())
	return updateReady, committee, nil
}

func (ac *evmContract) callRetrieveState(statedb *state.StateDB, header *types.Header) ([]byte, error) {
	var state raw

	err := ac.AutonityContractCall(statedb, header, "retrieveState", &state)
	if err != nil {
		return nil, err
	}

	return state, nil
}

func (ac *evmContract) callRetrieveContract(state *state.StateDB, header *types.Header) (string, string, error) {
	var bytecode string
	var abi string
	err := ac.AutonityContractCall(state, header, "retrieveContract", &[]interface{}{&bytecode, &abi})
	if err != nil {
		return "", "", err
	}
	return bytecode, abi, nil
}

func (ac *evmContract) callSetMinimumGasPrice(state *state.StateDB, header *types.Header, price *big.Int) error {
	// Needs to be refactored somehow
	gas := uint64(0xFFFFFFFF)
	evm := ac.evmProvider.EVM(header, deployer, state)

	input, err := ac.contractABI.Pack("setMinimumGasPrice")
	if err != nil {
		return err
	}

	_, _, vmerr := evm.Call(vm.AccountRef(deployer), ContractAddress, input, gas, price)
	if vmerr != nil {
		log.Error("Error Autonity Contract getMinimumGasPrice()")
		return vmerr
	}
	return nil
}<|MERGE_RESOLUTION|>--- conflicted
+++ resolved
@@ -1,24 +1,16 @@
 package autonity
 
 import (
-	"math"
-	"math/big"
-	"reflect"
-	"sort"
-
 	"github.com/clearmatics/autonity/common"
 	"github.com/clearmatics/autonity/core/state"
 	"github.com/clearmatics/autonity/core/types"
 	"github.com/clearmatics/autonity/core/vm"
 	"github.com/clearmatics/autonity/log"
-<<<<<<< HEAD
 	"github.com/clearmatics/autonity/params"
 	"math"
 	"math/big"
 	"reflect"
 	"sort"
-=======
->>>>>>> be89a8c7
 )
 
 /*
@@ -40,47 +32,11 @@
 
 type raw []byte
 
-<<<<<<< HEAD
-// Instantiates a new EVM object which is required when creating or calling a deployed contract
-func (ac *evmContract) getEVM(header *types.Header, origin common.Address, statedb *state.StateDB) *vm.EVM {
-	coinbase, _ := types.Ecrecover(header)
-	evmContext := vm.Context{
-		CanTransfer: ac.canTransfer,
-		Transfer:    ac.transfer,
-		GetHash:     ac.GetHashFn(header, ac.bc),
-		Origin:      origin,
-		Coinbase:    coinbase,
-		BlockNumber: header.Number,
-		Time:        new(big.Int).SetUint64(header.Time),
-		GasLimit:    header.GasLimit,
-		Difficulty:  header.Difficulty,
-		GasPrice:    new(big.Int).SetUint64(0x0),
-	}
-	vmConfig := *ac.bc.GetVMConfig()
-	evm := vm.NewEVM(evmContext, statedb, ac.bc.Config(), vmConfig)
-	return evm
-}
-
 // deployContract deploys the contract contained within the genesis field bytecode
-func (ac *evmContract) DeployAutonityContract(chainConfig *params.ChainConfig, header *types.Header, statedb *state.StateDB) (common.Address, error) {
-	// Convert the contract bytecode from hex into bytes
-	contractBytecode := common.Hex2Bytes(chainConfig.AutonityContractConfig.Bytecode)
-	evm := ac.getEVM(header, chainConfig.AutonityContractConfig.Deployer, statedb)
-	sender := vm.AccountRef(chainConfig.AutonityContractConfig.Deployer)
-
-	contractABI, err := ac.abi()
-
-	if err != nil {
-		log.Error("abi.JSON returns err", "err", err)
-		return common.Address{}, err
-	}
-=======
-// deployContract deploys the contract contained within the genesis field bytecode
-func (ac *Contract) DeployAutonityContract(chain consensus.ChainReader, header *types.Header, statedb *state.StateDB) error {
+func (ac *evmContract) DeployAutonityContract(chain consensus.ChainReader, header *types.Header, statedb *state.StateDB) error {
 	// Convert the contract bytecode from hex into bytes
 	contractBytecode := common.Hex2Bytes(chain.Config().AutonityContractConfig.Bytecode)
 	evm := ac.evmProvider.EVM(header, deployer, statedb)
->>>>>>> be89a8c7
 
 	ln := len(chainConfig.AutonityContractConfig.GetValidatorUsers())
 	validators := make(common.Addresses, 0, ln)
@@ -136,14 +92,8 @@
 	return nil
 }
 
-<<<<<<< HEAD
-func (ac *evmContract) UpdateAutonityContract(header *types.Header, statedb *state.StateDB, bytecode string, abi string, state []byte) error {
-	caller := ac.bc.Config().AutonityContractConfig.Deployer
-	evm := ac.getEVM(header, caller, statedb)
-=======
-func (ac *Contract) updateAutonityContract(header *types.Header, statedb *state.StateDB, bytecode string, state []byte) error {
+func (ac *evmContract) updateAutonityContract(header *types.Header, statedb *state.StateDB, bytecode string, state []byte) error {
 	evm := ac.evmProvider.EVM(header, deployer, statedb)
->>>>>>> be89a8c7
 	contractBytecode := common.Hex2Bytes(bytecode)
 	data := append(contractBytecode, state...)
 	gas := uint64(0xFFFFFFFF)
@@ -156,17 +106,7 @@
 	return nil
 }
 
-<<<<<<< HEAD
 func (ac *evmContract) AutonityContractCall(statedb *state.StateDB, header *types.Header, function string, result interface{}, args ...interface{}) error {
-	caller := ac.bc.Config().AutonityContractConfig.Deployer
-	contractABI, err := ac.abi()
-	if err != nil {
-		return err
-	}
-
-=======
-func (ac *Contract) AutonityContractCall(statedb *state.StateDB, header *types.Header, function string, result interface{}, args ...interface{}) error {
->>>>>>> be89a8c7
 	gas := uint64(math.MaxUint64)
 	evm := ac.evmProvider.EVM(header, deployer, statedb)
 
