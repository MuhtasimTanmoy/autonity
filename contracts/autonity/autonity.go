package autonity

import (
	"errors"
	"math/big"
	"sort"
	"strings"
	"sync"

	"github.com/clearmatics/autonity/accounts/abi"
	"github.com/clearmatics/autonity/common"
	"github.com/clearmatics/autonity/core/state"
	"github.com/clearmatics/autonity/core/types"
	"github.com/clearmatics/autonity/core/vm"
	"github.com/clearmatics/autonity/crypto"
	"github.com/clearmatics/autonity/log"
)

var ErrAutonityContract = errors.New("could not call Autonity contract")
var ErrWrongParameter = errors.New("wrong parameter")
var deployer = common.Address{}
var ContractAddress = crypto.CreateAddress(deployer, 0)

const ABISPEC = "ABISPEC"

<<<<<<< HEAD
type ChainContext interface {
	// GetHeader returns the hash corresponding to their hash.
	GetHeader(common.Hash, uint64) *types.Header
=======
// EVMProvider provides a new evm. This allows us to decouple the contract from *params.ChainConfig which is required to build a new evm.
type EVMProvider interface {
	EVM(header *types.Header, origin common.Address, statedb *state.StateDB) *vm.EVM
}

func NewAutonityContract(
	bc Blockchainer,
	operator common.Address,
	minGasPrice uint64,
	ABI string,
	evmProvider EVMProvider,
) (*Contract, error) {
	contract := Contract{
		stringContractABI:  ABI,
		operator:           operator,
		initialMinGasPrice: minGasPrice,
		bc:                 bc,
		evmProvider:        evmProvider,
	}
	err := contract.upgradeAbiCache(ABI)
	return &contract, err
>>>>>>> be89a8c7
}

type Blockchainer interface {
	UpdateEnodeWhitelist(newWhitelist *types.Nodes)
	ReadEnodeWhitelist() *types.Nodes

	PutKeyValue(key []byte, value []byte) error
}

<<<<<<< HEAD
type Contract interface {
	// GetCommittee returns the current block consensus committee.
	GetCommittee(header *types.Header, statedb *state.StateDB) (types.Committee, error)

	// GetMinimumGasPrice returns the current block minimum gas price.
	GetMinimumGasPrice(block *types.Block, db *state.StateDB) (uint64, error)

	// FinalizeAndGetCommittee calls the contract's finalize function that normally perform reward redistribution.
	// This method returns the next block committee to avoid a further EVM call.
	FinalizeAndGetCommittee(txs types.Transactions, r types.Receipts, h *types.Header, db *state.StateDB) (types.Committee, *types.Receipt, error)

	MeasureMetricsOfNetworkEconomic(header *types.Header, stateDB *state.StateDB)

	UpdateEnodesWhitelist(state *state.StateDB, block *types.Block) error

	GetContractABI() string

	Address() common.Address

	DeployAutonityContract(chainConfig *params.ChainConfig, header *types.Header, statedb *state.StateDB) (common.Address, error)

	GetWhitelist(block *types.Block, db *state.StateDB) (*types.Nodes, error)
}

type evmContract struct {
	address     common.Address
	contractABI *abi.ABI
	bc          Blockchainer
	metrics     EconomicMetrics

	canTransfer func(db vm.StateDB, addr common.Address, amount *big.Int) bool
	transfer    func(db vm.StateDB, sender, recipient common.Address, amount *big.Int)
	GetHashFn   func(ref *types.Header, chain ChainContext) func(n uint64) common.Hash
=======
type Contract struct {
	evmProvider        EVMProvider
	operator           common.Address
	initialMinGasPrice uint64
	contractABI        *abi.ABI
	stringContractABI  string
	bc                 Blockchainer
	metrics            EconomicMetrics

>>>>>>> be89a8c7
	sync.RWMutex
}

func NewAutonityContract(
	bc Blockchainer,
	canTransfer func(db vm.StateDB, addr common.Address, amount *big.Int) bool,
	transfer func(db vm.StateDB, sender, recipient common.Address, amount *big.Int),
	GetHashFn func(ref *types.Header, chain ChainContext) func(n uint64) common.Hash,
) *evmContract {
	return &evmContract{
		bc:          bc,
		canTransfer: canTransfer,
		transfer:    transfer,
		GetHashFn:   GetHashFn,
	}
}

// measure metrics of user's meta data by regarding of network economic.
func (ac *evmContract) MeasureMetricsOfNetworkEconomic(header *types.Header, stateDB *state.StateDB) {
	if header == nil || stateDB == nil || header.Number.Uint64() < 1 {
		return
	}

	// prepare abi and evm context
	gas := uint64(0xFFFFFFFF)
	evm := ac.evmProvider.EVM(header, deployer, stateDB)
	ABI := ac.contractABI

	// pack the function which dump the data from contract.
	input, err := ABI.Pack("dumpEconomicsMetricData")
	if err != nil {
		log.Warn("Cannot pack the method: ", "err", err.Error())
		return
	}

	// call evm.
	value := new(big.Int).SetUint64(0x00)
	ret, _, vmerr := evm.Call(vm.AccountRef(deployer), ContractAddress, input, gas, value)
	if vmerr != nil {
		log.Warn("Error Autonity Contract dumpNetworkEconomics", err, vmerr)
		return
	}

	// marshal the data from bytes arrays into specified structure.
	v := EconomicMetaData{make([]common.Address, 32), make([]uint8, 32), make([]*big.Int, 32),
		make([]*big.Int, 32), new(big.Int), new(big.Int)}

	if err := ABI.Unpack(&v, "dumpEconomicsMetricData", ret); err != nil {
		// can't work with aliased types
		log.Warn("Could not unpack dumpNetworkEconomicsData returned value",
			"err", err,
			"header.num", header.Number.Uint64())
		return
	}

	ac.metrics.SubmitEconomicMetrics(&v, stateDB, header.Number.Uint64(), ac.operator)
}

func (ac *evmContract) GetCommittee(header *types.Header, statedb *state.StateDB) (types.Committee, error) {
	// The Autonity Contract is not deployed yet at block #1, we return an error if this
	// function is called at this height. In a past version we were returning the genesis committee field
	// but this was at the cost of having a parameter causing circular imports.
	if header.Number.Uint64() <= 1 {
		return nil, errors.New("calling GetCommittee for block #1 or #0")
	}

	var committeeSet types.Committee
	err := ac.AutonityContractCall(statedb, header, "getCommittee", &committeeSet)
	if err != nil {
		return nil, err
	}
	sort.Sort(committeeSet)
	return committeeSet, err
}

func (ac *evmContract) UpdateEnodesWhitelist(state *state.StateDB, block *types.Block) error {
	newWhitelist, err := ac.GetWhitelist(block, state)
	if err != nil {
		log.Error("Could not call contract", "err", err)
		return ErrAutonityContract
	}

	ac.bc.UpdateEnodeWhitelist(newWhitelist)
	return nil
}

func (ac *evmContract) GetWhitelist(block *types.Block, db *state.StateDB) (*types.Nodes, error) {
	var (
		newWhitelist *types.Nodes
		err          error
	)

	if block.Number().Uint64() == 1 {
		// use genesis block whitelist
		newWhitelist = ac.bc.ReadEnodeWhitelist()
	} else {
		// call retrieveWhitelist contract function
		newWhitelist, err = ac.callGetWhitelist(db, block.Header())
	}

	return newWhitelist, err
}

func (ac *evmContract) GetMinimumGasPrice(block *types.Block, db *state.StateDB) (uint64, error) {
	if block.Number().Uint64() <= 1 {
		return ac.initialMinGasPrice, nil
	}

	return ac.callGetMinimumGasPrice(db, block.Header())
}

func (ac *evmContract) SetMinimumGasPrice(block *types.Block, db *state.StateDB, price *big.Int) error {
	if block.Number().Uint64() <= 1 {
		return nil
	}

	return ac.callSetMinimumGasPrice(db, block.Header(), price)
}

func (ac *evmContract) FinalizeAndGetCommittee(transactions types.Transactions, receipts types.Receipts, header *types.Header, statedb *state.StateDB) (types.Committee, *types.Receipt, error) {
	if header.Number.Uint64() == 0 {
		return nil, nil, nil
	}
	blockGas := new(big.Int)
	for i, tx := range transactions {
		blockGas.Add(blockGas, new(big.Int).Mul(tx.GasPrice(), new(big.Int).SetUint64(receipts[i].GasUsed)))
	}

	log.Info("ApplyFinalize",
		"balance", statedb.GetBalance(ContractAddress),
		"block", header.Number.Uint64(),
		"gas", blockGas.Uint64())

	upgradeContract, committee, err := ac.callFinalize(statedb, header, blockGas)
	if err != nil {
		return nil, nil, err
	}

	// Create a new receipt for the finalize call
	receipt := types.NewReceipt(nil, false, 0)
	receipt.TxHash = common.ACHash(header.Number)
	receipt.GasUsed = 0
	receipt.Logs = statedb.GetLogs(receipt.TxHash)
	receipt.Bloom = types.CreateBloom(types.Receipts{receipt})
	receipt.BlockHash = statedb.BlockHash()
	receipt.BlockNumber = header.Number
	receipt.TransactionIndex = uint(statedb.TxIndex())

	log.Info("ApplyFinalize", "upgradeContract", upgradeContract)

	if upgradeContract {
		// warning prints for failure rather than returning error to stuck engine.
		// in any failure, the state will be rollback to snapshot.
		err = ac.performContractUpgrade(statedb, header)
		if err != nil {
			log.Warn("Autonity evmContract Upgrade Failed", "err", err)
		}
	}
	return committee, receipt, nil
}

func (ac *evmContract) performContractUpgrade(statedb *state.StateDB, header *types.Header) error {
	log.Error("Initiating Autonity evmContract upgrade", "header", header.Number.Uint64())

	// dump contract stateBefore first.
	stateBefore, errState := ac.callRetrieveState(statedb, header)
	if errState != nil {
		return errState
	}

	// get contract binary and abi set by system operator before.
	bytecode, newAbi, errContract := ac.callRetrieveContract(statedb, header)
	if errContract != nil {
		return errContract
	}

	// take snapshot in case of roll back to former view.
	snapshot := statedb.Snapshot()

	// Create account will delete previous the AC stateobject and carry over the balance
	statedb.CreateAccount(ContractAddress)

	if err := ac.updateAutonityContract(header, statedb, bytecode, stateBefore); err != nil {
		statedb.RevertToSnapshot(snapshot)
		return err
	}

	// save new abi in persistent, once node reset, it load from persistent level db.
	if err := ac.bc.PutKeyValue([]byte(ABISPEC), []byte(newAbi)); err != nil {
		statedb.RevertToSnapshot(snapshot)
		return err
	}

	// upgrade ac.ContractStateStore too right after the contract upgrade successfully.
	if err := ac.upgradeAbiCache(newAbi); err != nil {
		statedb.RevertToSnapshot(snapshot)
		return err
	}
	log.Info("Autonity Contract upgrade success")
	return nil
}

<<<<<<< HEAD
func (ac *evmContract) Address() common.Address {
	if reflect.DeepEqual(ac.address, common.Address{}) {
		addr, err := ac.bc.Config().AutonityContractConfig.GetContractAddress()
		if err != nil {
			log.Error("Cant get contract address", "err", err)
		}
		return addr
	}
	return ac.address
}

func (ac *evmContract) abi() (*abi.ABI, error) {
	ac.Lock()
	defer ac.Unlock()
	if ac.contractABI != nil {
		return ac.contractABI, nil
	}
	var JSONString = ac.bc.Config().AutonityContractConfig.ABI

	bytes, err := ac.bc.GetKeyValue([]byte(ABISPEC))
	if err == nil || bytes != nil {
		JSONString = string(bytes)
	}

	ABI, err := abi.JSON(strings.NewReader(JSONString))
	if err != nil {
		return nil, err
	}
	ac.contractABI = &ABI
	return ac.contractABI, nil
}

func (ac *evmContract) upgradeAbiCache(newAbi string) error {
=======
func (ac *Contract) upgradeAbiCache(newAbi string) error {
>>>>>>> be89a8c7
	ac.Lock()
	defer ac.Unlock()
	newABI, err := abi.JSON(strings.NewReader(newAbi))
	if err != nil {
		return err
	}

	ac.contractABI = &newABI
	return nil
}

<<<<<<< HEAD
func (ac *evmContract) GetContractABI() string {
	ac.Lock()
	defer ac.Unlock()

	var JSONString = ac.bc.Config().AutonityContractConfig.ABI
	bytes, err := ac.bc.GetKeyValue([]byte(ABISPEC))
	if err == nil || bytes != nil {
		JSONString = string(bytes)
	}

	if err != nil {
		log.Warn("can't get the contract ABI", "err", err)
	}

	return JSONString
=======
func (ac *Contract) GetContractABI() string {
	return ac.stringContractABI
>>>>>>> be89a8c7
}<|MERGE_RESOLUTION|>--- conflicted
+++ resolved
@@ -23,43 +23,25 @@
 
 const ABISPEC = "ABISPEC"
 
-<<<<<<< HEAD
+// EVMProvider provides a new evm. This allows us to decouple the contract from *params.ChainConfig which is required to build a new evm.
+type EVMProvider interface {
+	EVM(header *types.Header, origin common.Address, statedb *state.StateDB) *vm.EVM
+}
+
+
 type ChainContext interface {
 	// GetHeader returns the hash corresponding to their hash.
 	GetHeader(common.Hash, uint64) *types.Header
-=======
-// EVMProvider provides a new evm. This allows us to decouple the contract from *params.ChainConfig which is required to build a new evm.
-type EVMProvider interface {
-	EVM(header *types.Header, origin common.Address, statedb *state.StateDB) *vm.EVM
-}
-
-func NewAutonityContract(
-	bc Blockchainer,
-	operator common.Address,
-	minGasPrice uint64,
-	ABI string,
-	evmProvider EVMProvider,
-) (*Contract, error) {
-	contract := Contract{
-		stringContractABI:  ABI,
-		operator:           operator,
-		initialMinGasPrice: minGasPrice,
-		bc:                 bc,
-		evmProvider:        evmProvider,
-	}
-	err := contract.upgradeAbiCache(ABI)
-	return &contract, err
->>>>>>> be89a8c7
 }
 
 type Blockchainer interface {
+	ChainContext
 	UpdateEnodeWhitelist(newWhitelist *types.Nodes)
 	ReadEnodeWhitelist() *types.Nodes
 
 	PutKeyValue(key []byte, value []byte) error
 }
 
-<<<<<<< HEAD
 type Contract interface {
 	// GetCommittee returns the current block consensus committee.
 	GetCommittee(header *types.Header, statedb *state.StateDB) (types.Committee, error)
@@ -85,16 +67,6 @@
 }
 
 type evmContract struct {
-	address     common.Address
-	contractABI *abi.ABI
-	bc          Blockchainer
-	metrics     EconomicMetrics
-
-	canTransfer func(db vm.StateDB, addr common.Address, amount *big.Int) bool
-	transfer    func(db vm.StateDB, sender, recipient common.Address, amount *big.Int)
-	GetHashFn   func(ref *types.Header, chain ChainContext) func(n uint64) common.Hash
-=======
-type Contract struct {
 	evmProvider        EVMProvider
 	operator           common.Address
 	initialMinGasPrice uint64
@@ -102,23 +74,24 @@
 	stringContractABI  string
 	bc                 Blockchainer
 	metrics            EconomicMetrics
-
->>>>>>> be89a8c7
-	sync.RWMutex
 }
 
 func NewAutonityContract(
 	bc Blockchainer,
-	canTransfer func(db vm.StateDB, addr common.Address, amount *big.Int) bool,
-	transfer func(db vm.StateDB, sender, recipient common.Address, amount *big.Int),
-	GetHashFn func(ref *types.Header, chain ChainContext) func(n uint64) common.Hash,
-) *evmContract {
-	return &evmContract{
-		bc:          bc,
-		canTransfer: canTransfer,
-		transfer:    transfer,
-		GetHashFn:   GetHashFn,
-	}
+	operator common.Address,
+	minGasPrice uint64,
+	ABI string,
+	evmProvider EVMProvider,
+) (*evmContract, error) {
+	contract := evmContract{
+		stringContractABI:  ABI,
+		operator:           operator,
+		initialMinGasPrice: minGasPrice,
+		bc:                 bc,
+		evmProvider:        evmProvider,
+	}
+	err := contract.upgradeAbiCache(ABI)
+	return &contract, err
 }
 
 // measure metrics of user's meta data by regarding of network economic.
@@ -306,43 +279,7 @@
 	return nil
 }
 
-<<<<<<< HEAD
-func (ac *evmContract) Address() common.Address {
-	if reflect.DeepEqual(ac.address, common.Address{}) {
-		addr, err := ac.bc.Config().AutonityContractConfig.GetContractAddress()
-		if err != nil {
-			log.Error("Cant get contract address", "err", err)
-		}
-		return addr
-	}
-	return ac.address
-}
-
-func (ac *evmContract) abi() (*abi.ABI, error) {
-	ac.Lock()
-	defer ac.Unlock()
-	if ac.contractABI != nil {
-		return ac.contractABI, nil
-	}
-	var JSONString = ac.bc.Config().AutonityContractConfig.ABI
-
-	bytes, err := ac.bc.GetKeyValue([]byte(ABISPEC))
-	if err == nil || bytes != nil {
-		JSONString = string(bytes)
-	}
-
-	ABI, err := abi.JSON(strings.NewReader(JSONString))
-	if err != nil {
-		return nil, err
-	}
-	ac.contractABI = &ABI
-	return ac.contractABI, nil
-}
-
 func (ac *evmContract) upgradeAbiCache(newAbi string) error {
-=======
-func (ac *Contract) upgradeAbiCache(newAbi string) error {
->>>>>>> be89a8c7
 	ac.Lock()
 	defer ac.Unlock()
 	newABI, err := abi.JSON(strings.NewReader(newAbi))
@@ -354,24 +291,6 @@
 	return nil
 }
 
-<<<<<<< HEAD
 func (ac *evmContract) GetContractABI() string {
-	ac.Lock()
-	defer ac.Unlock()
-
-	var JSONString = ac.bc.Config().AutonityContractConfig.ABI
-	bytes, err := ac.bc.GetKeyValue([]byte(ABISPEC))
-	if err == nil || bytes != nil {
-		JSONString = string(bytes)
-	}
-
-	if err != nil {
-		log.Warn("can't get the contract ABI", "err", err)
-	}
-
-	return JSONString
-=======
-func (ac *Contract) GetContractABI() string {
 	return ac.stringContractABI
->>>>>>> be89a8c7
 }