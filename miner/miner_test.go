// Copyright 2020 The go-ethereum Authors
// This file is part of the go-ethereum library.
//
// The go-ethereum library is free software: you can redistribute it and/or modify
// it under the terms of the GNU Lesser General Public License as published by
// the Free Software Foundation, either version 3 of the License, or
// (at your option) any later version.
//
// The go-ethereum library is distributed in the hope that it will be useful,
// but WITHOUT ANY WARRANTY; without even the implied warranty of
// MERCHANTABILITY or FITNESS FOR A PARTICULAR PURPOSE. See the
// GNU Lesser General Public License for more details.
//
// You should have received a copy of the GNU Lesser General Public License
// along with the go-ethereum library. If not, see <http://www.gnu.org/licenses/>.

// Package miner implements Ethereum block creation and mining.
package miner

import (
<<<<<<< HEAD
	"github.com/clearmatics/autonity/autonity"
	"testing"
	"time"

	"github.com/clearmatics/autonity/common"
	"github.com/clearmatics/autonity/consensus/ethash"
	"github.com/clearmatics/autonity/core"
	"github.com/clearmatics/autonity/core/rawdb"
	"github.com/clearmatics/autonity/core/state"
	"github.com/clearmatics/autonity/core/types"
	"github.com/clearmatics/autonity/core/vm"
	"github.com/clearmatics/autonity/eth/downloader"
	"github.com/clearmatics/autonity/ethdb/memorydb"
	"github.com/clearmatics/autonity/event"
	"github.com/clearmatics/autonity/params"
	"github.com/clearmatics/autonity/trie"
=======
	"errors"
	"testing"
	"time"

	"github.com/ethereum/go-ethereum/common"
	"github.com/ethereum/go-ethereum/consensus/clique"
	"github.com/ethereum/go-ethereum/core"
	"github.com/ethereum/go-ethereum/core/rawdb"
	"github.com/ethereum/go-ethereum/core/state"
	"github.com/ethereum/go-ethereum/core/types"
	"github.com/ethereum/go-ethereum/core/vm"
	"github.com/ethereum/go-ethereum/eth/downloader"
	"github.com/ethereum/go-ethereum/ethdb/memorydb"
	"github.com/ethereum/go-ethereum/event"
	"github.com/ethereum/go-ethereum/trie"
>>>>>>> aaca58a7
)

type mockBackend struct {
	bc     *core.BlockChain
	txPool *core.TxPool
}

func NewMockBackend(bc *core.BlockChain, txPool *core.TxPool) *mockBackend {
	return &mockBackend{
		bc:     bc,
		txPool: txPool,
	}
}

func (m *mockBackend) BlockChain() *core.BlockChain {
	return m.bc
}

func (m *mockBackend) TxPool() *core.TxPool {
	return m.txPool
}

func (m *mockBackend) StateAtBlock(block *types.Block, reexec uint64, base *state.StateDB, checkLive bool, preferDisk bool) (statedb *state.StateDB, err error) {
	return nil, errors.New("not supported")
}

type testBlockChain struct {
	statedb       *state.StateDB
	gasLimit      uint64
	chainHeadFeed *event.Feed
}

func (bc *testBlockChain) GetAutonityContract() *autonity.Contract {
	return nil
}

func (bc *testBlockChain) Config() *params.ChainConfig {
	return nil
}

func (bc *testBlockChain) CurrentBlock() *types.Block {
	return types.NewBlock(&types.Header{
		GasLimit: bc.gasLimit,
	}, nil, nil, nil, trie.NewStackTrie(nil))
}

func (bc *testBlockChain) GetBlock(hash common.Hash, number uint64) *types.Block {
	return bc.CurrentBlock()
}

func (bc *testBlockChain) StateAt(common.Hash) (*state.StateDB, error) {
	return bc.statedb, nil
}

func (bc *testBlockChain) SubscribeChainHeadEvent(ch chan<- core.ChainHeadEvent) event.Subscription {
	return bc.chainHeadFeed.Subscribe(ch)
}

func TestMiner(t *testing.T) {
	miner, mux, cleanup := createMiner(t)
	defer cleanup(false)
	miner.Start(common.HexToAddress("0x12345"))
	waitForMiningState(t, miner, true)
	// Start the downloader
	mux.Post(downloader.StartEvent{})
	waitForMiningState(t, miner, false)
	// Stop the downloader and wait for the update loop to run
	mux.Post(downloader.DoneEvent{})
	waitForMiningState(t, miner, true)

	// Subsequent downloader events after a successful DoneEvent should not cause the
	// miner to start or stop. This prevents a security vulnerability
	// that would allow entities to present fake high blocks that would
	// stop mining operations by causing a downloader sync
	// until it was discovered they were invalid, whereon mining would resume.
	mux.Post(downloader.StartEvent{})
	waitForMiningState(t, miner, true)

	mux.Post(downloader.FailedEvent{})
	waitForMiningState(t, miner, true)
}

// TestMinerDownloaderFirstFails tests that mining is only
// permitted to run indefinitely once the downloader sees a DoneEvent (success).
// An initial FailedEvent should allow mining to stop on a subsequent
// downloader StartEvent.
func TestMinerDownloaderFirstFails(t *testing.T) {
	miner, mux, cleanup := createMiner(t)
	defer cleanup(false)
	miner.Start(common.HexToAddress("0x12345"))
	waitForMiningState(t, miner, true)
	// Start the downloader
	mux.Post(downloader.StartEvent{})
	waitForMiningState(t, miner, false)

	// Stop the downloader and wait for the update loop to run
	mux.Post(downloader.FailedEvent{})
	waitForMiningState(t, miner, true)

	// Since the downloader hasn't yet emitted a successful DoneEvent,
	// we expect the miner to stop on next StartEvent.
	mux.Post(downloader.StartEvent{})
	waitForMiningState(t, miner, false)

	// Downloader finally succeeds.
	mux.Post(downloader.DoneEvent{})
	waitForMiningState(t, miner, true)

	// Downloader starts again.
	// Since it has achieved a DoneEvent once, we expect miner
	// state to be unchanged.
	mux.Post(downloader.StartEvent{})
	waitForMiningState(t, miner, true)

	mux.Post(downloader.FailedEvent{})
	waitForMiningState(t, miner, true)
}

func TestMinerStartStopAfterDownloaderEvents(t *testing.T) {
	miner, mux, cleanup := createMiner(t)
	defer cleanup(false)
	miner.Start(common.HexToAddress("0x12345"))
	waitForMiningState(t, miner, true)
	// Start the downloader
	mux.Post(downloader.StartEvent{})
	waitForMiningState(t, miner, false)

	// Downloader finally succeeds.
	mux.Post(downloader.DoneEvent{})
	waitForMiningState(t, miner, true)

	miner.Stop()
	waitForMiningState(t, miner, false)

	miner.Start(common.HexToAddress("0x678910"))
	waitForMiningState(t, miner, true)

	miner.Stop()
	waitForMiningState(t, miner, false)
}

func TestStartWhileDownload(t *testing.T) {
	miner, mux, cleanup := createMiner(t)
	defer cleanup(false)
	waitForMiningState(t, miner, false)
	miner.Start(common.HexToAddress("0x12345"))
	waitForMiningState(t, miner, true)
	// Stop the downloader and wait for the update loop to run
	mux.Post(downloader.StartEvent{})
	waitForMiningState(t, miner, false)
	// Starting the miner after the downloader should not work
	miner.Start(common.HexToAddress("0x12345"))
	waitForMiningState(t, miner, false)
}

func TestStartStopMiner(t *testing.T) {
	miner, _, cleanup := createMiner(t)
	defer cleanup(false)
	waitForMiningState(t, miner, false)
	miner.Start(common.HexToAddress("0x12345"))
	waitForMiningState(t, miner, true)
	miner.Stop()
	waitForMiningState(t, miner, false)

}

func TestCloseMiner(t *testing.T) {
	miner, _, cleanup := createMiner(t)
	defer cleanup(true)
	waitForMiningState(t, miner, false)
	miner.Start(common.HexToAddress("0x12345"))
	waitForMiningState(t, miner, true)
	// Terminate the miner and wait for the update loop to run
	miner.Close()
	waitForMiningState(t, miner, false)
}

// TestMinerSetEtherbase checks that etherbase becomes set even if mining isn't
// possible at the moment
func TestMinerSetEtherbase(t *testing.T) {
	miner, mux, cleanup := createMiner(t)
	defer cleanup(false)
	// Start with a 'bad' mining address
	miner.Start(common.HexToAddress("0xdead"))
	waitForMiningState(t, miner, true)
	// Start the downloader
	mux.Post(downloader.StartEvent{})
	waitForMiningState(t, miner, false)
	// Now user tries to configure proper mining address
	miner.Start(common.HexToAddress("0x1337"))
	// Stop the downloader and wait for the update loop to run
	mux.Post(downloader.DoneEvent{})

	waitForMiningState(t, miner, true)
	// The miner should now be using the good address
	if got, exp := miner.coinbase, common.HexToAddress("0x1337"); got != exp {
		t.Fatalf("Wrong coinbase, got %x expected %x", got, exp)
	}
}

// waitForMiningState waits until either
// * the desired mining state was reached
// * a timeout was reached which fails the test
func waitForMiningState(t *testing.T, m *Miner, mining bool) {
	t.Helper()

	var state bool
	for i := 0; i < 100; i++ {
		time.Sleep(10 * time.Millisecond)
		if state = m.Mining(); state == mining {
			return
		}
	}
	t.Fatalf("Mining() == %t, want %t", state, mining)
}

func createMiner(t *testing.T) (*Miner, *event.TypeMux, func(skipMiner bool)) {
	// Create Ethash config
	config := Config{
		Etherbase: common.HexToAddress("123456789"),
	}
	// Create chainConfig
	memdb := memorydb.New()
	chainDB := rawdb.NewDatabase(memdb)
<<<<<<< HEAD
	genesis := core.DefaultGenesisBlock()
=======
	genesis := core.DeveloperGenesisBlock(15, 11_500_000, common.HexToAddress("12345"))
>>>>>>> aaca58a7
	chainConfig, _, err := core.SetupGenesisBlock(chainDB, genesis)
	if err != nil {
		t.Fatalf("can't create new chain config: %v", err)
	}
	// Create consensus engine
	engine := clique.New(chainConfig.Clique, chainDB)
	// Create Ethereum backend
<<<<<<< HEAD
	limit := uint64(1000)
	senderCacher := new(core.TxSenderCacher)
	bc, err := core.NewBlockChain(chainDB, new(core.CacheConfig), chainConfig, engine, vm.Config{}, isLocalBlock, senderCacher, &limit)
=======
	bc, err := core.NewBlockChain(chainDB, nil, chainConfig, engine, vm.Config{}, nil, nil)
>>>>>>> aaca58a7
	if err != nil {
		t.Fatalf("can't create new chain %v", err)
	}
	statedb, _ := state.New(common.Hash{}, state.NewDatabase(chainDB), nil)
	blockchain := &testBlockChain{statedb, 10000000, new(event.Feed)}

<<<<<<< HEAD
	pool := core.NewTxPool(testTxPoolConfig, params.TestChainConfig, blockchain, senderCacher)
=======
	pool := core.NewTxPool(testTxPoolConfig, chainConfig, blockchain)
>>>>>>> aaca58a7
	backend := NewMockBackend(bc, pool)
	// Create event Mux
	mux := new(event.TypeMux)
	// Create Miner
	miner := New(backend, &config, chainConfig, mux, engine, nil)
	cleanup := func(skipMiner bool) {
		bc.Stop()
		engine.Close()
		pool.Stop()
		if !skipMiner {
			miner.Close()
		}
	}
	return miner, mux, cleanup
}<|MERGE_RESOLUTION|>--- conflicted
+++ resolved
@@ -18,24 +18,6 @@
 package miner
 
 import (
-<<<<<<< HEAD
-	"github.com/clearmatics/autonity/autonity"
-	"testing"
-	"time"
-
-	"github.com/clearmatics/autonity/common"
-	"github.com/clearmatics/autonity/consensus/ethash"
-	"github.com/clearmatics/autonity/core"
-	"github.com/clearmatics/autonity/core/rawdb"
-	"github.com/clearmatics/autonity/core/state"
-	"github.com/clearmatics/autonity/core/types"
-	"github.com/clearmatics/autonity/core/vm"
-	"github.com/clearmatics/autonity/eth/downloader"
-	"github.com/clearmatics/autonity/ethdb/memorydb"
-	"github.com/clearmatics/autonity/event"
-	"github.com/clearmatics/autonity/params"
-	"github.com/clearmatics/autonity/trie"
-=======
 	"errors"
 	"testing"
 	"time"
@@ -51,7 +33,6 @@
 	"github.com/ethereum/go-ethereum/ethdb/memorydb"
 	"github.com/ethereum/go-ethereum/event"
 	"github.com/ethereum/go-ethereum/trie"
->>>>>>> aaca58a7
 )
 
 type mockBackend struct {
@@ -276,11 +257,7 @@
 	// Create chainConfig
 	memdb := memorydb.New()
 	chainDB := rawdb.NewDatabase(memdb)
-<<<<<<< HEAD
-	genesis := core.DefaultGenesisBlock()
-=======
 	genesis := core.DeveloperGenesisBlock(15, 11_500_000, common.HexToAddress("12345"))
->>>>>>> aaca58a7
 	chainConfig, _, err := core.SetupGenesisBlock(chainDB, genesis)
 	if err != nil {
 		t.Fatalf("can't create new chain config: %v", err)
@@ -288,24 +265,14 @@
 	// Create consensus engine
 	engine := clique.New(chainConfig.Clique, chainDB)
 	// Create Ethereum backend
-<<<<<<< HEAD
-	limit := uint64(1000)
-	senderCacher := new(core.TxSenderCacher)
-	bc, err := core.NewBlockChain(chainDB, new(core.CacheConfig), chainConfig, engine, vm.Config{}, isLocalBlock, senderCacher, &limit)
-=======
 	bc, err := core.NewBlockChain(chainDB, nil, chainConfig, engine, vm.Config{}, nil, nil)
->>>>>>> aaca58a7
 	if err != nil {
 		t.Fatalf("can't create new chain %v", err)
 	}
 	statedb, _ := state.New(common.Hash{}, state.NewDatabase(chainDB), nil)
 	blockchain := &testBlockChain{statedb, 10000000, new(event.Feed)}
 
-<<<<<<< HEAD
-	pool := core.NewTxPool(testTxPoolConfig, params.TestChainConfig, blockchain, senderCacher)
-=======
 	pool := core.NewTxPool(testTxPoolConfig, chainConfig, blockchain)
->>>>>>> aaca58a7
 	backend := NewMockBackend(bc, pool)
 	// Create event Mux
 	mux := new(event.TypeMux)
