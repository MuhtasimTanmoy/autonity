--- conflicted
+++ resolved
@@ -214,7 +214,6 @@
 // to the given channel.
 func (miner *Miner) SubscribePendingLogs(ch chan<- []*types.Log) event.Subscription {
 	return miner.worker.pendingLogsFeed.Subscribe(ch)
-<<<<<<< HEAD
 }
 
 func (miner *Miner) Coinbase() common.Address {
@@ -227,6 +226,4 @@
 	miner.coinbaseMu.Lock()
 	miner.coinbase = addr
 	miner.coinbaseMu.Unlock()
-=======
->>>>>>> 0f77f34b
 }