--- conflicted
+++ resolved
@@ -17,11 +17,6 @@
 package miner
 
 import (
-<<<<<<< HEAD
-	"bytes"
-	"context"
-=======
->>>>>>> aaca58a7
 	"errors"
 	"fmt"
 	"math/big"
@@ -29,18 +24,17 @@
 	"sync/atomic"
 	"time"
 
-	"github.com/clearmatics/autonity/common"
-	"github.com/clearmatics/autonity/common/gwait"
-	"github.com/clearmatics/autonity/consensus"
-	"github.com/clearmatics/autonity/consensus/misc"
-	"github.com/clearmatics/autonity/core"
-	"github.com/clearmatics/autonity/core/state"
-	"github.com/clearmatics/autonity/core/types"
-	"github.com/clearmatics/autonity/event"
-	"github.com/clearmatics/autonity/log"
-	"github.com/clearmatics/autonity/params"
-	"github.com/clearmatics/autonity/trie"
 	mapset "github.com/deckarep/golang-set"
+	"github.com/ethereum/go-ethereum/common"
+	"github.com/ethereum/go-ethereum/consensus"
+	"github.com/ethereum/go-ethereum/consensus/misc"
+	"github.com/ethereum/go-ethereum/core"
+	"github.com/ethereum/go-ethereum/core/state"
+	"github.com/ethereum/go-ethereum/core/types"
+	"github.com/ethereum/go-ethereum/event"
+	"github.com/ethereum/go-ethereum/log"
+	"github.com/ethereum/go-ethereum/params"
+	"github.com/ethereum/go-ethereum/trie"
 )
 
 const (
@@ -212,12 +206,7 @@
 	resubmitIntervalCh chan time.Duration
 	resubmitAdjustCh   chan *intervalAdjust
 
-<<<<<<< HEAD
-	// Go routine waiter
-	waiter *gwait.Waiter
-=======
 	wg sync.WaitGroup
->>>>>>> aaca58a7
 
 	current      *environment                 // An environment for current running cycle.
 	localUncles  map[common.Hash]*types.Block // A set of side blocks generated locally as the possible uncle blocks.
@@ -281,7 +270,6 @@
 		startCh:            make(chan struct{}, 1),
 		resubmitIntervalCh: make(chan time.Duration),
 		resubmitAdjustCh:   make(chan *intervalAdjust, resubmitAdjustChanSize),
-		waiter:             gwait.NewWaiter(),
 	}
 	// Subscribe NewTxsEvent for tx pool
 	worker.txsSub = eth.TxPool().SubscribeNewTxsEvent(worker.txsCh)
@@ -296,18 +284,11 @@
 		recommit = minRecommitInterval
 	}
 
-<<<<<<< HEAD
-	worker.waiter.Go(worker.mainLoop)
-	worker.waiter.Go(func() { worker.newWorkLoop(recommit) })
-	worker.waiter.Go(worker.resultLoop)
-	worker.waiter.Go(worker.taskLoop)
-=======
 	worker.wg.Add(4)
 	go worker.mainLoop()
 	go worker.newWorkLoop(recommit)
 	go worker.resultLoop()
 	go worker.taskLoop()
->>>>>>> aaca58a7
 
 	// Submit first work to initialize pending state.
 	if init {
@@ -412,11 +393,7 @@
 func (w *worker) close() {
 	atomic.StoreInt32(&w.running, 0)
 	close(w.exitCh)
-<<<<<<< HEAD
-	w.waiter.Wait()
-=======
 	w.wg.Wait()
->>>>>>> aaca58a7
 }
 
 // recalcRecommit recalculates the resubmitting interval upon feedback.
@@ -497,7 +474,7 @@
 		case <-timer.C:
 			// If sealing is running resubmit a new work cycle periodically to pull in
 			// higher priced transactions. Disable this overhead for pending blocks.
-			if w.isRunning() {
+			if w.isRunning() && (w.chainConfig.Clique == nil || w.chainConfig.Clique.Period > 0) {
 				// Short circuit if no new transaction arrives.
 				if atomic.LoadInt32(&w.newTxs) == 0 {
 					timer.Reset(recommit)
@@ -635,8 +612,6 @@
 				if tcount != w.current.tcount {
 					w.updateSnapshot(w.current)
 				}
-<<<<<<< HEAD
-=======
 			} else {
 				// Special case, if the consensus engine is 0 period clique(dev mode),
 				// submit sealing work here since all empty submission will be rejected
@@ -644,7 +619,6 @@
 				if w.chainConfig.Clique != nil && w.chainConfig.Clique.Period == 0 {
 					w.commitWork(nil, true, time.Now().Unix())
 				}
->>>>>>> aaca58a7
 			}
 			atomic.AddInt32(&w.newTxs, int32(len(ev.Txs)))
 
@@ -1017,27 +991,20 @@
 	if genParams.parentHash != (common.Hash{}) {
 		parent = w.chain.GetBlockByHash(genParams.parentHash)
 	}
-<<<<<<< HEAD
-
-	// We must account here for the block period in case of Tendermint consensus.
-	// Another strategy would have been to sleep before submitting a new work request
-	// within the newWorkLoop's commit closure.
-	if w.chainConfig.Tendermint != nil {
-		if parent.Time()+w.chainConfig.Tendermint.BlockPeriod >= uint64(timestamp) {
-			timestamp = int64(parent.Time() + w.chainConfig.Tendermint.BlockPeriod)
-		}
-	}
-
-	// this will ensure we're not going off too far in the future
-	if now := time.Now().Unix(); timestamp > now+1 {
-		wait := time.Duration(timestamp-now) * time.Second
-		log.Info("Mining too far in the future", "wait", common.PrettyDuration(wait))
-		time.Sleep(wait)
-=======
 	if parent == nil {
 		return nil, fmt.Errorf("missing parent")
->>>>>>> aaca58a7
-	}
+	}
+	/*
+		// We must account here for the block period in case of Tendermint consensus.
+		// Another strategy would have been to sleep before submitting a new work request
+		// within the newWorkLoop's commit closure.
+		if w.chainConfig.Tendermint != nil {
+			if parent.Time()+w.chainConfig.Tendermint.BlockPeriod >= uint64(timestamp) {
+				timestamp = int64(parent.Time() + w.chainConfig.Tendermint.BlockPeriod)
+			}
+		}
+	*/
+
 	// Sanity check the timestamp correctness, recap the timestamp
 	// to parent+1 if the mutation is allowed.
 	timestamp := genParams.timestamp
@@ -1052,15 +1019,9 @@
 	header := &types.Header{
 		ParentHash: parent.Hash(),
 		Number:     num.Add(num, common.Big1),
-<<<<<<< HEAD
-		GasLimit:   core.CalcGasLimit(parent, w.config.GasFloor, w.config.GasCeil),
-		Extra:      w.extra,
-		Time:       uint64(timestamp), // redundant with Tendermint Prepare logic.
-=======
 		GasLimit:   core.CalcGasLimit(parent.GasLimit(), w.config.GasCeil),
 		Time:       timestamp,
 		Coinbase:   genParams.coinbase,
->>>>>>> aaca58a7
 	}
 	if !genParams.noExtra && len(w.extra) != 0 {
 		header.Extra = w.extra
@@ -1108,29 +1069,6 @@
 		commitUncles(w.localUncles)
 		commitUncles(w.remoteUncles)
 	}
-<<<<<<< HEAD
-	// Prefer to locally generated uncle
-	commitUncles(w.localUncles)
-	commitUncles(w.remoteUncles)
-
-	if !noempty && w.chainConfig.Tendermint == nil && atomic.LoadUint32(&w.noempty) == 0 {
-		// Create an empty block based on temporary copied state for sealing in advance without waiting block
-		// execution finished.
-		w.commit(uncles, nil, false, tstart)
-	}
-
-	// Fill the block with all available pending transactions.
-	pending, err := w.eth.TxPool().Pending()
-	if err != nil {
-		log.Error("Failed to fetch pending transactions", "err", err)
-		return
-	}
-	// Short circuit if there is no available pending transactions
-	if len(pending) == 0 && w.chainConfig.Tendermint == nil && atomic.LoadUint32(&w.noempty) == 0 {
-		w.updateSnapshot()
-		return
-	}
-=======
 	return env, nil
 }
 
@@ -1138,7 +1076,6 @@
 // into the given sealing block. The transaction selection and ordering strategy can
 // be customized with the plugin in the future.
 func (w *worker) fillTransactions(interrupt *int32, env *environment) {
->>>>>>> aaca58a7
 	// Split the pending transactions into locals and remotes
 	// Fill the block with all available pending transactions.
 	pending := w.eth.TxPool().Pending(true)
@@ -1163,19 +1100,9 @@
 	}
 }
 
-<<<<<<< HEAD
-// commit runs any post-transaction state modifications, assembles the final block
-// and commits new work if consensus engine is running.
-func (w *worker) commit(uncles []*types.Header, interval func(), update bool, start time.Time) error {
-	// Deep copy receipts here to avoid interaction between different tasks.
-	receipts := copyReceipts(w.current.receipts)
-	s := w.current.state.Copy()
-	block, err := w.engine.FinalizeAndAssemble(w.chain, w.current.header, s, w.current.txs, uncles, &receipts)
-=======
 // generateWork generates a sealing block based on the given parameters.
 func (w *worker) generateWork(params *generateParams) (*types.Block, error) {
 	work, err := w.prepareWork(params)
->>>>>>> aaca58a7
 	if err != nil {
 		return nil, err
 	}
