--- conflicted
+++ resolved
@@ -17,20 +17,14 @@
 package v4wire
 
 import (
-	"encoding/hex"
-	"net"
-	"reflect"
-	"testing"
+    "encoding/hex"
+    "net"
+    "reflect"
+    "testing"
 
-	"github.com/clearmatics/autonity/common"
-	"github.com/clearmatics/autonity/crypto"
-	"github.com/clearmatics/autonity/rlp"
-	"github.com/davecgh/go-spew/spew"
-<<<<<<< HEAD
-=======
-	"github.com/ethereum/go-ethereum/crypto"
-	"github.com/ethereum/go-ethereum/rlp"
->>>>>>> aaca58a7
+    "github.com/davecgh/go-spew/spew"
+    "github.com/ethereum/go-ethereum/crypto"
+    "github.com/ethereum/go-ethereum/rlp"
 )
 
 // EIP-8 test vectors.
@@ -50,13 +44,13 @@
 	{
 		input: "e9614ccfd9fc3e74360018522d30e1419a143407ffcce748de3e22116b7e8dc92ff74788c0b6663aaa3d67d641936511c8f8d6ad8698b820a7cf9e1be7155e9a241f556658c55428ec0563514365799a4be2be5a685a80971ddcfa80cb422cdd0101ec04cb847f000001820cfa8215a8d790000000000000000000000000000000018208ae820d058443b9a3550102",
 		wantPacket: &Ping{
-			Version:    4,
-			From:       Endpoint{net.ParseIP("127.0.0.1").To4(), 3322, 5544},
-			To:         Endpoint{net.ParseIP("::1"), 2222, 3333},
-			Expiration: 1136239445,
-			ENRSeq:     1,
-			Rest:       []rlp.RawValue{{0x02}},
-		},
+            Version:    4,
+            From:       Endpoint{net.ParseIP("127.0.0.1").To4(), 3322, 5544},
+            To:         Endpoint{net.ParseIP("::1"), 2222, 3333},
+            Expiration: 1136239445,
+            ENRSeq:     1,
+            Rest:       []rlp.RawValue{{0x02}},
+        },
 	},
 	{
 		input: "c7c44041b9f7c7e41934417ebac9a8e1a4c6298f74553f2fcfdcae6ed6fe53163eb3d2b52e39fe91831b8a927bf4fc222c3902202027e5e9eb812195f95d20061ef5cd31d502e47ecb61183f74a504fe04c51e73df81f25c4d506b26db4517490103f84eb840ca634cae0d49acb401d8a4c6b6fe8c55b70d115bf400769cc1400f3258cd31387574077f301b421bc84df7266c44e9e6d569fc56be00812904767bf5ccd1fc7f8443b9a35582999983999999280dc62cc8255c73471e0a61da0c89acdc0e035e260add7fc0c04ad9ebf3919644c91cb247affc82b69bd2ca235c71eab8e49737c937a2c396",
