--- conflicted
+++ resolved
@@ -503,11 +503,7 @@
 	config.SyncMode = downloader.FullSync
 	config.LightServ = testServerCapacity
 	config.LightPeers = testMaxClients
-<<<<<<< HEAD
-	ethereum, err := eth.New(ctx.NodeContext, &config)
-=======
-	ethereum, err := eth.New(stack, &config, nil)
->>>>>>> 10254604
+	ethereum, err := eth.New(stack, &config)
 	if err != nil {
 		return nil, err
 	}
