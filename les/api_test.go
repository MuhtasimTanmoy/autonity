// Copyright 2019 The go-ethereum Authors
// This file is part of the go-ethereum library.
//
// The go-ethereum library is free software: you can redistribute it and/or modify
// it under the terms of the GNU Lesser General Public License as published by
// the Free Software Foundation, either version 3 of the License, or
// (at your option) any later version.
//
// The go-ethereum library is distributed in the hope that it will be useful,
// but WITHOUT ANY WARRANTY; without even the implied warranty of
// MERCHANTABILITY or FITNESS FOR A PARTICULAR PURPOSE. See the
// GNU Lesser General Public License for more details.
//
// You should have received a copy of the GNU Lesser General Public License
// along with the go-ethereum library. If not, see <http://www.gnu.org/licenses/>.

package les

import (
	"context"
	"errors"
	"flag"
	"io/ioutil"
	"math/rand"
	"os"
	"sync"
	"sync/atomic"
	"testing"
	"time"

<<<<<<< HEAD
	"github.com/clearmatics/autonity/common"
	"github.com/clearmatics/autonity/common/hexutil"
	"github.com/clearmatics/autonity/consensus/ethash"
	"github.com/clearmatics/autonity/eth"
	"github.com/clearmatics/autonity/eth/downloader"
	"github.com/clearmatics/autonity/les/flowcontrol"
	"github.com/clearmatics/autonity/log"
	"github.com/clearmatics/autonity/node"
	"github.com/clearmatics/autonity/p2p/enode"
	"github.com/clearmatics/autonity/p2p/simulations"
	"github.com/clearmatics/autonity/p2p/simulations/adapters"
	"github.com/clearmatics/autonity/rpc"
=======
	"github.com/ethereum/go-ethereum/common"
	"github.com/ethereum/go-ethereum/common/hexutil"
	"github.com/ethereum/go-ethereum/consensus/ethash"
	"github.com/ethereum/go-ethereum/eth"
	ethdownloader "github.com/ethereum/go-ethereum/eth/downloader"
	"github.com/ethereum/go-ethereum/eth/ethconfig"
	"github.com/ethereum/go-ethereum/les/downloader"
	"github.com/ethereum/go-ethereum/les/flowcontrol"
	"github.com/ethereum/go-ethereum/log"
	"github.com/ethereum/go-ethereum/node"
	"github.com/ethereum/go-ethereum/p2p/enode"
	"github.com/ethereum/go-ethereum/p2p/simulations"
	"github.com/ethereum/go-ethereum/p2p/simulations/adapters"
	"github.com/ethereum/go-ethereum/rpc"
>>>>>>> aaca58a7
	"github.com/mattn/go-colorable"
)

// Additional command line flags for the test binary.
var (
	loglevel   = flag.Int("loglevel", 0, "verbosity of logs")
	simAdapter = flag.String("adapter", "exec", "type of simulation: sim|socket|exec|docker")
)

func TestMain(m *testing.M) {
	flag.Parse()
	log.PrintOrigins(true)
	log.Root().SetHandler(log.LvlFilterHandler(log.Lvl(*loglevel), log.StreamHandler(colorable.NewColorableStderr(), log.TerminalFormat(true))))
	// register the Delivery service which will run as a devp2p
	// protocol when using the exec adapter
	adapters.RegisterLifecycles(services)
	os.Exit(m.Run())
}

// This test is not meant to be a part of the automatic testing process because it
// runs for a long time and also requires a large database in order to do a meaningful
// request performance test. When testServerDataDir is empty, the test is skipped.

const (
	testServerDataDir  = "" // should always be empty on the master branch
	testServerCapacity = 200
	testMaxClients     = 10
	testTolerance      = 0.1
	minRelCap          = 0.2
)

func TestCapacityAPI3(t *testing.T) {
	testCapacityAPI(t, 3)
}

func TestCapacityAPI6(t *testing.T) {
	testCapacityAPI(t, 6)
}

func TestCapacityAPI10(t *testing.T) {
	testCapacityAPI(t, 10)
}

// testCapacityAPI runs an end-to-end simulation test connecting one server with
// a given number of clients. It sets different priority capacities to all clients
// except a randomly selected one which runs in free client mode. All clients send
// similar requests at the maximum allowed rate and the test verifies whether the
// ratio of processed requests is close enough to the ratio of assigned capacities.
// Running multiple rounds with different settings ensures that changing capacity
// while connected and going back and forth between free and priority mode with
// the supplied API calls is also thoroughly tested.
func testCapacityAPI(t *testing.T, clientCount int) {
	// Skip test if no data dir specified
	if testServerDataDir == "" {
		return
	}
	for !testSim(t, 1, clientCount, []string{testServerDataDir}, nil, func(ctx context.Context, net *simulations.Network, servers []*simulations.Node, clients []*simulations.Node) bool {
		if len(servers) != 1 {
			t.Fatalf("Invalid number of servers: %d", len(servers))
		}
		server := servers[0]

		serverRpcClient, err := server.Client()
		if err != nil {
			t.Fatalf("Failed to obtain rpc client: %v", err)
		}
		headNum, headHash := getHead(ctx, t, serverRpcClient)
		minCap, totalCap := getCapacityInfo(ctx, t, serverRpcClient)
		testCap := totalCap * 3 / 4
		t.Logf("Server testCap: %d  minCap: %d  head number: %d  head hash: %064x\n", testCap, minCap, headNum, headHash)
		reqMinCap := uint64(float64(testCap) * minRelCap / (minRelCap + float64(len(clients)-1)))
		if minCap > reqMinCap {
			t.Fatalf("Minimum client capacity (%d) bigger than required minimum for this test (%d)", minCap, reqMinCap)
		}
		freeIdx := rand.Intn(len(clients))

		clientRpcClients := make([]*rpc.Client, len(clients))
		for i, client := range clients {
			var err error
			clientRpcClients[i], err = client.Client()
			if err != nil {
				t.Fatalf("Failed to obtain rpc client: %v", err)
			}
			t.Log("connecting client", i)
			if i != freeIdx {
				setCapacity(ctx, t, serverRpcClient, client.ID(), testCap/uint64(len(clients)))
			}
			net.Connect(client.ID(), server.ID())

			for {
				select {
				case <-ctx.Done():
					t.Fatalf("Timeout")
				default:
				}
				num, hash := getHead(ctx, t, clientRpcClients[i])
				if num == headNum && hash == headHash {
					t.Log("client", i, "synced")
					break
				}
				time.Sleep(time.Millisecond * 200)
			}
		}

		var wg sync.WaitGroup
		stop := make(chan struct{})

		reqCount := make([]uint64, len(clientRpcClients))

		// Send light request like crazy.
		for i, c := range clientRpcClients {
			wg.Add(1)
			i, c := i, c
			go func() {
				defer wg.Done()

				queue := make(chan struct{}, 100)
				reqCount[i] = 0
				for {
					select {
					case queue <- struct{}{}:
						select {
						case <-stop:
							return
						case <-ctx.Done():
							return
						default:
							wg.Add(1)
							go func() {
								ok := testRequest(ctx, t, c)
								wg.Done()
								<-queue
								if ok {
									count := atomic.AddUint64(&reqCount[i], 1)
									if count%10000 == 0 {
										freezeClient(ctx, t, serverRpcClient, clients[i].ID())
									}
								}
							}()
						}
					case <-stop:
						return
					case <-ctx.Done():
						return
					}
				}
			}()
		}

		processedSince := func(start []uint64) []uint64 {
			res := make([]uint64, len(reqCount))
			for i := range reqCount {
				res[i] = atomic.LoadUint64(&reqCount[i])
				if start != nil {
					res[i] -= start[i]
				}
			}
			return res
		}

		weights := make([]float64, len(clients))
		for c := 0; c < 5; c++ {
			setCapacity(ctx, t, serverRpcClient, clients[freeIdx].ID(), minCap)
			freeIdx = rand.Intn(len(clients))
			var sum float64
			for i := range clients {
				if i == freeIdx {
					weights[i] = 0
				} else {
					weights[i] = rand.Float64()*(1-minRelCap) + minRelCap
				}
				sum += weights[i]
			}
			for i, client := range clients {
				weights[i] *= float64(testCap-minCap-100) / sum
				capacity := uint64(weights[i])
				if i != freeIdx && capacity < getCapacity(ctx, t, serverRpcClient, client.ID()) {
					setCapacity(ctx, t, serverRpcClient, client.ID(), capacity)
				}
			}
			setCapacity(ctx, t, serverRpcClient, clients[freeIdx].ID(), 0)
			for i, client := range clients {
				capacity := uint64(weights[i])
				if i != freeIdx && capacity > getCapacity(ctx, t, serverRpcClient, client.ID()) {
					setCapacity(ctx, t, serverRpcClient, client.ID(), capacity)
				}
			}
			weights[freeIdx] = float64(minCap)
			for i := range clients {
				weights[i] /= float64(testCap)
			}

			time.Sleep(flowcontrol.DecParamDelay)
			t.Log("Starting measurement")
			t.Logf("Relative weights:")
			for i := range clients {
				t.Logf("  %f", weights[i])
			}
			t.Log()
			start := processedSince(nil)
			for {
				select {
				case <-ctx.Done():
					t.Fatalf("Timeout")
				default:
				}

				_, totalCap = getCapacityInfo(ctx, t, serverRpcClient)
				if totalCap < testCap {
					t.Log("Total capacity underrun")
					close(stop)
					wg.Wait()
					return false
				}

				processed := processedSince(start)
				var avg uint64
				t.Logf("Processed")
				for i, p := range processed {
					t.Logf(" %d", p)
					processed[i] = uint64(float64(p) / weights[i])
					avg += processed[i]
				}
				avg /= uint64(len(processed))

				if avg >= 10000 {
					var maxDev float64
					for _, p := range processed {
						dev := float64(int64(p-avg)) / float64(avg)
						t.Logf(" %7.4f", dev)
						if dev < 0 {
							dev = -dev
						}
						if dev > maxDev {
							maxDev = dev
						}
					}
					t.Logf("  max deviation: %f  totalCap: %d\n", maxDev, totalCap)
					if maxDev <= testTolerance {
						t.Log("success")
						break
					}
				} else {
					t.Log()
				}
				time.Sleep(time.Millisecond * 200)
			}
		}

		close(stop)
		wg.Wait()

		for i, count := range reqCount {
			t.Log("client", i, "processed", count)
		}
		return true
	}) {
		t.Log("restarting test")
	}
}

func getHead(ctx context.Context, t *testing.T, client *rpc.Client) (uint64, common.Hash) {
	res := make(map[string]interface{})
	if err := client.CallContext(ctx, &res, "eth_getBlockByNumber", "latest", false); err != nil {
		t.Fatalf("Failed to obtain head block: %v", err)
	}
	numStr, ok := res["number"].(string)
	if !ok {
		t.Fatalf("RPC block number field invalid")
	}
	num, err := hexutil.DecodeUint64(numStr)
	if err != nil {
		t.Fatalf("Failed to decode RPC block number: %v", err)
	}
	hashStr, ok := res["hash"].(string)
	if !ok {
		t.Fatalf("RPC block number field invalid")
	}
	hash := common.HexToHash(hashStr)
	return num, hash
}

func testRequest(ctx context.Context, t *testing.T, client *rpc.Client) bool {
	var res string
	var addr common.Address
	rand.Read(addr[:])
	c, cancel := context.WithTimeout(ctx, time.Second*12)
	defer cancel()
	err := client.CallContext(c, &res, "eth_getBalance", addr, "latest")
	if err != nil {
		t.Log("request error:", err)
	}
	return err == nil
}

func freezeClient(ctx context.Context, t *testing.T, server *rpc.Client, clientID enode.ID) {
	if err := server.CallContext(ctx, nil, "debug_freezeClient", clientID); err != nil {
		t.Fatalf("Failed to freeze client: %v", err)
	}

}

func setCapacity(ctx context.Context, t *testing.T, server *rpc.Client, clientID enode.ID, cap uint64) {
	params := make(map[string]interface{})
	params["capacity"] = cap
	if err := server.CallContext(ctx, nil, "les_setClientParams", []enode.ID{clientID}, []string{}, params); err != nil {
		t.Fatalf("Failed to set client capacity: %v", err)
	}
}

func getCapacity(ctx context.Context, t *testing.T, server *rpc.Client, clientID enode.ID) uint64 {
	var res map[enode.ID]map[string]interface{}
	if err := server.CallContext(ctx, &res, "les_clientInfo", []enode.ID{clientID}, []string{}); err != nil {
		t.Fatalf("Failed to get client info: %v", err)
	}
	info, ok := res[clientID]
	if !ok {
		t.Fatalf("Missing client info")
	}
	v, ok := info["capacity"]
	if !ok {
		t.Fatalf("Missing field in client info: capacity")
	}
	vv, ok := v.(float64)
	if !ok {
		t.Fatalf("Failed to decode capacity field")
	}
	return uint64(vv)
}

func getCapacityInfo(ctx context.Context, t *testing.T, server *rpc.Client) (minCap, totalCap uint64) {
	var res map[string]interface{}
	if err := server.CallContext(ctx, &res, "les_serverInfo"); err != nil {
		t.Fatalf("Failed to query server info: %v", err)
	}
	decode := func(s string) uint64 {
		v, ok := res[s]
		if !ok {
			t.Fatalf("Missing field in server info: %s", s)
		}
		vv, ok := v.(float64)
		if !ok {
			t.Fatalf("Failed to decode server info field: %s", s)
		}
		return uint64(vv)
	}
	minCap = decode("minimumCapacity")
	totalCap = decode("totalCapacity")
	return
}

var services = adapters.LifecycleConstructors{
	"lesclient": newLesClientService,
	"lesserver": newLesServerService,
}

func NewNetwork() (*simulations.Network, func(), error) {
	adapter, adapterTeardown, err := NewAdapter(*simAdapter, services)
	if err != nil {
		return nil, adapterTeardown, err
	}
	defaultService := "streamer"
	net := simulations.NewNetwork(adapter, &simulations.NetworkConfig{
		ID:             "0",
		DefaultService: defaultService,
	})
	teardown := func() {
		adapterTeardown()
		net.Shutdown()
	}
	return net, teardown, nil
}

func NewAdapter(adapterType string, services adapters.LifecycleConstructors) (adapter adapters.NodeAdapter, teardown func(), err error) {
	teardown = func() {}
	switch adapterType {
	case "sim":
		adapter = adapters.NewSimAdapter(services)
		//	case "socket":
		//		adapter = adapters.NewSocketAdapter(services)
	case "exec":
		baseDir, err0 := ioutil.TempDir("", "les-test")
		if err0 != nil {
			return nil, teardown, err0
		}
		teardown = func() { os.RemoveAll(baseDir) }
		adapter = adapters.NewExecAdapter(baseDir)
	/*case "docker":
	adapter, err = adapters.NewDockerAdapter()
	if err != nil {
		return nil, teardown, err
	}*/
	default:
		return nil, teardown, errors.New("adapter needs to be one of sim, socket, exec, docker")
	}
	return adapter, teardown, nil
}

func testSim(t *testing.T, serverCount, clientCount int, serverDir, clientDir []string, test func(ctx context.Context, net *simulations.Network, servers []*simulations.Node, clients []*simulations.Node) bool) bool {
	net, teardown, err := NewNetwork()
	defer teardown()
	if err != nil {
		t.Fatalf("Failed to create network: %v", err)
	}
	timeout := 1800 * time.Second
	ctx, cancel := context.WithTimeout(context.Background(), timeout)
	defer cancel()

	servers := make([]*simulations.Node, serverCount)
	clients := make([]*simulations.Node, clientCount)

	for i := range clients {
		clientconf := adapters.RandomNodeConfig()
		clientconf.Lifecycles = []string{"lesclient"}
		if len(clientDir) == clientCount {
			clientconf.DataDir = clientDir[i]
		}
		client, err := net.NewNodeWithConfig(clientconf)
		if err != nil {
			t.Fatalf("Failed to create client: %v", err)
		}
		clients[i] = client
	}

	for i := range servers {
		serverconf := adapters.RandomNodeConfig()
		serverconf.Lifecycles = []string{"lesserver"}
		if len(serverDir) == serverCount {
			serverconf.DataDir = serverDir[i]
		}
		server, err := net.NewNodeWithConfig(serverconf)
		if err != nil {
			t.Fatalf("Failed to create server: %v", err)
		}
		servers[i] = server
	}

	for _, client := range clients {
		if err := net.Start(client.ID()); err != nil {
			t.Fatalf("Failed to start client node: %v", err)
		}
	}
	for _, server := range servers {
		if err := net.Start(server.ID()); err != nil {
			t.Fatalf("Failed to start server node: %v", err)
		}
	}

	return test(ctx, net, servers, clients)
}

func newLesClientService(ctx *adapters.ServiceContext, stack *node.Node) (node.Lifecycle, error) {
	config := ethconfig.Defaults
	config.SyncMode = (ethdownloader.SyncMode)(downloader.LightSync)
	config.Ethash.PowMode = ethash.ModeFake
	return New(stack, &config)
}

func newLesServerService(ctx *adapters.ServiceContext, stack *node.Node) (node.Lifecycle, error) {
	config := ethconfig.Defaults
	config.SyncMode = (ethdownloader.SyncMode)(downloader.FullSync)
	config.LightServ = testServerCapacity
	config.LightPeers = testMaxClients
	ethereum, err := eth.New(stack, &config, nil)
	if err != nil {
		return nil, err
	}
	_, err = NewLesServer(stack, ethereum, &config)
	if err != nil {
		return nil, err
	}
	return ethereum, nil
}<|MERGE_RESOLUTION|>--- conflicted
+++ resolved
@@ -18,46 +18,31 @@
 
 import (
 	"context"
-	"errors"
-	"flag"
-	"io/ioutil"
-	"math/rand"
-	"os"
-	"sync"
-	"sync/atomic"
-	"testing"
-	"time"
-
-<<<<<<< HEAD
-	"github.com/clearmatics/autonity/common"
-	"github.com/clearmatics/autonity/common/hexutil"
-	"github.com/clearmatics/autonity/consensus/ethash"
-	"github.com/clearmatics/autonity/eth"
-	"github.com/clearmatics/autonity/eth/downloader"
-	"github.com/clearmatics/autonity/les/flowcontrol"
-	"github.com/clearmatics/autonity/log"
-	"github.com/clearmatics/autonity/node"
-	"github.com/clearmatics/autonity/p2p/enode"
-	"github.com/clearmatics/autonity/p2p/simulations"
-	"github.com/clearmatics/autonity/p2p/simulations/adapters"
-	"github.com/clearmatics/autonity/rpc"
-=======
-	"github.com/ethereum/go-ethereum/common"
-	"github.com/ethereum/go-ethereum/common/hexutil"
-	"github.com/ethereum/go-ethereum/consensus/ethash"
-	"github.com/ethereum/go-ethereum/eth"
-	ethdownloader "github.com/ethereum/go-ethereum/eth/downloader"
-	"github.com/ethereum/go-ethereum/eth/ethconfig"
-	"github.com/ethereum/go-ethereum/les/downloader"
-	"github.com/ethereum/go-ethereum/les/flowcontrol"
-	"github.com/ethereum/go-ethereum/log"
-	"github.com/ethereum/go-ethereum/node"
-	"github.com/ethereum/go-ethereum/p2p/enode"
-	"github.com/ethereum/go-ethereum/p2p/simulations"
-	"github.com/ethereum/go-ethereum/p2p/simulations/adapters"
-	"github.com/ethereum/go-ethereum/rpc"
->>>>>>> aaca58a7
-	"github.com/mattn/go-colorable"
+    "errors"
+    "flag"
+    "io/ioutil"
+    "math/rand"
+    "os"
+    "sync"
+    "sync/atomic"
+    "testing"
+    "time"
+
+    "github.com/ethereum/go-ethereum/common"
+    "github.com/ethereum/go-ethereum/common/hexutil"
+    "github.com/ethereum/go-ethereum/consensus/ethash"
+    "github.com/ethereum/go-ethereum/eth"
+    ethdownloader "github.com/ethereum/go-ethereum/eth/downloader"
+    "github.com/ethereum/go-ethereum/eth/ethconfig"
+    "github.com/ethereum/go-ethereum/les/downloader"
+    "github.com/ethereum/go-ethereum/les/flowcontrol"
+    "github.com/ethereum/go-ethereum/log"
+    "github.com/ethereum/go-ethereum/node"
+    "github.com/ethereum/go-ethereum/p2p/enode"
+    "github.com/ethereum/go-ethereum/p2p/simulations"
+    "github.com/ethereum/go-ethereum/p2p/simulations/adapters"
+    "github.com/ethereum/go-ethereum/rpc"
+    "github.com/mattn/go-colorable"
 )
 
 // Additional command line flags for the test binary.
@@ -509,24 +494,24 @@
 }
 
 func newLesClientService(ctx *adapters.ServiceContext, stack *node.Node) (node.Lifecycle, error) {
-	config := ethconfig.Defaults
-	config.SyncMode = (ethdownloader.SyncMode)(downloader.LightSync)
-	config.Ethash.PowMode = ethash.ModeFake
-	return New(stack, &config)
+    config := ethconfig.Defaults
+    config.SyncMode = (ethdownloader.SyncMode)(downloader.LightSync)
+    config.Ethash.PowMode = ethash.ModeFake
+    return New(stack, &config)
 }
 
 func newLesServerService(ctx *adapters.ServiceContext, stack *node.Node) (node.Lifecycle, error) {
-	config := ethconfig.Defaults
-	config.SyncMode = (ethdownloader.SyncMode)(downloader.FullSync)
-	config.LightServ = testServerCapacity
-	config.LightPeers = testMaxClients
-	ethereum, err := eth.New(stack, &config, nil)
-	if err != nil {
-		return nil, err
-	}
-	_, err = NewLesServer(stack, ethereum, &config)
-	if err != nil {
-		return nil, err
-	}
+    config := ethconfig.Defaults
+    config.SyncMode = (ethdownloader.SyncMode)(downloader.FullSync)
+    config.LightServ = testServerCapacity
+    config.LightPeers = testMaxClients
+    ethereum, err := eth.New(stack, &config)
+    if err != nil {
+        return nil, err
+    }
+    _, err = NewLesServer(stack, ethereum, &config)
+    if err != nil {
+        return nil, err
+    }
 	return ethereum, nil
 }