// Copyright 2020 The go-ethereum Authors
// This file is part of the go-ethereum library.
//
// The go-ethereum library is free software: you can redistribute it and/or modify
// it under the terms of the GNU Lesser General Public License as published by
// the Free Software Foundation, either version 3 of the License, or
// (at your option) any later version.
//
// The go-ethereum library is distributed in the hope that it will be useful,
// but WITHOUT ANY WARRANTY; without even the implied warranty of
// MERCHANTABILITY or FITNESS FOR A PARTICULAR PURPOSE. See the
// GNU Lesser General Public License for more details.
//
// You should have received a copy of the GNU Lesser General Public License
// along with the go-ethereum library. If not, see <http://www.gnu.org/licenses/>.

package les

import (
	"math/big"
	"testing"
	"time"

<<<<<<< HEAD
	"github.com/clearmatics/autonity/consensus/ethash"
	"github.com/clearmatics/autonity/core"
	"github.com/clearmatics/autonity/core/rawdb"
	"github.com/clearmatics/autonity/core/types"
	"github.com/clearmatics/autonity/p2p/enode"
=======
	"github.com/ethereum/go-ethereum/consensus/ethash"
	"github.com/ethereum/go-ethereum/core"
	"github.com/ethereum/go-ethereum/core/rawdb"
	"github.com/ethereum/go-ethereum/core/types"
	"github.com/ethereum/go-ethereum/p2p/enode"
	"github.com/ethereum/go-ethereum/params"
>>>>>>> aaca58a7
)

// verifyImportEvent verifies that one single event arrive on an import channel.
func verifyImportEvent(t *testing.T, imported chan interface{}, arrive bool) {
	if arrive {
		select {
		case <-imported:
		case <-time.After(time.Second):
			t.Fatalf("import timeout")
		}
	} else {
		select {
		case <-imported:
			t.Fatalf("import invoked")
		case <-time.After(20 * time.Millisecond):
		}
	}
}

// verifyImportDone verifies that no more events are arriving on an import channel.
func verifyImportDone(t *testing.T, imported chan interface{}) {
	select {
	case <-imported:
		t.Fatalf("extra block imported")
	case <-time.After(50 * time.Millisecond):
	}
}

// verifyChainHeight verifies the chain height is as expected.
func verifyChainHeight(t *testing.T, fetcher *lightFetcher, height uint64) {
	local := fetcher.chain.CurrentHeader().Number.Uint64()
	if local != height {
		t.Fatalf("chain height mismatch, got %d, want %d", local, height)
	}
}

func TestSequentialAnnouncementsLes2(t *testing.T) { testSequentialAnnouncements(t, 2) }
func TestSequentialAnnouncementsLes3(t *testing.T) { testSequentialAnnouncements(t, 3) }

func testSequentialAnnouncements(t *testing.T, protocol int) {
	netconfig := testnetConfig{
		blocks:    4,
		protocol:  protocol,
		nopruning: true,
	}
	s, c, teardown := newClientServerEnv(t, netconfig)
	defer teardown()

	// Create connected peer pair, the initial signal from LES server
	// is discarded to prevent syncing.
	p1, _, err := newTestPeerPair("peer", protocol, s.handler, c.handler, true)
	if err != nil {
		t.Fatalf("Failed to create peer pair %v", err)
	}
	importCh := make(chan interface{})
	c.handler.fetcher.newHeadHook = func(header *types.Header) {
		importCh <- header
	}
	for i := uint64(1); i <= s.backend.Blockchain().CurrentHeader().Number.Uint64(); i++ {
		header := s.backend.Blockchain().GetHeaderByNumber(i)
		hash, number := header.Hash(), header.Number.Uint64()
		td := rawdb.ReadTd(s.db, hash, number)

		announce := announceData{hash, number, td, 0, nil}
		if p1.cpeer.announceType == announceTypeSigned {
			announce.sign(s.handler.server.privateKey)
		}
		p1.cpeer.sendAnnounce(announce)
		verifyImportEvent(t, importCh, true)
	}
	verifyImportDone(t, importCh)
	verifyChainHeight(t, c.handler.fetcher, 4)
}

func TestGappedAnnouncementsLes2(t *testing.T) { testGappedAnnouncements(t, 2) }
func TestGappedAnnouncementsLes3(t *testing.T) { testGappedAnnouncements(t, 3) }

func testGappedAnnouncements(t *testing.T, protocol int) {
	netconfig := testnetConfig{
		blocks:    4,
		protocol:  protocol,
		nopruning: true,
	}
	s, c, teardown := newClientServerEnv(t, netconfig)
	defer teardown()

	// Create connected peer pair, the initial signal from LES server
	// is discarded to prevent syncing.
	peer, _, err := newTestPeerPair("peer", protocol, s.handler, c.handler, true)
	if err != nil {
		t.Fatalf("Failed to create peer pair %v", err)
	}
	done := make(chan *types.Header, 1)
	c.handler.fetcher.newHeadHook = func(header *types.Header) { done <- header }

	// Prepare announcement by latest header.
	latest := s.backend.Blockchain().CurrentHeader()
	hash, number := latest.Hash(), latest.Number.Uint64()
	td := rawdb.ReadTd(s.db, hash, number)

	// Sign the announcement if necessary.
	announce := announceData{hash, number, td, 0, nil}
	if peer.cpeer.announceType == announceTypeSigned {
		announce.sign(s.handler.server.privateKey)
	}
	peer.cpeer.sendAnnounce(announce)

	<-done // Wait syncing
	verifyChainHeight(t, c.handler.fetcher, 4)

	// Send a reorged announcement
	blocks, _ := core.GenerateChain(rawdb.ReadChainConfig(s.db, s.backend.Blockchain().Genesis().Hash()), s.backend.Blockchain().GetBlockByNumber(3),
		ethash.NewFaker(), s.db, 2, func(i int, gen *core.BlockGen) {
			gen.OffsetTime(-9) // higher block difficulty
		})
	s.backend.Blockchain().InsertChain(blocks)

	<-done // Wait syncing
	verifyChainHeight(t, c.handler.fetcher, 5)
}

func TestTrustedAnnouncementsLes2(t *testing.T) { testTrustedAnnouncement(t, 2) }
func TestTrustedAnnouncementsLes3(t *testing.T) { testTrustedAnnouncement(t, 3) }

func testTrustedAnnouncement(t *testing.T, protocol int) {
	var (
		servers   []*testServer
		teardowns []func()
		nodes     []*enode.Node
		ids       []string
		cpeers    []*clientPeer
		speers    []*serverPeer
	)
	for i := 0; i < 10; i++ {
		s, n, teardown := newTestServerPeer(t, 10, protocol)

		servers = append(servers, s)
		nodes = append(nodes, n)
		teardowns = append(teardowns, teardown)

		// A half of them are trusted servers.
		if i < 5 {
			ids = append(ids, n.String())
		}
	}
	netconfig := testnetConfig{
		protocol:    protocol,
		nopruning:   true,
		ulcServers:  ids,
		ulcFraction: 60,
	}
	_, c, teardown := newClientServerEnv(t, netconfig)
	defer teardown()
	defer func() {
		for i := 0; i < len(teardowns); i++ {
			teardowns[i]()
		}
	}()
	// Connect all server instances.
	for i := 0; i < len(servers); i++ {
		sp, cp, err := connect(servers[i].handler, nodes[i].ID(), c.handler, protocol, true)
		if err != nil {
			t.Fatalf("connect server and client failed, err %s", err)
		}
		cpeers = append(cpeers, cp)
		speers = append(speers, sp)
	}
	newHead := make(chan *types.Header, 1)
	c.handler.fetcher.newHeadHook = func(header *types.Header) { newHead <- header }

	check := func(height []uint64, expected uint64, callback func()) {
		for i := 0; i < len(height); i++ {
			for j := 0; j < len(servers); j++ {
				h := servers[j].backend.Blockchain().GetHeaderByNumber(height[i])
				hash, number := h.Hash(), h.Number.Uint64()
				td := rawdb.ReadTd(servers[j].db, hash, number)

				// Sign the announcement if necessary.
				announce := announceData{hash, number, td, 0, nil}
				p := cpeers[j]
				if p.announceType == announceTypeSigned {
					announce.sign(servers[j].handler.server.privateKey)
				}
				p.sendAnnounce(announce)
			}
		}
		if callback != nil {
			callback()
		}
		verifyChainHeight(t, c.handler.fetcher, expected)
	}
	check([]uint64{1}, 1, func() { <-newHead })   // Sequential announcements
	check([]uint64{4}, 4, func() { <-newHead })   // ULC-style light syncing, rollback untrusted headers
	check([]uint64{10}, 10, func() { <-newHead }) // Sync the whole chain.
}

func TestInvalidAnnouncesLES2(t *testing.T) { testInvalidAnnounces(t, lpv2) }
func TestInvalidAnnouncesLES3(t *testing.T) { testInvalidAnnounces(t, lpv3) }
func TestInvalidAnnouncesLES4(t *testing.T) { testInvalidAnnounces(t, lpv4) }

func testInvalidAnnounces(t *testing.T, protocol int) {
	netconfig := testnetConfig{
		blocks:    4,
		protocol:  protocol,
		nopruning: true,
	}
	s, c, teardown := newClientServerEnv(t, netconfig)
	defer teardown()

	// Create connected peer pair, the initial signal from LES server
	// is discarded to prevent syncing.
	peer, _, err := newTestPeerPair("peer", lpv3, s.handler, c.handler, true)
	if err != nil {
		t.Fatalf("Failed to create peer pair %v", err)
	}
	done := make(chan *types.Header, 1)
	c.handler.fetcher.newHeadHook = func(header *types.Header) { done <- header }

	// Prepare announcement by latest header.
	headerOne := s.backend.Blockchain().GetHeaderByNumber(1)
	hash, number := headerOne.Hash(), headerOne.Number.Uint64()
	td := big.NewInt(params.GenesisDifficulty.Int64() + 200) // bad td

	// Sign the announcement if necessary.
	announce := announceData{hash, number, td, 0, nil}
	if peer.cpeer.announceType == announceTypeSigned {
		announce.sign(s.handler.server.privateKey)
	}
	peer.cpeer.sendAnnounce(announce)
	<-done // Wait syncing

	// Ensure the bad peer is evicited
	if c.handler.backend.peers.len() != 0 {
		t.Fatalf("Failed to evict invalid peer")
	}
}<|MERGE_RESOLUTION|>--- conflicted
+++ resolved
@@ -17,24 +17,16 @@
 package les
 
 import (
-	"math/big"
-	"testing"
-	"time"
-
-<<<<<<< HEAD
-	"github.com/clearmatics/autonity/consensus/ethash"
-	"github.com/clearmatics/autonity/core"
-	"github.com/clearmatics/autonity/core/rawdb"
-	"github.com/clearmatics/autonity/core/types"
-	"github.com/clearmatics/autonity/p2p/enode"
-=======
-	"github.com/ethereum/go-ethereum/consensus/ethash"
-	"github.com/ethereum/go-ethereum/core"
-	"github.com/ethereum/go-ethereum/core/rawdb"
-	"github.com/ethereum/go-ethereum/core/types"
-	"github.com/ethereum/go-ethereum/p2p/enode"
-	"github.com/ethereum/go-ethereum/params"
->>>>>>> aaca58a7
+    "math/big"
+    "testing"
+    "time"
+
+    "github.com/ethereum/go-ethereum/consensus/ethash"
+    "github.com/ethereum/go-ethereum/core"
+    "github.com/ethereum/go-ethereum/core/rawdb"
+    "github.com/ethereum/go-ethereum/core/types"
+    "github.com/ethereum/go-ethereum/p2p/enode"
+    "github.com/ethereum/go-ethereum/params"
 )
 
 // verifyImportEvent verifies that one single event arrive on an import channel.
@@ -75,27 +67,27 @@
 func TestSequentialAnnouncementsLes3(t *testing.T) { testSequentialAnnouncements(t, 3) }
 
 func testSequentialAnnouncements(t *testing.T, protocol int) {
-	netconfig := testnetConfig{
-		blocks:    4,
-		protocol:  protocol,
-		nopruning: true,
-	}
-	s, c, teardown := newClientServerEnv(t, netconfig)
-	defer teardown()
-
-	// Create connected peer pair, the initial signal from LES server
-	// is discarded to prevent syncing.
-	p1, _, err := newTestPeerPair("peer", protocol, s.handler, c.handler, true)
-	if err != nil {
-		t.Fatalf("Failed to create peer pair %v", err)
-	}
-	importCh := make(chan interface{})
-	c.handler.fetcher.newHeadHook = func(header *types.Header) {
-		importCh <- header
-	}
-	for i := uint64(1); i <= s.backend.Blockchain().CurrentHeader().Number.Uint64(); i++ {
-		header := s.backend.Blockchain().GetHeaderByNumber(i)
-		hash, number := header.Hash(), header.Number.Uint64()
+    netconfig := testnetConfig{
+        blocks:    4,
+        protocol:  protocol,
+        nopruning: true,
+    }
+    s, c, teardown := newClientServerEnv(t, netconfig)
+    defer teardown()
+
+    // Create connected peer pair, the initial signal from LES server
+    // is discarded to prevent syncing.
+    p1, _, err := newTestPeerPair("peer", protocol, s.handler, c.handler, true)
+    if err != nil {
+        t.Fatalf("Failed to create peer pair %v", err)
+    }
+    importCh := make(chan interface{})
+    c.handler.fetcher.newHeadHook = func(header *types.Header) {
+        importCh <- header
+    }
+    for i := uint64(1); i <= s.backend.Blockchain().CurrentHeader().Number.Uint64(); i++ {
+        header := s.backend.Blockchain().GetHeaderByNumber(i)
+        hash, number := header.Hash(), header.Number.Uint64()
 		td := rawdb.ReadTd(s.db, hash, number)
 
 		announce := announceData{hash, number, td, 0, nil}
@@ -113,27 +105,27 @@
 func TestGappedAnnouncementsLes3(t *testing.T) { testGappedAnnouncements(t, 3) }
 
 func testGappedAnnouncements(t *testing.T, protocol int) {
-	netconfig := testnetConfig{
-		blocks:    4,
-		protocol:  protocol,
-		nopruning: true,
-	}
-	s, c, teardown := newClientServerEnv(t, netconfig)
-	defer teardown()
-
-	// Create connected peer pair, the initial signal from LES server
-	// is discarded to prevent syncing.
-	peer, _, err := newTestPeerPair("peer", protocol, s.handler, c.handler, true)
-	if err != nil {
-		t.Fatalf("Failed to create peer pair %v", err)
-	}
-	done := make(chan *types.Header, 1)
-	c.handler.fetcher.newHeadHook = func(header *types.Header) { done <- header }
-
-	// Prepare announcement by latest header.
-	latest := s.backend.Blockchain().CurrentHeader()
-	hash, number := latest.Hash(), latest.Number.Uint64()
-	td := rawdb.ReadTd(s.db, hash, number)
+    netconfig := testnetConfig{
+        blocks:    4,
+        protocol:  protocol,
+        nopruning: true,
+    }
+    s, c, teardown := newClientServerEnv(t, netconfig)
+    defer teardown()
+
+    // Create connected peer pair, the initial signal from LES server
+    // is discarded to prevent syncing.
+    peer, _, err := newTestPeerPair("peer", protocol, s.handler, c.handler, true)
+    if err != nil {
+        t.Fatalf("Failed to create peer pair %v", err)
+    }
+    done := make(chan *types.Header, 1)
+    c.handler.fetcher.newHeadHook = func(header *types.Header) { done <- header }
+
+    // Prepare announcement by latest header.
+    latest := s.backend.Blockchain().CurrentHeader()
+    hash, number := latest.Hash(), latest.Number.Uint64()
+    td := rawdb.ReadTd(s.db, hash, number)
 
 	// Sign the announcement if necessary.
 	announce := announceData{hash, number, td, 0, nil}
@@ -171,32 +163,32 @@
 	for i := 0; i < 10; i++ {
 		s, n, teardown := newTestServerPeer(t, 10, protocol)
 
-		servers = append(servers, s)
-		nodes = append(nodes, n)
-		teardowns = append(teardowns, teardown)
-
-		// A half of them are trusted servers.
-		if i < 5 {
-			ids = append(ids, n.String())
-		}
-	}
-	netconfig := testnetConfig{
-		protocol:    protocol,
-		nopruning:   true,
-		ulcServers:  ids,
-		ulcFraction: 60,
-	}
-	_, c, teardown := newClientServerEnv(t, netconfig)
-	defer teardown()
-	defer func() {
-		for i := 0; i < len(teardowns); i++ {
-			teardowns[i]()
-		}
-	}()
-	// Connect all server instances.
-	for i := 0; i < len(servers); i++ {
-		sp, cp, err := connect(servers[i].handler, nodes[i].ID(), c.handler, protocol, true)
-		if err != nil {
+        servers = append(servers, s)
+        nodes = append(nodes, n)
+        teardowns = append(teardowns, teardown)
+
+        // A half of them are trusted servers.
+        if i < 5 {
+            ids = append(ids, n.String())
+        }
+    }
+    netconfig := testnetConfig{
+        protocol:    protocol,
+        nopruning:   true,
+        ulcServers:  ids,
+        ulcFraction: 60,
+    }
+    _, c, teardown := newClientServerEnv(t, netconfig)
+    defer teardown()
+    defer func() {
+        for i := 0; i < len(teardowns); i++ {
+            teardowns[i]()
+        }
+    }()
+    // Connect all server instances.
+    for i := 0; i < len(servers); i++ {
+        sp, cp, err := connect(servers[i].handler, nodes[i].ID(), c.handler, protocol, true)
+        if err != nil {
 			t.Fatalf("connect server and client failed, err %s", err)
 		}
 		cpeers = append(cpeers, cp)
@@ -221,14 +213,14 @@
 				p.sendAnnounce(announce)
 			}
 		}
-		if callback != nil {
-			callback()
-		}
-		verifyChainHeight(t, c.handler.fetcher, expected)
-	}
-	check([]uint64{1}, 1, func() { <-newHead })   // Sequential announcements
-	check([]uint64{4}, 4, func() { <-newHead })   // ULC-style light syncing, rollback untrusted headers
-	check([]uint64{10}, 10, func() { <-newHead }) // Sync the whole chain.
+        if callback != nil {
+            callback()
+        }
+        verifyChainHeight(t, c.handler.fetcher, expected)
+    }
+    check([]uint64{1}, 1, func() { <-newHead })   // Sequential announcements
+    check([]uint64{4}, 4, func() { <-newHead })   // ULC-style light syncing, rollback untrusted headers
+    check([]uint64{10}, 10, func() { <-newHead }) // Sync the whole chain.
 }
 
 func TestInvalidAnnouncesLES2(t *testing.T) { testInvalidAnnounces(t, lpv2) }
@@ -236,37 +228,37 @@
 func TestInvalidAnnouncesLES4(t *testing.T) { testInvalidAnnounces(t, lpv4) }
 
 func testInvalidAnnounces(t *testing.T, protocol int) {
-	netconfig := testnetConfig{
-		blocks:    4,
-		protocol:  protocol,
-		nopruning: true,
-	}
-	s, c, teardown := newClientServerEnv(t, netconfig)
-	defer teardown()
-
-	// Create connected peer pair, the initial signal from LES server
-	// is discarded to prevent syncing.
-	peer, _, err := newTestPeerPair("peer", lpv3, s.handler, c.handler, true)
-	if err != nil {
-		t.Fatalf("Failed to create peer pair %v", err)
-	}
-	done := make(chan *types.Header, 1)
-	c.handler.fetcher.newHeadHook = func(header *types.Header) { done <- header }
-
-	// Prepare announcement by latest header.
-	headerOne := s.backend.Blockchain().GetHeaderByNumber(1)
-	hash, number := headerOne.Hash(), headerOne.Number.Uint64()
-	td := big.NewInt(params.GenesisDifficulty.Int64() + 200) // bad td
-
-	// Sign the announcement if necessary.
-	announce := announceData{hash, number, td, 0, nil}
-	if peer.cpeer.announceType == announceTypeSigned {
-		announce.sign(s.handler.server.privateKey)
-	}
-	peer.cpeer.sendAnnounce(announce)
-	<-done // Wait syncing
-
-	// Ensure the bad peer is evicited
+    netconfig := testnetConfig{
+        blocks:    4,
+        protocol:  protocol,
+        nopruning: true,
+    }
+    s, c, teardown := newClientServerEnv(t, netconfig)
+    defer teardown()
+
+    // Create connected peer pair, the initial signal from LES server
+    // is discarded to prevent syncing.
+    peer, _, err := newTestPeerPair("peer", lpv3, s.handler, c.handler, true)
+    if err != nil {
+        t.Fatalf("Failed to create peer pair %v", err)
+    }
+    done := make(chan *types.Header, 1)
+    c.handler.fetcher.newHeadHook = func(header *types.Header) { done <- header }
+
+    // Prepare announcement by latest header.
+    headerOne := s.backend.Blockchain().GetHeaderByNumber(1)
+    hash, number := headerOne.Hash(), headerOne.Number.Uint64()
+    td := big.NewInt(params.GenesisDifficulty.Int64() + 200) // bad td
+
+    // Sign the announcement if necessary.
+    announce := announceData{hash, number, td, 0, nil}
+    if peer.cpeer.announceType == announceTypeSigned {
+        announce.sign(s.handler.server.privateKey)
+    }
+    peer.cpeer.sendAnnounce(announce)
+    <-done // Wait syncing
+
+    // Ensure the bad peer is evicited
 	if c.handler.backend.peers.len() != 0 {
 		t.Fatalf("Failed to evict invalid peer")
 	}
