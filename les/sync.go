--- conflicted
+++ resolved
@@ -21,19 +21,11 @@
 	"errors"
 	"time"
 
-<<<<<<< HEAD
 	"github.com/clearmatics/autonity/common"
 	"github.com/clearmatics/autonity/core/rawdb"
 	"github.com/clearmatics/autonity/eth/downloader"
 	"github.com/clearmatics/autonity/light"
 	"github.com/clearmatics/autonity/log"
-=======
-	"github.com/ethereum/go-ethereum/common"
-	"github.com/ethereum/go-ethereum/core/rawdb"
-	"github.com/ethereum/go-ethereum/eth/downloader"
-	"github.com/ethereum/go-ethereum/light"
-	"github.com/ethereum/go-ethereum/log"
->>>>>>> cbc4ac26
 )
 
 var errInvalidCheckpoint = errors.New("invalid advertised checkpoint")
@@ -59,11 +51,7 @@
 // In addition to the checkpoint registered in the registrar contract, there are
 // several legacy hardcoded checkpoints in our codebase. These checkpoints are
 // also considered as valid.
-<<<<<<< HEAD
-func (h *clientHandler) validateCheckpoint(peer *peer) error {
-=======
 func (h *clientHandler) validateCheckpoint(peer *serverPeer) error {
->>>>>>> cbc4ac26
 	ctx, cancel := context.WithTimeout(context.Background(), time.Second*10)
 	defer cancel()
 
@@ -78,11 +66,7 @@
 	if err != nil {
 		return err
 	}
-<<<<<<< HEAD
-	events := h.backend.oracle.contract.LookupCheckpointEvents(logs, cp.SectionIndex, cp.Hash())
-=======
 	events := h.backend.oracle.Contract().LookupCheckpointEvents(logs, cp.SectionIndex, cp.Hash())
->>>>>>> cbc4ac26
 	if len(events) == 0 {
 		return errInvalidCheckpoint
 	}
@@ -94,11 +78,7 @@
 	for _, event := range events {
 		signatures = append(signatures, append(event.R[:], append(event.S[:], event.V)...))
 	}
-<<<<<<< HEAD
-	valid, signers := h.backend.oracle.verifySigners(index, hash, signatures)
-=======
 	valid, signers := h.backend.oracle.VerifySigners(index, hash, signatures)
->>>>>>> cbc4ac26
 	if !valid {
 		return errInvalidCheckpoint
 	}
@@ -107,11 +87,7 @@
 }
 
 // synchronise tries to sync up our local chain with a remote peer.
-<<<<<<< HEAD
-func (h *clientHandler) synchronise(peer *peer) {
-=======
 func (h *clientHandler) synchronise(peer *serverPeer) {
->>>>>>> cbc4ac26
 	// Short circuit if the peer is nil.
 	if peer == nil {
 		return
@@ -119,11 +95,7 @@
 	// Make sure the peer's TD is higher than our own.
 	latest := h.backend.blockchain.CurrentHeader()
 	currentTd := rawdb.ReadTd(h.backend.chainDb, latest.Hash(), latest.Number.Uint64())
-<<<<<<< HEAD
-	if currentTd != nil && peer.headBlockInfo().Td.Cmp(currentTd) < 0 {
-=======
 	if currentTd != nil && peer.Td().Cmp(currentTd) < 0 {
->>>>>>> cbc4ac26
 		return
 	}
 	// Recap the checkpoint.
@@ -162,11 +134,7 @@
 	case hardcoded:
 		mode = legacyCheckpointSync
 		log.Debug("Disable checkpoint syncing", "reason", "checkpoint is hardcoded")
-<<<<<<< HEAD
-	case h.backend.oracle == nil || !h.backend.oracle.isRunning():
-=======
 	case h.backend.oracle == nil || !h.backend.oracle.IsRunning():
->>>>>>> cbc4ac26
 		if h.checkpoint == nil {
 			mode = lightSync // Downgrade to light sync unfortunately.
 		} else {
