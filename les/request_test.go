// Copyright 2016 The go-ethereum Authors
// This file is part of the go-ethereum library.
//
// The go-ethereum library is free software: you can redistribute it and/or modify
// it under the terms of the GNU Lesser General Public License as published by
// the Free Software Foundation, either version 3 of the License, or
// (at your option) any later version.
//
// The go-ethereum library is distributed in the hope that it will be useful,
// but WITHOUT ANY WARRANTY; without even the implied warranty of
// MERCHANTABILITY or FITNESS FOR A PARTICULAR PURPOSE. See the
// GNU Lesser General Public License for more details.
//
// You should have received a copy of the GNU Lesser General Public License
// along with the go-ethereum library. If not, see <http://www.gnu.org/licenses/>.

package les

import (
	"context"
	"testing"
	"time"

	"github.com/clearmatics/autonity/common"
	"github.com/clearmatics/autonity/core/rawdb"
	"github.com/clearmatics/autonity/crypto"
	"github.com/clearmatics/autonity/ethdb"
	"github.com/clearmatics/autonity/light"
)

var testBankSecureTrieKey = secAddr(bankAddr)

func secAddr(addr common.Address) []byte {
	return crypto.Keccak256(addr[:])
}

type accessTestFn func(db ethdb.Database, bhash common.Hash, number uint64) light.OdrRequest

func TestBlockAccessLes2(t *testing.T) { testAccess(t, 2, tfBlockAccess) }
func TestBlockAccessLes3(t *testing.T) { testAccess(t, 3, tfBlockAccess) }

func tfBlockAccess(db ethdb.Database, bhash common.Hash, number uint64) light.OdrRequest {
	return &light.BlockRequest{Hash: bhash, Number: number}
}

func TestReceiptsAccessLes2(t *testing.T) { testAccess(t, 2, tfReceiptsAccess) }
func TestReceiptsAccessLes3(t *testing.T) { testAccess(t, 3, tfReceiptsAccess) }

func tfReceiptsAccess(db ethdb.Database, bhash common.Hash, number uint64) light.OdrRequest {
	return &light.ReceiptsRequest{Hash: bhash, Number: number}
}

func TestTrieEntryAccessLes2(t *testing.T) { testAccess(t, 2, tfTrieEntryAccess) }
func TestTrieEntryAccessLes3(t *testing.T) { testAccess(t, 3, tfTrieEntryAccess) }

func tfTrieEntryAccess(db ethdb.Database, bhash common.Hash, number uint64) light.OdrRequest {
	if number := rawdb.ReadHeaderNumber(db, bhash); number != nil {
		return &light.TrieRequest{Id: light.StateTrieID(rawdb.ReadHeader(db, bhash, *number)), Key: testBankSecureTrieKey}
	}
	return nil
}

func TestCodeAccessLes2(t *testing.T) { testAccess(t, 2, tfCodeAccess) }
func TestCodeAccessLes3(t *testing.T) { testAccess(t, 3, tfCodeAccess) }

func tfCodeAccess(db ethdb.Database, bhash common.Hash, num uint64) light.OdrRequest {
	number := rawdb.ReadHeaderNumber(db, bhash)
	if number != nil {
		return nil
	}
	header := rawdb.ReadHeader(db, bhash, *number)
	if header.Number.Uint64() < testContractDeployed {
		return nil
	}
	sti := light.StateTrieID(header)
	ci := light.StorageTrieID(sti, crypto.Keccak256Hash(testContractAddr[:]), common.Hash{})
	return &light.CodeRequest{Id: ci, Hash: crypto.Keccak256Hash(testContractCodeDeployed)}
}

func testAccess(t *testing.T, protocol int, fn accessTestFn) {
	// Assemble the test environment
	server, client, tearDown := newClientServerEnv(t, 4, protocol, nil, nil, 0, false, true)
	defer tearDown()

<<<<<<< HEAD
	client.handler.synchronise(client.peer.peer)

=======
>>>>>>> cbc4ac26
	// Ensure the client has synced all necessary data.
	clientHead := client.handler.backend.blockchain.CurrentHeader()
	if clientHead.Number.Uint64() != 4 {
		t.Fatalf("Failed to sync the chain with server, head: %v", clientHead.Number.Uint64())
	}

	test := func(expFail uint64) {
		for i := uint64(0); i <= server.handler.blockchain.CurrentHeader().Number.Uint64(); i++ {
			bhash := rawdb.ReadCanonicalHash(server.db, i)
			if req := fn(client.db, bhash, i); req != nil {
				ctx, cancel := context.WithTimeout(context.Background(), 200*time.Millisecond)
				err := client.handler.backend.odr.Retrieve(ctx, req)
				cancel()

				got := err == nil
				exp := i < expFail
				if exp && !got {
					t.Errorf("object retrieval failed")
				}
				if !exp && got {
					t.Errorf("unexpected object retrieval success")
				}
			}
		}
	}
	test(5)
}<|MERGE_RESOLUTION|>--- conflicted
+++ resolved
@@ -82,11 +82,6 @@
 	server, client, tearDown := newClientServerEnv(t, 4, protocol, nil, nil, 0, false, true)
 	defer tearDown()
 
-<<<<<<< HEAD
-	client.handler.synchronise(client.peer.peer)
-
-=======
->>>>>>> cbc4ac26
 	// Ensure the client has synced all necessary data.
 	clientHead := client.handler.backend.blockchain.CurrentHeader()
 	if clientHead.Number.Uint64() != 4 {
