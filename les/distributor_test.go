// Copyright 2017 The go-ethereum Authors
// This file is part of the go-ethereum library.
//
// The go-ethereum library is free software: you can redistribute it and/or modify
// it under the terms of the GNU Lesser General Public License as published by
// the Free Software Foundation, either version 3 of the License, or
// (at your option) any later version.
//
// The go-ethereum library is distributed in the hope that it will be useful,
// but WITHOUT ANY WARRANTY; without even the implied warranty of
// MERCHANTABILITY or FITNESS FOR A PARTICULAR PURPOSE. See the
// GNU Lesser General Public License for more details.
//
// You should have received a copy of the GNU Lesser General Public License
// along with the go-ethereum library. If not, see <http://www.gnu.org/licenses/>.

package les

import (
	"math/rand"
	"sync"
	"testing"
	"time"

<<<<<<< HEAD
	"github.com/clearmatics/autonity/common/mclock"
=======
	"github.com/ethereum/go-ethereum/common/mclock"
>>>>>>> cbc4ac26
)

type testDistReq struct {
	cost, procTime, order uint64
	canSendTo             map[*testDistPeer]struct{}
}

func (r *testDistReq) getCost(dp distPeer) uint64 {
	return r.cost
}

func (r *testDistReq) canSend(dp distPeer) bool {
	_, ok := r.canSendTo[dp.(*testDistPeer)]
	return ok
}

func (r *testDistReq) request(dp distPeer) func() {
	return func() { dp.(*testDistPeer).send(r) }
}

type testDistPeer struct {
	sent    []*testDistReq
	sumCost uint64
	lock    sync.RWMutex
}

func (p *testDistPeer) send(r *testDistReq) {
	p.lock.Lock()
	defer p.lock.Unlock()

	p.sent = append(p.sent, r)
	p.sumCost += r.cost
}

func (p *testDistPeer) worker(t *testing.T, checkOrder bool, stop chan struct{}) {
	var last uint64
	for {
		wait := time.Millisecond
		p.lock.Lock()
		if len(p.sent) > 0 {
			rq := p.sent[0]
			wait = time.Duration(rq.procTime)
			p.sumCost -= rq.cost
			if checkOrder {
				if rq.order <= last {
					t.Errorf("Requests processed in wrong order")
				}
				last = rq.order
			}
			p.sent = p.sent[1:]
		}
		p.lock.Unlock()
		select {
		case <-stop:
			return
		case <-time.After(wait):
		}
	}
}

const (
	testDistBufLimit       = 10000000
	testDistMaxCost        = 1000000
	testDistPeerCount      = 2
	testDistReqCount       = 10
	testDistMaxResendCount = 3
)

func (p *testDistPeer) waitBefore(cost uint64) (time.Duration, float64) {
	p.lock.RLock()
	sumCost := p.sumCost + cost
	p.lock.RUnlock()
	if sumCost < testDistBufLimit {
		return 0, float64(testDistBufLimit-sumCost) / float64(testDistBufLimit)
	}
	return time.Duration(sumCost - testDistBufLimit), 0
}

func (p *testDistPeer) canQueue() bool {
	return true
}

func (p *testDistPeer) queueSend(f func()) bool {
	f()
	return true
}

func TestRequestDistributor(t *testing.T) {
	testRequestDistributor(t, false)
}

func TestRequestDistributorResend(t *testing.T) {
	testRequestDistributor(t, true)
}

func testRequestDistributor(t *testing.T, resend bool) {
	stop := make(chan struct{})
	defer close(stop)

	dist := newRequestDistributor(nil, &mclock.System{})
	var peers [testDistPeerCount]*testDistPeer
	for i := range peers {
		peers[i] = &testDistPeer{}
		go peers[i].worker(t, !resend, stop)
		dist.registerTestPeer(peers[i])
	}
	// Disable the mechanism that we will wait a few time for request
	// even there is no suitable peer to send right now.
	waitForPeers = 0

	var wg sync.WaitGroup

	for i := 1; i <= testDistReqCount; i++ {
		cost := uint64(rand.Int63n(testDistMaxCost))
		procTime := uint64(rand.Int63n(int64(cost + 1)))
		rq := &testDistReq{
			cost:      cost,
			procTime:  procTime,
			order:     uint64(i),
			canSendTo: make(map[*testDistPeer]struct{}),
		}
		for _, peer := range peers {
			if rand.Intn(2) != 0 {
				rq.canSendTo[peer] = struct{}{}
			}
		}

		wg.Add(1)
		req := &distReq{
			getCost: rq.getCost,
			canSend: rq.canSend,
			request: rq.request,
		}
		chn := dist.queue(req)
		go func() {
			cnt := 1
			if resend && len(rq.canSendTo) != 0 {
				cnt = rand.Intn(testDistMaxResendCount) + 1
			}
			for i := 0; i < cnt; i++ {
				if i != 0 {
					chn = dist.queue(req)
				}
				p := <-chn
				if p == nil {
					if len(rq.canSendTo) != 0 {
						t.Errorf("Request that could have been sent was dropped")
					}
				} else {
					peer := p.(*testDistPeer)
					if _, ok := rq.canSendTo[peer]; !ok {
						t.Errorf("Request sent to wrong peer")
					}
				}
			}
			wg.Done()
		}()
		if rand.Intn(1000) == 0 {
			time.Sleep(time.Duration(rand.Intn(5000000)))
		}
	}

	wg.Wait()
}<|MERGE_RESOLUTION|>--- conflicted
+++ resolved
@@ -22,11 +22,7 @@
 	"testing"
 	"time"
 
-<<<<<<< HEAD
 	"github.com/clearmatics/autonity/common/mclock"
-=======
-	"github.com/ethereum/go-ethereum/common/mclock"
->>>>>>> cbc4ac26
 )
 
 type testDistReq struct {
