--- conflicted
+++ resolved
@@ -17,61 +17,50 @@
 package les
 
 import (
-	"context"
-	"math/big"
-	"math/rand"
-	"sync"
-	"sync/atomic"
-	"time"
-
-<<<<<<< HEAD
-	"github.com/clearmatics/autonity/common"
-	"github.com/clearmatics/autonity/common/mclock"
-	"github.com/clearmatics/autonity/core/types"
-	"github.com/clearmatics/autonity/eth/downloader"
-	"github.com/clearmatics/autonity/light"
-	"github.com/clearmatics/autonity/log"
-	"github.com/clearmatics/autonity/p2p"
-	"github.com/clearmatics/autonity/params"
-=======
-	"github.com/ethereum/go-ethereum/common"
-	"github.com/ethereum/go-ethereum/common/mclock"
-	"github.com/ethereum/go-ethereum/core/forkid"
-	"github.com/ethereum/go-ethereum/core/types"
-	"github.com/ethereum/go-ethereum/eth/protocols/eth"
-	"github.com/ethereum/go-ethereum/les/downloader"
-	"github.com/ethereum/go-ethereum/light"
-	"github.com/ethereum/go-ethereum/log"
-	"github.com/ethereum/go-ethereum/p2p"
-	"github.com/ethereum/go-ethereum/params"
->>>>>>> aaca58a7
+    "context"
+    "math/big"
+    "math/rand"
+    "sync"
+    "sync/atomic"
+    "time"
+
+    "github.com/ethereum/go-ethereum/common"
+    "github.com/ethereum/go-ethereum/common/mclock"
+    "github.com/ethereum/go-ethereum/core/forkid"
+    "github.com/ethereum/go-ethereum/core/types"
+    "github.com/ethereum/go-ethereum/eth/protocols/eth"
+    "github.com/ethereum/go-ethereum/les/downloader"
+    "github.com/ethereum/go-ethereum/light"
+    "github.com/ethereum/go-ethereum/log"
+    "github.com/ethereum/go-ethereum/p2p"
+    "github.com/ethereum/go-ethereum/params"
 )
 
 // clientHandler is responsible for receiving and processing all incoming server
 // responses.
 type clientHandler struct {
-	ulc        *ulc
-	forkFilter forkid.Filter
-	checkpoint *params.TrustedCheckpoint
-	fetcher    *lightFetcher
-	downloader *downloader.Downloader
-	backend    *LightEthereum
-
-	closeCh chan struct{}
-	wg      sync.WaitGroup // WaitGroup used to track all connected peers.
-
-	// Hooks used in the testing
-	syncStart func(header *types.Header) // Hook called when the syncing is started
-	syncEnd   func(header *types.Header) // Hook called when the syncing is done
+    ulc        *ulc
+    forkFilter forkid.Filter
+    checkpoint *params.TrustedCheckpoint
+    fetcher    *lightFetcher
+    downloader *downloader.Downloader
+    backend    *LightEthereum
+
+    closeCh chan struct{}
+    wg      sync.WaitGroup // WaitGroup used to track all connected peers.
+
+    // Hooks used in the testing
+    syncStart func(header *types.Header) // Hook called when the syncing is started
+    syncEnd   func(header *types.Header) // Hook called when the syncing is done
 }
 
 func newClientHandler(ulcServers []string, ulcFraction int, checkpoint *params.TrustedCheckpoint, backend *LightEthereum) *clientHandler {
 	handler := &clientHandler{
-		forkFilter: forkid.NewFilter(backend.blockchain),
-		checkpoint: checkpoint,
-		backend:    backend,
-		closeCh:    make(chan struct{}),
-	}
+        forkFilter: forkid.NewFilter(backend.blockchain),
+        checkpoint: checkpoint,
+        backend:    backend,
+        closeCh:    make(chan struct{}),
+    }
 	if ulcServers != nil {
 		ulc, err := newULC(ulcServers, ulcFraction)
 		if err != nil {
@@ -84,8 +73,8 @@
 	if checkpoint != nil {
 		height = (checkpoint.SectionIndex+1)*params.CHTFrequency - 1
 	}
-	handler.fetcher = newLightFetcher(backend.blockchain, backend.engine, backend.peers, handler.ulc, backend.chainDb, backend.reqDist, handler.synchronise)
-	handler.downloader = downloader.New(height, backend.chainDb, backend.eventMux, nil, backend.blockchain, handler.removePeer)
+    handler.fetcher = newLightFetcher(backend.blockchain, backend.engine, backend.peers, handler.ulc, backend.chainDb, backend.reqDist, handler.synchronise)
+    handler.downloader = downloader.New(height, backend.chainDb, backend.eventMux, nil, backend.blockchain, handler.removePeer)
 	handler.backend.peers.subscribe((*downloaderPeerNotify)(handler))
 	return handler
 }
@@ -111,65 +100,65 @@
 	defer peer.close()
 	h.wg.Add(1)
 	defer h.wg.Done()
-	err := h.handle(peer, false)
+    err := h.handle(peer, false)
 	return err
 }
 
 func (h *clientHandler) handle(p *serverPeer, noInitAnnounce bool) error {
-	if h.backend.peers.len() >= h.backend.config.LightPeers && !p.Peer.Info().Network.Trusted {
-		return p2p.DiscTooManyPeers
-	}
-	p.Log().Debug("Light Ethereum peer connected", "name", p.Name())
-
-	// Execute the LES handshake
-	forkid := forkid.NewID(h.backend.blockchain.Config(), h.backend.genesis, h.backend.blockchain.CurrentHeader().Number.Uint64())
-	if err := p.Handshake(h.backend.blockchain.Genesis().Hash(), forkid, h.forkFilter); err != nil {
-		p.Log().Debug("Light Ethereum handshake failed", "err", err)
-		return err
-	}
-	// Register peer with the server pool
-	if h.backend.serverPool != nil {
-		if nvt, err := h.backend.serverPool.RegisterNode(p.Node()); err == nil {
-			p.setValueTracker(nvt)
-			p.updateVtParams()
-			defer func() {
-				p.setValueTracker(nil)
-				h.backend.serverPool.UnregisterNode(p.Node())
-			}()
-		} else {
-			return err
-		}
-	}
-	// Register the peer locally
-	if err := h.backend.peers.register(p); err != nil {
-		p.Log().Error("Light Ethereum peer registration failed", "err", err)
-		return err
-	}
-
-	serverConnectionGauge.Update(int64(h.backend.peers.len()))
-
-	connectedAt := mclock.Now()
-	defer func() {
-		h.backend.peers.unregister(p.id)
-		connectionTimer.Update(time.Duration(mclock.Now() - connectedAt))
-		serverConnectionGauge.Update(int64(h.backend.peers.len()))
-	}()
-
-	// Discard all the announces after the transition
-	// Also discarding initial signal to prevent syncing during testing.
-	if !(noInitAnnounce || h.backend.merger.TDDReached()) {
-		h.fetcher.announce(p, &announceData{Hash: p.headInfo.Hash, Number: p.headInfo.Number, Td: p.headInfo.Td})
-	}
-
-	// Mark the peer starts to be served.
-	atomic.StoreUint32(&p.serving, 1)
-	defer atomic.StoreUint32(&p.serving, 0)
-
-	// Spawn a main loop to handle all incoming messages.
-	for {
-		if err := h.handleMsg(p); err != nil {
-			p.Log().Debug("Light Ethereum message handling failed", "err", err)
-			p.fcServer.DumpLogs()
+    if h.backend.peers.len() >= h.backend.config.LightPeers && !p.Peer.Info().Network.Trusted {
+        return p2p.DiscTooManyPeers
+    }
+    p.Log().Debug("Light Ethereum peer connected", "name", p.Name())
+
+    // Execute the LES handshake
+    forkid := forkid.NewID(h.backend.blockchain.Config(), h.backend.genesis, h.backend.blockchain.CurrentHeader().Number.Uint64())
+    if err := p.Handshake(h.backend.blockchain.Genesis().Hash(), forkid, h.forkFilter); err != nil {
+        p.Log().Debug("Light Ethereum handshake failed", "err", err)
+        return err
+    }
+    // Register peer with the server pool
+    if h.backend.serverPool != nil {
+        if nvt, err := h.backend.serverPool.RegisterNode(p.Node()); err == nil {
+            p.setValueTracker(nvt)
+            p.updateVtParams()
+            defer func() {
+                p.setValueTracker(nil)
+                h.backend.serverPool.UnregisterNode(p.Node())
+            }()
+        } else {
+            return err
+        }
+    }
+    // Register the peer locally
+    if err := h.backend.peers.register(p); err != nil {
+        p.Log().Error("Light Ethereum peer registration failed", "err", err)
+        return err
+    }
+
+    serverConnectionGauge.Update(int64(h.backend.peers.len()))
+
+    connectedAt := mclock.Now()
+    defer func() {
+        h.backend.peers.unregister(p.id)
+        connectionTimer.Update(time.Duration(mclock.Now() - connectedAt))
+        serverConnectionGauge.Update(int64(h.backend.peers.len()))
+    }()
+
+    // Discard all the announces after the transition
+    // Also discarding initial signal to prevent syncing during testing.
+    if !(noInitAnnounce || h.backend.merger.TDDReached()) {
+        h.fetcher.announce(p, &announceData{Hash: p.headInfo.Hash, Number: p.headInfo.Number, Td: p.headInfo.Td})
+    }
+
+    // Mark the peer starts to be served.
+    atomic.StoreUint32(&p.serving, 1)
+    defer atomic.StoreUint32(&p.serving, 0)
+
+    // Spawn a main loop to handle all incoming messages.
+    for {
+        if err := h.handleMsg(p); err != nil {
+            p.Log().Debug("Light Ethereum message handling failed", "err", err)
+            p.fcServer.DumpLogs()
 			return err
 		}
 	}
@@ -183,28 +172,28 @@
 	if err != nil {
 		return err
 	}
-	p.Log().Trace("Light Ethereum message arrived", "code", msg.Code, "bytes", msg.Size)
-
-	if msg.Size > ProtocolMaxMsgSize {
-		return errResp(ErrMsgTooLarge, "%v > %v", msg.Size, ProtocolMaxMsgSize)
-	}
-	defer msg.Discard()
-
-	var deliverMsg *Msg
-
-	// Handle the message depending on its contents
-	switch {
-	case msg.Code == AnnounceMsg:
-		p.Log().Trace("Received announce message")
-		var req announceData
-		if err := msg.Decode(&req); err != nil {
-			return errResp(ErrDecode, "%v: %v", msg, err)
-		}
-		if err := req.sanityCheck(); err != nil {
-			return err
-		}
-		update, size := req.Update.decode()
-		if p.rejectUpdate(size) {
+    p.Log().Trace("Light Ethereum message arrived", "code", msg.Code, "bytes", msg.Size)
+
+    if msg.Size > ProtocolMaxMsgSize {
+        return errResp(ErrMsgTooLarge, "%v > %v", msg.Size, ProtocolMaxMsgSize)
+    }
+    defer msg.Discard()
+
+    var deliverMsg *Msg
+
+    // Handle the message depending on its contents
+    switch {
+    case msg.Code == AnnounceMsg:
+        p.Log().Trace("Received announce message")
+        var req announceData
+        if err := msg.Decode(&req); err != nil {
+            return errResp(ErrDecode, "%v: %v", msg, err)
+        }
+        if err := req.sanityCheck(); err != nil {
+            return err
+        }
+        update, size := req.Update.decode()
+        if p.rejectUpdate(size) {
 			return errResp(ErrRequestRejected, "")
 		}
 		p.updateFlowControl(update)
@@ -215,165 +204,165 @@
 				return errResp(ErrUnexpectedResponse, "")
 			}
 			if p.announceType == announceTypeSigned {
-				if err := req.checkSignature(p.ID(), update); err != nil {
-					p.Log().Trace("Invalid announcement signature", "err", err)
-					return err
-				}
-				p.Log().Trace("Valid announcement signature")
-			}
-			p.Log().Trace("Announce message content", "number", req.Number, "hash", req.Hash, "td", req.Td, "reorg", req.ReorgDepth)
-
-			// Update peer head information first and then notify the announcement
-			p.updateHead(req.Hash, req.Number, req.Td)
-
-			// Discard all the announces after the transition
-			if !h.backend.merger.TDDReached() {
-				h.fetcher.announce(p, &req)
-			}
-		}
-	case msg.Code == BlockHeadersMsg:
-		p.Log().Trace("Received block header response message")
-		var resp struct {
-			ReqID, BV uint64
-			Headers   []*types.Header
-		}
-		if err := msg.Decode(&resp); err != nil {
-			return errResp(ErrDecode, "msg %v: %v", msg, err)
-		}
-		headers := resp.Headers
-		p.fcServer.ReceivedReply(resp.ReqID, resp.BV)
-		p.answeredRequest(resp.ReqID)
-
-		// Filter out the explicitly requested header by the retriever
-		if h.backend.retriever.requested(resp.ReqID) {
-			deliverMsg = &Msg{
-				MsgType: MsgBlockHeaders,
-				ReqID:   resp.ReqID,
-				Obj:     resp.Headers,
-			}
-		} else {
-			// Filter out any explicitly requested headers, deliver the rest to the downloader
-			filter := len(headers) == 1
-			if filter {
-				headers = h.fetcher.deliverHeaders(p, resp.ReqID, resp.Headers)
-			}
-			if len(headers) != 0 || !filter {
-				if err := h.downloader.DeliverHeaders(p.id, headers); err != nil {
-					log.Debug("Failed to deliver headers", "err", err)
-				}
-			}
-		}
-	case msg.Code == BlockBodiesMsg:
-		p.Log().Trace("Received block bodies response")
-		var resp struct {
-			ReqID, BV uint64
-			Data      []*types.Body
-		}
-		if err := msg.Decode(&resp); err != nil {
-			return errResp(ErrDecode, "msg %v: %v", msg, err)
-		}
-		p.fcServer.ReceivedReply(resp.ReqID, resp.BV)
-		p.answeredRequest(resp.ReqID)
-		deliverMsg = &Msg{
-			MsgType: MsgBlockBodies,
-			ReqID:   resp.ReqID,
-			Obj:     resp.Data,
-		}
-	case msg.Code == CodeMsg:
-		p.Log().Trace("Received code response")
-		var resp struct {
-			ReqID, BV uint64
-			Data      [][]byte
-		}
-		if err := msg.Decode(&resp); err != nil {
-			return errResp(ErrDecode, "msg %v: %v", msg, err)
-		}
-		p.fcServer.ReceivedReply(resp.ReqID, resp.BV)
-		p.answeredRequest(resp.ReqID)
-		deliverMsg = &Msg{
-			MsgType: MsgCode,
-			ReqID:   resp.ReqID,
-			Obj:     resp.Data,
-		}
-	case msg.Code == ReceiptsMsg:
-		p.Log().Trace("Received receipts response")
-		var resp struct {
-			ReqID, BV uint64
-			Receipts  []types.Receipts
-		}
-		if err := msg.Decode(&resp); err != nil {
-			return errResp(ErrDecode, "msg %v: %v", msg, err)
-		}
-		p.fcServer.ReceivedReply(resp.ReqID, resp.BV)
-		p.answeredRequest(resp.ReqID)
-		deliverMsg = &Msg{
-			MsgType: MsgReceipts,
-			ReqID:   resp.ReqID,
-			Obj:     resp.Receipts,
-		}
-	case msg.Code == ProofsV2Msg:
-		p.Log().Trace("Received les/2 proofs response")
-		var resp struct {
-			ReqID, BV uint64
-			Data      light.NodeList
-		}
-		if err := msg.Decode(&resp); err != nil {
-			return errResp(ErrDecode, "msg %v: %v", msg, err)
-		}
-		p.fcServer.ReceivedReply(resp.ReqID, resp.BV)
-		p.answeredRequest(resp.ReqID)
-		deliverMsg = &Msg{
-			MsgType: MsgProofsV2,
-			ReqID:   resp.ReqID,
-			Obj:     resp.Data,
-		}
-	case msg.Code == HelperTrieProofsMsg:
-		p.Log().Trace("Received helper trie proof response")
-		var resp struct {
-			ReqID, BV uint64
-			Data      HelperTrieResps
-		}
-		if err := msg.Decode(&resp); err != nil {
-			return errResp(ErrDecode, "msg %v: %v", msg, err)
-		}
-		p.fcServer.ReceivedReply(resp.ReqID, resp.BV)
-		p.answeredRequest(resp.ReqID)
-		deliverMsg = &Msg{
-			MsgType: MsgHelperTrieProofs,
-			ReqID:   resp.ReqID,
-			Obj:     resp.Data,
-		}
-	case msg.Code == TxStatusMsg:
-		p.Log().Trace("Received tx status response")
-		var resp struct {
-			ReqID, BV uint64
-			Status    []light.TxStatus
-		}
-		if err := msg.Decode(&resp); err != nil {
-			return errResp(ErrDecode, "msg %v: %v", msg, err)
-		}
-		p.fcServer.ReceivedReply(resp.ReqID, resp.BV)
-		p.answeredRequest(resp.ReqID)
-		deliverMsg = &Msg{
-			MsgType: MsgTxStatus,
-			ReqID:   resp.ReqID,
-			Obj:     resp.Status,
-		}
-	case msg.Code == StopMsg && p.version >= lpv3:
-		p.freeze()
-		h.backend.retriever.frozen(p)
-		p.Log().Debug("Service stopped")
-	case msg.Code == ResumeMsg && p.version >= lpv3:
-		var bv uint64
-		if err := msg.Decode(&bv); err != nil {
-			return errResp(ErrDecode, "msg %v: %v", msg, err)
-		}
-		p.fcServer.ResumeFreeze(bv)
-		p.unfreeze()
-		p.Log().Debug("Service resumed")
-	default:
-		p.Log().Trace("Received invalid message", "code", msg.Code)
-		return errResp(ErrInvalidMsgCode, "%v", msg.Code)
+                if err := req.checkSignature(p.ID(), update); err != nil {
+                    p.Log().Trace("Invalid announcement signature", "err", err)
+                    return err
+                }
+                p.Log().Trace("Valid announcement signature")
+            }
+            p.Log().Trace("Announce message content", "number", req.Number, "hash", req.Hash, "td", req.Td, "reorg", req.ReorgDepth)
+
+            // Update peer head information first and then notify the announcement
+            p.updateHead(req.Hash, req.Number, req.Td)
+
+            // Discard all the announces after the transition
+            if !h.backend.merger.TDDReached() {
+                h.fetcher.announce(p, &req)
+            }
+        }
+    case msg.Code == BlockHeadersMsg:
+        p.Log().Trace("Received block header response message")
+        var resp struct {
+            ReqID, BV uint64
+            Headers   []*types.Header
+        }
+        if err := msg.Decode(&resp); err != nil {
+            return errResp(ErrDecode, "msg %v: %v", msg, err)
+        }
+        headers := resp.Headers
+        p.fcServer.ReceivedReply(resp.ReqID, resp.BV)
+        p.answeredRequest(resp.ReqID)
+
+        // Filter out the explicitly requested header by the retriever
+        if h.backend.retriever.requested(resp.ReqID) {
+            deliverMsg = &Msg{
+                MsgType: MsgBlockHeaders,
+                ReqID:   resp.ReqID,
+                Obj:     resp.Headers,
+            }
+        } else {
+            // Filter out any explicitly requested headers, deliver the rest to the downloader
+            filter := len(headers) == 1
+            if filter {
+                headers = h.fetcher.deliverHeaders(p, resp.ReqID, resp.Headers)
+            }
+            if len(headers) != 0 || !filter {
+                if err := h.downloader.DeliverHeaders(p.id, headers); err != nil {
+                    log.Debug("Failed to deliver headers", "err", err)
+                }
+            }
+        }
+    case msg.Code == BlockBodiesMsg:
+        p.Log().Trace("Received block bodies response")
+        var resp struct {
+            ReqID, BV uint64
+            Data      []*types.Body
+        }
+        if err := msg.Decode(&resp); err != nil {
+            return errResp(ErrDecode, "msg %v: %v", msg, err)
+        }
+        p.fcServer.ReceivedReply(resp.ReqID, resp.BV)
+        p.answeredRequest(resp.ReqID)
+        deliverMsg = &Msg{
+            MsgType: MsgBlockBodies,
+            ReqID:   resp.ReqID,
+            Obj:     resp.Data,
+        }
+    case msg.Code == CodeMsg:
+        p.Log().Trace("Received code response")
+        var resp struct {
+            ReqID, BV uint64
+            Data      [][]byte
+        }
+        if err := msg.Decode(&resp); err != nil {
+            return errResp(ErrDecode, "msg %v: %v", msg, err)
+        }
+        p.fcServer.ReceivedReply(resp.ReqID, resp.BV)
+        p.answeredRequest(resp.ReqID)
+        deliverMsg = &Msg{
+            MsgType: MsgCode,
+            ReqID:   resp.ReqID,
+            Obj:     resp.Data,
+        }
+    case msg.Code == ReceiptsMsg:
+        p.Log().Trace("Received receipts response")
+        var resp struct {
+            ReqID, BV uint64
+            Receipts  []types.Receipts
+        }
+        if err := msg.Decode(&resp); err != nil {
+            return errResp(ErrDecode, "msg %v: %v", msg, err)
+        }
+        p.fcServer.ReceivedReply(resp.ReqID, resp.BV)
+        p.answeredRequest(resp.ReqID)
+        deliverMsg = &Msg{
+            MsgType: MsgReceipts,
+            ReqID:   resp.ReqID,
+            Obj:     resp.Receipts,
+        }
+    case msg.Code == ProofsV2Msg:
+        p.Log().Trace("Received les/2 proofs response")
+        var resp struct {
+            ReqID, BV uint64
+            Data      light.NodeList
+        }
+        if err := msg.Decode(&resp); err != nil {
+            return errResp(ErrDecode, "msg %v: %v", msg, err)
+        }
+        p.fcServer.ReceivedReply(resp.ReqID, resp.BV)
+        p.answeredRequest(resp.ReqID)
+        deliverMsg = &Msg{
+            MsgType: MsgProofsV2,
+            ReqID:   resp.ReqID,
+            Obj:     resp.Data,
+        }
+    case msg.Code == HelperTrieProofsMsg:
+        p.Log().Trace("Received helper trie proof response")
+        var resp struct {
+            ReqID, BV uint64
+            Data      HelperTrieResps
+        }
+        if err := msg.Decode(&resp); err != nil {
+            return errResp(ErrDecode, "msg %v: %v", msg, err)
+        }
+        p.fcServer.ReceivedReply(resp.ReqID, resp.BV)
+        p.answeredRequest(resp.ReqID)
+        deliverMsg = &Msg{
+            MsgType: MsgHelperTrieProofs,
+            ReqID:   resp.ReqID,
+            Obj:     resp.Data,
+        }
+    case msg.Code == TxStatusMsg:
+        p.Log().Trace("Received tx status response")
+        var resp struct {
+            ReqID, BV uint64
+            Status    []light.TxStatus
+        }
+        if err := msg.Decode(&resp); err != nil {
+            return errResp(ErrDecode, "msg %v: %v", msg, err)
+        }
+        p.fcServer.ReceivedReply(resp.ReqID, resp.BV)
+        p.answeredRequest(resp.ReqID)
+        deliverMsg = &Msg{
+            MsgType: MsgTxStatus,
+            ReqID:   resp.ReqID,
+            Obj:     resp.Status,
+        }
+    case msg.Code == StopMsg && p.version >= lpv3:
+        p.freeze()
+        h.backend.retriever.frozen(p)
+        p.Log().Debug("Service stopped")
+    case msg.Code == ResumeMsg && p.version >= lpv3:
+        var bv uint64
+        if err := msg.Decode(&bv); err != nil {
+            return errResp(ErrDecode, "msg %v: %v", msg, err)
+        }
+        p.fcServer.ResumeFreeze(bv)
+        p.unfreeze()
+        p.Log().Debug("Service resumed")
+    default:
+        p.Log().Trace("Received invalid message", "code", msg.Code)
+        return errResp(ErrInvalidMsgCode, "%v", msg.Code)
 	}
 	// Deliver the received response to retriever.
 	if deliverMsg != nil {
@@ -409,8 +398,8 @@
 			return dp.(*serverPeer) == pc.peer
 		},
 		request: func(dp distPeer) func() {
-			reqID := rand.Uint64()
-			peer := dp.(*serverPeer)
+            reqID := rand.Uint64()
+            peer := dp.(*serverPeer)
 			cost := peer.getRequestCost(GetBlockHeadersMsg, amount)
 			peer.fcServer.QueuedRequest(reqID, cost)
 			return func() { peer.requestHeadersByHash(reqID, origin, amount, skip, reverse) }
@@ -433,66 +422,66 @@
 			return dp.(*serverPeer) == pc.peer
 		},
 		request: func(dp distPeer) func() {
-			reqID := rand.Uint64()
-			peer := dp.(*serverPeer)
+            reqID := rand.Uint64()
+            peer := dp.(*serverPeer)
 			cost := peer.getRequestCost(GetBlockHeadersMsg, amount)
-			peer.fcServer.QueuedRequest(reqID, cost)
-			return func() { peer.requestHeadersByNumber(reqID, origin, amount, skip, reverse) }
-		},
-	}
-	_, ok := <-pc.handler.backend.reqDist.queue(rq)
-	if !ok {
-		return light.ErrNoPeers
-	}
-	return nil
+            peer.fcServer.QueuedRequest(reqID, cost)
+            return func() { peer.requestHeadersByNumber(reqID, origin, amount, skip, reverse) }
+        },
+    }
+    _, ok := <-pc.handler.backend.reqDist.queue(rq)
+    if !ok {
+        return light.ErrNoPeers
+    }
+    return nil
 }
 
 // RetrieveSingleHeaderByNumber requests a single header by the specified block
 // number. This function will wait the response until it's timeout or delivered.
 func (pc *peerConnection) RetrieveSingleHeaderByNumber(context context.Context, number uint64) (*types.Header, error) {
-	reqID := rand.Uint64()
-	rq := &distReq{
-		getCost: func(dp distPeer) uint64 {
-			peer := dp.(*serverPeer)
-			return peer.getRequestCost(GetBlockHeadersMsg, 1)
-		},
-		canSend: func(dp distPeer) bool {
-			return dp.(*serverPeer) == pc.peer
-		},
-		request: func(dp distPeer) func() {
-			peer := dp.(*serverPeer)
-			cost := peer.getRequestCost(GetBlockHeadersMsg, 1)
-			peer.fcServer.QueuedRequest(reqID, cost)
-			return func() { peer.requestHeadersByNumber(reqID, number, 1, 0, false) }
-		},
-	}
-	var header *types.Header
-	if err := pc.handler.backend.retriever.retrieve(context, reqID, rq, func(peer distPeer, msg *Msg) error {
-		if msg.MsgType != MsgBlockHeaders {
-			return errInvalidMessageType
-		}
-		headers := msg.Obj.([]*types.Header)
-		if len(headers) != 1 {
-			return errInvalidEntryCount
-		}
-		header = headers[0]
-		return nil
-	}, nil); err != nil {
-		return nil, err
-	}
-	return header, nil
+    reqID := rand.Uint64()
+    rq := &distReq{
+        getCost: func(dp distPeer) uint64 {
+            peer := dp.(*serverPeer)
+            return peer.getRequestCost(GetBlockHeadersMsg, 1)
+        },
+        canSend: func(dp distPeer) bool {
+            return dp.(*serverPeer) == pc.peer
+        },
+        request: func(dp distPeer) func() {
+            peer := dp.(*serverPeer)
+            cost := peer.getRequestCost(GetBlockHeadersMsg, 1)
+            peer.fcServer.QueuedRequest(reqID, cost)
+            return func() { peer.requestHeadersByNumber(reqID, number, 1, 0, false) }
+        },
+    }
+    var header *types.Header
+    if err := pc.handler.backend.retriever.retrieve(context, reqID, rq, func(peer distPeer, msg *Msg) error {
+        if msg.MsgType != MsgBlockHeaders {
+            return errInvalidMessageType
+        }
+        headers := msg.Obj.([]*types.Header)
+        if len(headers) != 1 {
+            return errInvalidEntryCount
+        }
+        header = headers[0]
+        return nil
+    }, nil); err != nil {
+        return nil, err
+    }
+    return header, nil
 }
 
 // downloaderPeerNotify implements peerSetNotify
 type downloaderPeerNotify clientHandler
 
 func (d *downloaderPeerNotify) registerPeer(p *serverPeer) {
-	h := (*clientHandler)(d)
-	pc := &peerConnection{
-		handler: h,
-		peer:    p,
-	}
-	h.downloader.RegisterLightPeer(p.id, eth.ETH66, pc)
+    h := (*clientHandler)(d)
+    pc := &peerConnection{
+        handler: h,
+        peer:    p,
+    }
+    h.downloader.RegisterLightPeer(p.id, eth.ETH66, pc)
 }
 
 func (d *downloaderPeerNotify) unregisterPeer(p *serverPeer) {
