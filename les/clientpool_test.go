--- conflicted
+++ resolved
@@ -19,26 +19,15 @@
 import (
 	"fmt"
 	"math/rand"
-<<<<<<< HEAD
-	"reflect"
-	"sync"
 	"testing"
 	"time"
 
 	"github.com/clearmatics/autonity/common/mclock"
 	"github.com/clearmatics/autonity/core/rawdb"
+	lps "github.com/clearmatics/autonity/les/lespay/server"
 	"github.com/clearmatics/autonity/p2p/enode"
-=======
-	"testing"
-	"time"
-
-	"github.com/ethereum/go-ethereum/common/mclock"
-	"github.com/ethereum/go-ethereum/core/rawdb"
-	lps "github.com/ethereum/go-ethereum/les/lespay/server"
-	"github.com/ethereum/go-ethereum/p2p/enode"
-	"github.com/ethereum/go-ethereum/p2p/enr"
-	"github.com/ethereum/go-ethereum/p2p/nodestate"
->>>>>>> c71a7e26
+	"github.com/clearmatics/autonity/p2p/enr"
+	"github.com/clearmatics/autonity/p2p/nodestate"
 )
 
 func TestClientPoolL10C100Free(t *testing.T) {
@@ -97,22 +86,6 @@
 
 func (i *poolTestPeer) freeze() {}
 
-<<<<<<< HEAD
-	cap   uint64
-	capMu sync.Mutex
-}
-
-func (i *poolTestPeerWithCap) updateCapacity(cap uint64) {
-	i.capMu.Lock()
-	defer i.capMu.Unlock()
-	i.cap = cap
-}
-
-func (i *poolTestPeerWithCap) getCap() uint64 {
-	i.capMu.Lock()
-	defer i.capMu.Unlock()
-	return i.cap
-=======
 func (i *poolTestPeer) allowInactive() bool {
 	return i.inactiveAllowed
 }
@@ -128,7 +101,6 @@
 		pool.ns.SetField(p.node, connAddressField, nil)
 	}
 	return
->>>>>>> c71a7e26
 }
 
 func addBalance(pool *clientPool, id enode.ID, amount int64) {
@@ -467,27 +439,17 @@
 	pool.setLimits(10, uint64(10)) // Total capacity limit is 10
 	pool.setDefaultFactors(lps.PriceFactors{TimeFactor: 1, CapacityFactor: 0, RequestFactor: 1}, lps.PriceFactors{TimeFactor: 1, CapacityFactor: 0, RequestFactor: 1})
 
-<<<<<<< HEAD
-	p := &poolTestPeerWithCap{
-		poolTestPeer: poolTestPeer(0),
-	}
-	pool.addBalance(p.ID(), int64(time.Minute), "")
-	pool.connect(p, 10)
-	if p.getCap() != 10 {
-		t.Fatalf("The capcacity of priority peer hasn't been updated, got: %d", p.cap)
-=======
 	p := newPoolTestPeer(0, kicked)
 	addBalance(pool, p.node.ID(), int64(time.Minute))
 	testPriorityConnect(t, pool, p, 10, true)
 	if p.cap != 10 {
 		t.Fatalf("The capacity of priority peer hasn't been updated, got: %d", p.cap)
->>>>>>> c71a7e26
 	}
 
 	clock.Run(time.Minute)             // All positive balance should be used up.
 	time.Sleep(300 * time.Millisecond) // Ensure the callback is called
-	if p.getCap() != 1 {
-		t.Fatalf("The capcacity of peer should be downgraded, got: %d", p.getCap())
+	if p.cap != 1 {
+		t.Fatalf("The capcacity of peer should be downgraded, got: %d", p.cap)
 	}
 	pb, _ := getBalance(pool, newPoolTestPeer(0, kicked))
 	if pb != 0 {
