--- conflicted
+++ resolved
@@ -20,12 +20,8 @@
 import (
 	"fmt"
 	"time"
-<<<<<<< HEAD
-
-	"github.com/clearmatics/autonity/les/checkpointoracle"
+
 	lpc "github.com/clearmatics/autonity/les/lespay/client"
-=======
->>>>>>> 10254604
 
 	"github.com/clearmatics/autonity/accounts"
 	"github.com/clearmatics/autonity/common"
@@ -42,7 +38,6 @@
 	"github.com/clearmatics/autonity/eth/gasprice"
 	"github.com/clearmatics/autonity/event"
 	"github.com/clearmatics/autonity/internal/ethapi"
-	lpc "github.com/clearmatics/autonity/les/lespay/client"
 	"github.com/clearmatics/autonity/light"
 	"github.com/clearmatics/autonity/log"
 	"github.com/clearmatics/autonity/node"
@@ -109,23 +104,15 @@
 		peers:          peers,
 		eventMux:       stack.EventMux(),
 		reqDist:        newRequestDistributor(peers, &mclock.System{}),
-<<<<<<< HEAD
-		accountManager: ctx.AccountManager,
+		accountManager: stack.AccountManager(),
 		// In a light client context the engine will never be started, so many
 		// components can be left as nil, since they will not be accessed.
 		// This is soooo unbeleviably hacky 0_o, hopefully this is a transitional phase.
-		engine:        eth.CreateConsensusEngine(ctx, chainConfig, config, nil, false, chainDb, nil, nil, nil, nil),
+		engine:        eth.CreateConsensusEngine(stack, chainConfig, config, nil, false, chainDb, nil, nil, nil, nil),
 		bloomRequests: make(chan chan *bloombits.Retrieval),
 		bloomIndexer:  eth.NewBloomIndexer(chainDb, params.BloomBitsBlocksClient, params.HelperTrieConfirmations),
 		valueTracker:  lpc.NewValueTracker(lespayDb, &mclock.System{}, requestList, time.Minute, 1/float64(time.Hour), 1/float64(time.Hour*100), 1/float64(time.Hour*1000)),
-=======
-		accountManager: stack.AccountManager(),
-		engine:         eth.CreateConsensusEngine(stack, chainConfig, config, nil, false, chainDb, nil),
-		bloomRequests:  make(chan chan *bloombits.Retrieval),
-		bloomIndexer:   eth.NewBloomIndexer(chainDb, params.BloomBitsBlocksClient, params.HelperTrieConfirmations),
-		valueTracker:   lpc.NewValueTracker(lespayDb, &mclock.System{}, requestList, time.Minute, 1/float64(time.Hour), 1/float64(time.Hour*100), 1/float64(time.Hour*1000)),
-		p2pServer:      stack.Server(),
->>>>>>> 10254604
+		p2pServer:     stack.Server(),
 	}
 	peers.subscribe((*vtSubscription)(leth.valueTracker))
 
