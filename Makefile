# Note: This makefile should refrain from using docker in any build step
# required by the 'autonity' rule. This is so that it remains possible to run
# 'make autonity' inside a docker build.

.PHONY: autonity embed-autonity-contract android ios autonity-cross evm all test clean lint lint-deps mock-gen test-fast
.PHONY: autonity-linux autonity-linux-386 autonity-linux-amd64 autonity-linux-mips64 autonity-linux-mips64le
.PHONY: autonity-linux-arm autonity-linux-arm-5 autonity-linux-arm-6 autonity-linux-arm-7 autonity-linux-arm64
.PHONY: autonity-darwin autonity-darwin-386 autonity-darwin-amd64
.PHONY: autonity-windows autonity-windows-386 autonity-windows-amd64

NPMBIN= $(shell npm bin)
BINDIR = ./build/bin
GO ?= latest
<<<<<<< HEAD
MERGE_BASE = $(shell git merge-base origin/develop HEAD)
SOLC_VERSION = 0.6.4
=======
LATEST_COMMIT ?= $(shell git log -n 1 develop --pretty=format:"%H")
ifeq ($(LATEST_COMMIT),)
LATEST_COMMIT := $(shell git log -n 1 HEAD~1 --pretty=format:"%H")
endif
SOLC_VERSION = 0.7.1
>>>>>>> 10254604
SOLC_BINARY = $(BINDIR)/solc_static_linux_v$(SOLC_VERSION)

AUTONITY_CONTRACT_BASE_DIR = ./autonity/solidity/
AUTONITY_CONTRACT_DIR = $(AUTONITY_CONTRACT_BASE_DIR)/contracts
AUTONITY_CONTRACT_TEST_DIR = $(AUTONITY_CONTRACT_BASE_DIR)/test
AUTONITY_CONTRACT = Autonity.sol
GENERATED_CONTRACT_DIR = ./common/acdefault/generated
GENERATED_RAW_ABI = $(GENERATED_CONTRACT_DIR)/Autonity.abi
GENERATED_ABI = $(GENERATED_CONTRACT_DIR)/abi.go
GENERATED_BYTECODE = $(GENERATED_CONTRACT_DIR)/bytecode.go

# DOCKER_SUDO is set to either the empty string or "sudo" and is used to
# control whether docker is executed with sudo or not. If the user is root or
# the user is in the docker group then this will be set to the empty string,
# otherwise it will be set to "sudo".
#
# We make use of posix's short-circuit evaluation of "or" expressions
# (https://pubs.opengroup.org/onlinepubs/009695399/utilities/xcu_chap02.html#tag_02_09_03)
# where the second part of the expression is only executed if the first part
# evaluates to false. We first check to see if the user id is 0 since this
# indicates that the user is root. If not we then use 'id -nG $USER' to list
# all groups that the user is part of and then grep for the word docker in the
# output, if grep matches the word it returns the successful error code. If not
# we then echo "sudo".
DOCKER_SUDO = $(shell [ `id -u` -eq 0 ] || id -nG $(USER) | grep "\<docker\>" > /dev/null || echo sudo )

# Builds the docker image and checks that we can run the autonity binary inside
# it.
build-docker-image:
	@$(DOCKER_SUDO) docker build -t autonity .
	@$(DOCKER_SUDO) docker run --rm autonity -h > /dev/null

autonity: embed-autonity-contract
	build/env.sh go run build/ci.go install ./cmd/autonity
	@echo "Done building."
	@echo "Run \"$(BINDIR)/autonity\" to launch autonity."

# Genreates go source files containing the contract bytecode and abi.
embed-autonity-contract: $(GENERATED_BYTECODE) $(GENERATED_RAW_ABI) $(GENERATED_ABI)

$(GENERATED_BYTECODE) $(GENERATED_RAW_ABI) $(GENERATED_ABI): $(AUTONITY_CONTRACT_DIR)/$(AUTONITY_CONTRACT) $(SOLC_BINARY)
	@mkdir -p $(GENERATED_CONTRACT_DIR)
	$(SOLC_BINARY) --overwrite --abi --bin -o $(GENERATED_CONTRACT_DIR) $(AUTONITY_CONTRACT_DIR)/$(AUTONITY_CONTRACT)

	@echo Generating $(GENERATED_BYTECODE)
	@echo 'package generated' > $(GENERATED_BYTECODE)
	@echo -n 'const Bytecode = "' >> $(GENERATED_BYTECODE)
	@cat  $(GENERATED_CONTRACT_DIR)/Autonity.bin >> $(GENERATED_BYTECODE)
	@echo '"' >> $(GENERATED_BYTECODE)
	@gofmt -s -w $(GENERATED_BYTECODE)

	@echo Generating $(GENERATED_ABI)
	@echo 'package generated' > $(GENERATED_ABI)
	@echo -n 'const Abi = `' >> $(GENERATED_ABI)
	@cat  $(GENERATED_CONTRACT_DIR)/Autonity.abi | json_pp  >> $(GENERATED_ABI)
	@echo '`' >> $(GENERATED_ABI)
	@gofmt -s -w $(GENERATED_ABI)

$(SOLC_BINARY):
	mkdir -p $(BINDIR)
	wget -O $(SOLC_BINARY) https://github.com/ethereum/solidity/releases/download/v$(SOLC_VERSION)/solc-static-linux
	chmod +x $(SOLC_BINARY)

all: embed-autonity-contract
	build/env.sh go run build/ci.go install

android:
	build/env.sh go run build/ci.go aar --local
	@echo "Done building."
	@echo "Import \"$(BINDIR)/autonity.aar\" to use the library."

ios:
	build/env.sh go run build/ci.go xcode --local
	@echo "Done building."
	@echo "Import \"$(BINDIR)/autonity.framework\" to use the library."

test: all
	build/env.sh go run build/ci.go test -coverage

test-fast:
	build/env.sh go run build/ci.go test

test-race-all: all
	build/env.sh go run build/ci.go test -race
	make test-race

test-race:
	go test -race -v ./consensus/tendermint/... -parallel 1
	go test -race -v ./consensus/test/... -timeout 30m

# This runs the contract tests using truffle against an autonity node instance.
test-contracts:
	@# npm list returns 0 only if the package is not installed and the shell only
	@# executes the second part of an or statment if the first fails.
	@npm list truffle > /dev/null || npm install truffle
	@npm list web3 > /dev/null || npm install web3
	@cd $(AUTONITY_CONTRACT_TEST_DIR)/autonity/ && rm -Rdf ./data && ./autonity-start.sh &
	@# Autonity can take some time to start up so we ping its port till we see it is listening.
	@# The -z option to netcat exits with 0 only if the port at the given addresss is listening.
	@for x in {1..10}; do \
		nc -z localhost 8545 ; \
	    if [ $$? -eq 0 ] ; then \
	        break ; \
	    fi ; \
		echo waiting 2 more seconds for autonity to start ; \
	    sleep 2 ; \
	done
	@cd $(AUTONITY_CONTRACT_BASE_DIR) && $(NPMBIN)/truffle test && cd -

docker-e2e-test: embed-autonity-contract
	build/env.sh go run build/ci.go install
	cd docker_e2e_test && sudo python3 test_via_docker.py ..

mock-gen:
	mockgen -source=consensus/tendermint/core_backend.go -package=tendermint -destination=consensus/tendermint/backend_mock.go
	mockgen -source=consensus/protocol.go -package=consensus -destination=consensus/protocol_mock.go
	mockgen -source=consensus/consensus.go -package=consensus -destination=consensus/consensus_mock.go

lint-dead:
	@./build/bin/golangci-lint run \
		--config ./.golangci/step_dead.yml

lint:
	@echo "--> Running linter for code diff versus commit $(MERGE_BASE)"
	@./build/bin/golangci-lint run \
	    --new-from-rev=$(MERGE_BASE) \
	    --config ./.golangci/step1.yml \
	    --exclude "which can be annoying to use"

	@./build/bin/golangci-lint run \
	    --new-from-rev=$(MERGE_BASE) \
	    --config ./.golangci/step2.yml

	@./build/bin/golangci-lint run \
	    --new-from-rev=$(MERGE_BASE) \
	    --config ./.golangci/step3.yml

	@./build/bin/golangci-lint run \
	    --new-from-rev=$(MERGE_BASE) \
	    --config ./.golangci/step4.yml

lint-ci: lint-deps lint

test-deps:
	go get golang.org/x/tools/cmd/cover
	go get github.com/mattn/goveralls
	cd tests/testdata && git checkout b5eb9900ee2147b40d3e681fe86efa4fd693959a

lint-deps:
	curl -sfL https://install.goreleaser.com/github.com/golangci/golangci-lint.sh | sh -s -- -b ./build/bin v1.23.7

clean:
	go clean -cache
	rm -fr build/_workspace/pkg/ $(BINDIR)/*
	rm -rf $(GENERATED_CONTRACT_DIR)

# The devtools target installs tools required for 'go generate'.
# You need to put $BINDIR (or $GOPATH/bin) in your PATH to use 'go generate'.

devtools:
	go get -u github.com/golang/mock/mockgen
	env BINDIR= go get -u golang.org/x/tools/cmd/stringer
	env BINDIR= go get -u github.com/kevinburke/go-bindata/go-bindata
	env BINDIR= go get -u github.com/fjl/gencodec
	env BINDIR= go get -u github.com/golang/protobuf/protoc-gen-go
	env BINDIR= go install ./cmd/abigen
	@type "npm" 2> /dev/null || echo 'Please install node.js and npm'
	@type "solc" 2> /dev/null || echo 'Please install solc'
	@type "protoc" 2> /dev/null || echo 'Please install protoc'

# Cross Compilation Targets (xgo)

autonity-cross: autonity-linux autonity-darwin autonity-windows autonity-android autonity-ios
	@echo "Full cross compilation done:"
	@ls -ld $(BINDIR)/autonity-*

autonity-linux: autonity-linux-386 autonity-linux-amd64 autonity-linux-arm autonity-linux-mips64 autonity-linux-mips64le
	@echo "Linux cross compilation done:"
	@ls -ld $(BINDIR)/autonity-linux-*

autonity-linux-386:
	build/env.sh go run build/ci.go xgo -- --go=$(GO) --targets=linux/386 -v ./cmd/autonity
	@echo "Linux 386 cross compilation done:"
	@ls -ld $(BINDIR)/autonity-linux-* | grep 386

autonity-linux-amd64:
	build/env.sh go run build/ci.go xgo -- --go=$(GO) --targets=linux/amd64 -v ./cmd/autonity
	@echo "Linux amd64 cross compilation done:"
	@ls -ld $(BINDIR)/autonity-linux-* | grep amd64

autonity-linux-arm: autonity-linux-arm-5 autonity-linux-arm-6 autonity-linux-arm-7 autonity-linux-arm64
	@echo "Linux ARM cross compilation done:"
	@ls -ld $(BINDIR)/autonity-linux-* | grep arm

autonity-linux-arm-5:
	build/env.sh go run build/ci.go xgo -- --go=$(GO) --targets=linux/arm-5 -v ./cmd/autonity
	@echo "Linux ARMv5 cross compilation done:"
	@ls -ld $(BINDIR)/autonity-linux-* | grep arm-5

autonity-linux-arm-6:
	build/env.sh go run build/ci.go xgo -- --go=$(GO) --targets=linux/arm-6 -v ./cmd/autonity
	@echo "Linux ARMv6 cross compilation done:"
	@ls -ld $(BINDIR)/autonity-linux-* | grep arm-6

autonity-linux-arm-7:
	build/env.sh go run build/ci.go xgo -- --go=$(GO) --targets=linux/arm-7 -v ./cmd/autonity
	@echo "Linux ARMv7 cross compilation done:"
	@ls -ld $(BINDIR)/autonity-linux-* | grep arm-7

autonity-linux-arm64:
	build/env.sh go run build/ci.go xgo -- --go=$(GO) --targets=linux/arm64 -v ./cmd/autonity
	@echo "Linux ARM64 cross compilation done:"
	@ls -ld $(BINDIR)/autonity-linux-* | grep arm64

autonity-linux-mips:
	build/env.sh go run build/ci.go xgo -- --go=$(GO) --targets=linux/mips --ldflags '-extldflags "-static"' -v ./cmd/autonity
	@echo "Linux MIPS cross compilation done:"
	@ls -ld $(BINDIR)/autonity-linux-* | grep mips

autonity-linux-mipsle:
	build/env.sh go run build/ci.go xgo -- --go=$(GO) --targets=linux/mipsle --ldflags '-extldflags "-static"' -v ./cmd/autonity
	@echo "Linux MIPSle cross compilation done:"
	@ls -ld $(BINDIR)/autonity-linux-* | grep mipsle

autonity-linux-mips64:
	build/env.sh go run build/ci.go xgo -- --go=$(GO) --targets=linux/mips64 --ldflags '-extldflags "-static"' -v ./cmd/autonity
	@echo "Linux MIPS64 cross compilation done:"
	@ls -ld $(BINDIR)/autonity-linux-* | grep mips64

autonity-linux-mips64le:
	build/env.sh go run build/ci.go xgo -- --go=$(GO) --targets=linux/mips64le --ldflags '-extldflags "-static"' -v ./cmd/autonity
	@echo "Linux MIPS64le cross compilation done:"
	@ls -ld $(BINDIR)/autonity-linux-* | grep mips64le

autonity-darwin: autonity-darwin-386 autonity-darwin-amd64
	@echo "Darwin cross compilation done:"
	@ls -ld $(BINDIR)/autonity-darwin-*

autonity-darwin-386:
	build/env.sh go run build/ci.go xgo -- --go=$(GO) --targets=darwin/386 -v ./cmd/autonity
	@echo "Darwin 386 cross compilation done:"
	@ls -ld $(BINDIR)/autonity-darwin-* | grep 386

autonity-darwin-amd64:
	build/env.sh go run build/ci.go xgo -- --go=$(GO) --targets=darwin/amd64 -v ./cmd/autonity
	@echo "Darwin amd64 cross compilation done:"
	@ls -ld $(BINDIR)/autonity-darwin-* | grep amd64

autonity-windows: autonity-windows-386 autonity-windows-amd64
	@echo "Windows cross compilation done:"
	@ls -ld $(BINDIR)/autonity-windows-*

autonity-windows-386:
	build/env.sh go run build/ci.go xgo -- --go=$(GO) --targets=windows/386 -v ./cmd/autonity
	@echo "Windows 386 cross compilation done:"
	@ls -ld $(BINDIR)/autonity-windows-* | grep 386

autonity-windows-amd64:
	build/env.sh go run build/ci.go xgo -- --go=$(GO) --targets=windows/amd64 -v ./cmd/autonity
	@echo "Windows amd64 cross compilation done:"
	@ls -ld $(BINDIR)/autonity-windows-* | grep amd64<|MERGE_RESOLUTION|>--- conflicted
+++ resolved
@@ -11,16 +11,11 @@
 NPMBIN= $(shell npm bin)
 BINDIR = ./build/bin
 GO ?= latest
-<<<<<<< HEAD
-MERGE_BASE = $(shell git merge-base origin/develop HEAD)
-SOLC_VERSION = 0.6.4
-=======
 LATEST_COMMIT ?= $(shell git log -n 1 develop --pretty=format:"%H")
 ifeq ($(LATEST_COMMIT),)
 LATEST_COMMIT := $(shell git log -n 1 HEAD~1 --pretty=format:"%H")
 endif
 SOLC_VERSION = 0.7.1
->>>>>>> 10254604
 SOLC_BINARY = $(BINDIR)/solc_static_linux_v$(SOLC_VERSION)
 
 AUTONITY_CONTRACT_BASE_DIR = ./autonity/solidity/
@@ -144,22 +139,22 @@
 		--config ./.golangci/step_dead.yml
 
 lint:
-	@echo "--> Running linter for code diff versus commit $(MERGE_BASE)"
-	@./build/bin/golangci-lint run \
-	    --new-from-rev=$(MERGE_BASE) \
+	@echo "--> Running linter for code diff versus commit $(LATEST_COMMIT)"
+	@./build/bin/golangci-lint run \
+	    --new-from-rev=$(LATEST_COMMIT) \
 	    --config ./.golangci/step1.yml \
 	    --exclude "which can be annoying to use"
 
 	@./build/bin/golangci-lint run \
-	    --new-from-rev=$(MERGE_BASE) \
+	    --new-from-rev=$(LATEST_COMMIT) \
 	    --config ./.golangci/step2.yml
 
 	@./build/bin/golangci-lint run \
-	    --new-from-rev=$(MERGE_BASE) \
+	    --new-from-rev=$(LATEST_COMMIT) \
 	    --config ./.golangci/step3.yml
 
 	@./build/bin/golangci-lint run \
-	    --new-from-rev=$(MERGE_BASE) \
+	    --new-from-rev=$(LATEST_COMMIT) \
 	    --config ./.golangci/step4.yml
 
 lint-ci: lint-deps lint
