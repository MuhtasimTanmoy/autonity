// Copyright 2014 The go-ethereum Authors
// This file is part of the go-ethereum library.
//
// The go-ethereum library is free software: you can redistribute it and/or modify
// it under the terms of the GNU Lesser General Public License as published by
// the Free Software Foundation, either version 3 of the License, or
// (at your option) any later version.
//
// The go-ethereum library is distributed in the hope that it will be useful,
// but WITHOUT ANY WARRANTY; without even the implied warranty of
// MERCHANTABILITY or FITNESS FOR A PARTICULAR PURPOSE. See the
// GNU Lesser General Public License for more details.
//
// You should have received a copy of the GNU Lesser General Public License
// along with the go-ethereum library. If not, see <http://www.gnu.org/licenses/>.

package trie

import (
	"bytes"
	"encoding/binary"
	"fmt"
	"math/rand"
	"testing"

<<<<<<< HEAD
	"github.com/clearmatics/autonity/common"
	"github.com/clearmatics/autonity/ethdb/memorydb"
=======
	"github.com/ethereum/go-ethereum/common"
	"github.com/ethereum/go-ethereum/crypto"
	"github.com/ethereum/go-ethereum/ethdb"
	"github.com/ethereum/go-ethereum/ethdb/memorydb"
>>>>>>> aaca58a7
)

func TestIterator(t *testing.T) {
	trie := newEmpty()
	vals := []struct{ k, v string }{
		{"do", "verb"},
		{"ether", "wookiedoo"},
		{"horse", "stallion"},
		{"shaman", "horse"},
		{"doge", "coin"},
		{"dog", "puppy"},
		{"somethingveryoddindeedthis is", "myothernodedata"},
	}
	all := make(map[string]string)
	for _, val := range vals {
		all[val.k] = val.v
		trie.Update([]byte(val.k), []byte(val.v))
	}
	trie.Commit(nil)

	found := make(map[string]string)
	it := NewIterator(trie.NodeIterator(nil))
	for it.Next() {
		found[string(it.Key)] = string(it.Value)
	}

	for k, v := range all {
		if found[k] != v {
			t.Errorf("iterator value mismatch for %s: got %q want %q", k, found[k], v)
		}
	}
}

type kv struct {
	k, v []byte
	t    bool
}

func TestIteratorLargeData(t *testing.T) {
	trie := newEmpty()
	vals := make(map[string]*kv)

	for i := byte(0); i < 255; i++ {
		value := &kv{common.LeftPadBytes([]byte{i}, 32), []byte{i}, false}
		value2 := &kv{common.LeftPadBytes([]byte{10, i}, 32), []byte{i}, false}
		trie.Update(value.k, value.v)
		trie.Update(value2.k, value2.v)
		vals[string(value.k)] = value
		vals[string(value2.k)] = value2
	}

	it := NewIterator(trie.NodeIterator(nil))
	for it.Next() {
		vals[string(it.Key)].t = true
	}

	var untouched []*kv
	for _, value := range vals {
		if !value.t {
			untouched = append(untouched, value)
		}
	}

	if len(untouched) > 0 {
		t.Errorf("Missed %d nodes", len(untouched))
		for _, value := range untouched {
			t.Error(value)
		}
	}
}

// Tests that the node iterator indeed walks over the entire database contents.
func TestNodeIteratorCoverage(t *testing.T) {
	// Create some arbitrary test trie to iterate
	db, trie, _ := makeTestTrie()

	// Gather all the node hashes found by the iterator
	hashes := make(map[common.Hash]struct{})
	for it := trie.NodeIterator(nil); it.Next(true); {
		if it.Hash() != (common.Hash{}) {
			hashes[it.Hash()] = struct{}{}
		}
	}
	// Cross check the hashes and the database itself
	for hash := range hashes {
		if _, err := db.Node(hash); err != nil {
			t.Errorf("failed to retrieve reported node %x: %v", hash, err)
		}
	}
	for hash, obj := range db.dirties {
		if obj != nil && hash != (common.Hash{}) {
			if _, ok := hashes[hash]; !ok {
				t.Errorf("state entry not reported %x", hash)
			}
		}
	}
	it := db.diskdb.NewIterator(nil, nil)
	for it.Next() {
		key := it.Key()
		if _, ok := hashes[common.BytesToHash(key)]; !ok {
			t.Errorf("state entry not reported %x", key)
		}
	}
	it.Release()
}

type kvs struct{ k, v string }

var testdata1 = []kvs{
	{"barb", "ba"},
	{"bard", "bc"},
	{"bars", "bb"},
	{"bar", "b"},
	{"fab", "z"},
	{"food", "ab"},
	{"foos", "aa"},
	{"foo", "a"},
}

var testdata2 = []kvs{
	{"aardvark", "c"},
	{"bar", "b"},
	{"barb", "bd"},
	{"bars", "be"},
	{"fab", "z"},
	{"foo", "a"},
	{"foos", "aa"},
	{"food", "ab"},
	{"jars", "d"},
}

func TestIteratorSeek(t *testing.T) {
	trie := newEmpty()
	for _, val := range testdata1 {
		trie.Update([]byte(val.k), []byte(val.v))
	}

	// Seek to the middle.
	it := NewIterator(trie.NodeIterator([]byte("fab")))
	if err := checkIteratorOrder(testdata1[4:], it); err != nil {
		t.Fatal(err)
	}

	// Seek to a non-existent key.
	it = NewIterator(trie.NodeIterator([]byte("barc")))
	if err := checkIteratorOrder(testdata1[1:], it); err != nil {
		t.Fatal(err)
	}

	// Seek beyond the end.
	it = NewIterator(trie.NodeIterator([]byte("z")))
	if err := checkIteratorOrder(nil, it); err != nil {
		t.Fatal(err)
	}
}

func checkIteratorOrder(want []kvs, it *Iterator) error {
	for it.Next() {
		if len(want) == 0 {
			return fmt.Errorf("didn't expect any more values, got key %q", it.Key)
		}
		if !bytes.Equal(it.Key, []byte(want[0].k)) {
			return fmt.Errorf("wrong key: got %q, want %q", it.Key, want[0].k)
		}
		want = want[1:]
	}
	if len(want) > 0 {
		return fmt.Errorf("iterator ended early, want key %q", want[0])
	}
	return nil
}

func TestDifferenceIterator(t *testing.T) {
	triea := newEmpty()
	for _, val := range testdata1 {
		triea.Update([]byte(val.k), []byte(val.v))
	}
	triea.Commit(nil)

	trieb := newEmpty()
	for _, val := range testdata2 {
		trieb.Update([]byte(val.k), []byte(val.v))
	}
	trieb.Commit(nil)

	found := make(map[string]string)
	di, _ := NewDifferenceIterator(triea.NodeIterator(nil), trieb.NodeIterator(nil))
	it := NewIterator(di)
	for it.Next() {
		found[string(it.Key)] = string(it.Value)
	}

	all := []struct{ k, v string }{
		{"aardvark", "c"},
		{"barb", "bd"},
		{"bars", "be"},
		{"jars", "d"},
	}
	for _, item := range all {
		if found[item.k] != item.v {
			t.Errorf("iterator value mismatch for %s: got %v want %v", item.k, found[item.k], item.v)
		}
	}
	if len(found) != len(all) {
		t.Errorf("iterator count mismatch: got %d values, want %d", len(found), len(all))
	}
}

func TestUnionIterator(t *testing.T) {
	triea := newEmpty()
	for _, val := range testdata1 {
		triea.Update([]byte(val.k), []byte(val.v))
	}
	triea.Commit(nil)

	trieb := newEmpty()
	for _, val := range testdata2 {
		trieb.Update([]byte(val.k), []byte(val.v))
	}
	trieb.Commit(nil)

	di, _ := NewUnionIterator([]NodeIterator{triea.NodeIterator(nil), trieb.NodeIterator(nil)})
	it := NewIterator(di)

	all := []struct{ k, v string }{
		{"aardvark", "c"},
		{"barb", "ba"},
		{"barb", "bd"},
		{"bard", "bc"},
		{"bars", "bb"},
		{"bars", "be"},
		{"bar", "b"},
		{"fab", "z"},
		{"food", "ab"},
		{"foos", "aa"},
		{"foo", "a"},
		{"jars", "d"},
	}

	for i, kv := range all {
		if !it.Next() {
			t.Errorf("Iterator ends prematurely at element %d", i)
		}
		if kv.k != string(it.Key) {
			t.Errorf("iterator value mismatch for element %d: got key %s want %s", i, it.Key, kv.k)
		}
		if kv.v != string(it.Value) {
			t.Errorf("iterator value mismatch for element %d: got value %s want %s", i, it.Value, kv.v)
		}
	}
	if it.Next() {
		t.Errorf("Iterator returned extra values.")
	}
}

func TestIteratorNoDups(t *testing.T) {
	var tr Trie
	for _, val := range testdata1 {
		tr.Update([]byte(val.k), []byte(val.v))
	}
	checkIteratorNoDups(t, tr.NodeIterator(nil), nil)
}

// This test checks that nodeIterator.Next can be retried after inserting missing trie nodes.
func TestIteratorContinueAfterErrorDisk(t *testing.T)    { testIteratorContinueAfterError(t, false) }
func TestIteratorContinueAfterErrorMemonly(t *testing.T) { testIteratorContinueAfterError(t, true) }

func testIteratorContinueAfterError(t *testing.T, memonly bool) {
	diskdb := memorydb.New()
	triedb := NewDatabase(diskdb)

	tr, _ := New(common.Hash{}, triedb)
	for _, val := range testdata1 {
		tr.Update([]byte(val.k), []byte(val.v))
	}
	tr.Commit(nil)
	if !memonly {
		triedb.Commit(tr.Hash(), true, nil)
	}
	wantNodeCount := checkIteratorNoDups(t, tr.NodeIterator(nil), nil)

	var (
		diskKeys [][]byte
		memKeys  []common.Hash
	)
	if memonly {
		memKeys = triedb.Nodes()
	} else {
		it := diskdb.NewIterator(nil, nil)
		for it.Next() {
			diskKeys = append(diskKeys, it.Key())
		}
		it.Release()
	}
	for i := 0; i < 20; i++ {
		// Create trie that will load all nodes from DB.
		tr, _ := New(tr.Hash(), triedb)

		// Remove a random node from the database. It can't be the root node
		// because that one is already loaded.
		var (
			rkey common.Hash
			rval []byte
			robj *cachedNode
		)
		for {
			if memonly {
				rkey = memKeys[rand.Intn(len(memKeys))]
			} else {
				copy(rkey[:], diskKeys[rand.Intn(len(diskKeys))])
			}
			if rkey != tr.Hash() {
				break
			}
		}
		if memonly {
			robj = triedb.dirties[rkey]
			delete(triedb.dirties, rkey)
		} else {
			rval, _ = diskdb.Get(rkey[:])
			diskdb.Delete(rkey[:])
		}
		// Iterate until the error is hit.
		seen := make(map[string]bool)
		it := tr.NodeIterator(nil)
		checkIteratorNoDups(t, it, seen)
		missing, ok := it.Error().(*MissingNodeError)
		if !ok || missing.NodeHash != rkey {
			t.Fatal("didn't hit missing node, got", it.Error())
		}

		// Add the node back and continue iteration.
		if memonly {
			triedb.dirties[rkey] = robj
		} else {
			diskdb.Put(rkey[:], rval)
		}
		checkIteratorNoDups(t, it, seen)
		if it.Error() != nil {
			t.Fatal("unexpected error", it.Error())
		}
		if len(seen) != wantNodeCount {
			t.Fatal("wrong node iteration count, got", len(seen), "want", wantNodeCount)
		}
	}
}

// Similar to the test above, this one checks that failure to create nodeIterator at a
// certain key prefix behaves correctly when Next is called. The expectation is that Next
// should retry seeking before returning true for the first time.
func TestIteratorContinueAfterSeekErrorDisk(t *testing.T) {
	testIteratorContinueAfterSeekError(t, false)
}
func TestIteratorContinueAfterSeekErrorMemonly(t *testing.T) {
	testIteratorContinueAfterSeekError(t, true)
}

func testIteratorContinueAfterSeekError(t *testing.T, memonly bool) {
	// Commit test trie to db, then remove the node containing "bars".
	diskdb := memorydb.New()
	triedb := NewDatabase(diskdb)

	ctr, _ := New(common.Hash{}, triedb)
	for _, val := range testdata1 {
		ctr.Update([]byte(val.k), []byte(val.v))
	}
	root, _, _ := ctr.Commit(nil)
	if !memonly {
		triedb.Commit(root, true, nil)
	}
	barNodeHash := common.HexToHash("05041990364eb72fcb1127652ce40d8bab765f2bfe53225b1170d276cc101c2e")
	var (
		barNodeBlob []byte
		barNodeObj  *cachedNode
	)
	if memonly {
		barNodeObj = triedb.dirties[barNodeHash]
		delete(triedb.dirties, barNodeHash)
	} else {
		barNodeBlob, _ = diskdb.Get(barNodeHash[:])
		diskdb.Delete(barNodeHash[:])
	}
	// Create a new iterator that seeks to "bars". Seeking can't proceed because
	// the node is missing.
	tr, _ := New(root, triedb)
	it := tr.NodeIterator([]byte("bars"))
	missing, ok := it.Error().(*MissingNodeError)
	if !ok {
		t.Fatal("want MissingNodeError, got", it.Error())
	} else if missing.NodeHash != barNodeHash {
		t.Fatal("wrong node missing")
	}
	// Reinsert the missing node.
	if memonly {
		triedb.dirties[barNodeHash] = barNodeObj
	} else {
		diskdb.Put(barNodeHash[:], barNodeBlob)
	}
	// Check that iteration produces the right set of values.
	if err := checkIteratorOrder(testdata1[2:], NewIterator(it)); err != nil {
		t.Fatal(err)
	}
}

func checkIteratorNoDups(t *testing.T, it NodeIterator, seen map[string]bool) int {
	if seen == nil {
		seen = make(map[string]bool)
	}
	for it.Next(true) {
		if seen[string(it.Path())] {
			t.Fatalf("iterator visited node path %x twice", it.Path())
		}
		seen[string(it.Path())] = true
	}
	return len(seen)
}

type loggingDb struct {
	getCount uint64
	backend  ethdb.KeyValueStore
}

func (l *loggingDb) Has(key []byte) (bool, error) {
	return l.backend.Has(key)
}

func (l *loggingDb) Get(key []byte) ([]byte, error) {
	l.getCount++
	return l.backend.Get(key)
}

func (l *loggingDb) Put(key []byte, value []byte) error {
	return l.backend.Put(key, value)
}

func (l *loggingDb) Delete(key []byte) error {
	return l.backend.Delete(key)
}

func (l *loggingDb) NewBatch() ethdb.Batch {
	return l.backend.NewBatch()
}

func (l *loggingDb) NewIterator(prefix []byte, start []byte) ethdb.Iterator {
	fmt.Printf("NewIterator\n")
	return l.backend.NewIterator(prefix, start)
}
func (l *loggingDb) Stat(property string) (string, error) {
	return l.backend.Stat(property)
}

func (l *loggingDb) Compact(start []byte, limit []byte) error {
	return l.backend.Compact(start, limit)
}

func (l *loggingDb) Close() error {
	return l.backend.Close()
}

// makeLargeTestTrie create a sample test trie
func makeLargeTestTrie() (*Database, *SecureTrie, *loggingDb) {
	// Create an empty trie
	logDb := &loggingDb{0, memorydb.New()}
	triedb := NewDatabase(logDb)
	trie, _ := NewSecure(common.Hash{}, triedb)

	// Fill it with some arbitrary data
	for i := 0; i < 10000; i++ {
		key := make([]byte, 32)
		val := make([]byte, 32)
		binary.BigEndian.PutUint64(key, uint64(i))
		binary.BigEndian.PutUint64(val, uint64(i))
		key = crypto.Keccak256(key)
		val = crypto.Keccak256(val)
		trie.Update(key, val)
	}
	trie.Commit(nil)
	// Return the generated trie
	return triedb, trie, logDb
}

// Tests that the node iterator indeed walks over the entire database contents.
func TestNodeIteratorLargeTrie(t *testing.T) {
	// Create some arbitrary test trie to iterate
	db, trie, logDb := makeLargeTestTrie()
	db.Cap(0) // flush everything
	// Do a seek operation
	trie.NodeIterator(common.FromHex("0x77667766776677766778855885885885"))
	// master: 24 get operations
	// this pr: 5 get operations
	if have, want := logDb.getCount, uint64(5); have != want {
		t.Fatalf("Too many lookups during seek, have %d want %d", have, want)
	}
}<|MERGE_RESOLUTION|>--- conflicted
+++ resolved
@@ -17,21 +17,16 @@
 package trie
 
 import (
-	"bytes"
-	"encoding/binary"
-	"fmt"
-	"math/rand"
-	"testing"
-
-<<<<<<< HEAD
-	"github.com/clearmatics/autonity/common"
-	"github.com/clearmatics/autonity/ethdb/memorydb"
-=======
-	"github.com/ethereum/go-ethereum/common"
-	"github.com/ethereum/go-ethereum/crypto"
-	"github.com/ethereum/go-ethereum/ethdb"
-	"github.com/ethereum/go-ethereum/ethdb/memorydb"
->>>>>>> aaca58a7
+    "bytes"
+    "encoding/binary"
+    "fmt"
+    "math/rand"
+    "testing"
+
+    "github.com/ethereum/go-ethereum/common"
+    "github.com/ethereum/go-ethereum/crypto"
+    "github.com/ethereum/go-ethereum/ethdb"
+    "github.com/ethereum/go-ethereum/ethdb/memorydb"
 )
 
 func TestIterator(t *testing.T) {
@@ -398,7 +393,7 @@
 	for _, val := range testdata1 {
 		ctr.Update([]byte(val.k), []byte(val.v))
 	}
-	root, _, _ := ctr.Commit(nil)
+    root, _, _ := ctr.Commit(nil)
 	if !memonly {
 		triedb.Commit(root, true, nil)
 	}
@@ -439,90 +434,90 @@
 func checkIteratorNoDups(t *testing.T, it NodeIterator, seen map[string]bool) int {
 	if seen == nil {
 		seen = make(map[string]bool)
-	}
-	for it.Next(true) {
-		if seen[string(it.Path())] {
-			t.Fatalf("iterator visited node path %x twice", it.Path())
-		}
-		seen[string(it.Path())] = true
-	}
-	return len(seen)
+    }
+    for it.Next(true) {
+        if seen[string(it.Path())] {
+            t.Fatalf("iterator visited node path %x twice", it.Path())
+        }
+        seen[string(it.Path())] = true
+    }
+    return len(seen)
 }
 
 type loggingDb struct {
-	getCount uint64
-	backend  ethdb.KeyValueStore
+    getCount uint64
+    backend  ethdb.KeyValueStore
 }
 
 func (l *loggingDb) Has(key []byte) (bool, error) {
-	return l.backend.Has(key)
+    return l.backend.Has(key)
 }
 
 func (l *loggingDb) Get(key []byte) ([]byte, error) {
-	l.getCount++
-	return l.backend.Get(key)
+    l.getCount++
+    return l.backend.Get(key)
 }
 
 func (l *loggingDb) Put(key []byte, value []byte) error {
-	return l.backend.Put(key, value)
+    return l.backend.Put(key, value)
 }
 
 func (l *loggingDb) Delete(key []byte) error {
-	return l.backend.Delete(key)
+    return l.backend.Delete(key)
 }
 
 func (l *loggingDb) NewBatch() ethdb.Batch {
-	return l.backend.NewBatch()
+    return l.backend.NewBatch()
 }
 
 func (l *loggingDb) NewIterator(prefix []byte, start []byte) ethdb.Iterator {
-	fmt.Printf("NewIterator\n")
-	return l.backend.NewIterator(prefix, start)
+    fmt.Printf("NewIterator\n")
+    return l.backend.NewIterator(prefix, start)
 }
 func (l *loggingDb) Stat(property string) (string, error) {
-	return l.backend.Stat(property)
+    return l.backend.Stat(property)
 }
 
 func (l *loggingDb) Compact(start []byte, limit []byte) error {
-	return l.backend.Compact(start, limit)
+    return l.backend.Compact(start, limit)
 }
 
 func (l *loggingDb) Close() error {
-	return l.backend.Close()
+    return l.backend.Close()
 }
 
 // makeLargeTestTrie create a sample test trie
 func makeLargeTestTrie() (*Database, *SecureTrie, *loggingDb) {
-	// Create an empty trie
-	logDb := &loggingDb{0, memorydb.New()}
-	triedb := NewDatabase(logDb)
-	trie, _ := NewSecure(common.Hash{}, triedb)
-
-	// Fill it with some arbitrary data
-	for i := 0; i < 10000; i++ {
-		key := make([]byte, 32)
-		val := make([]byte, 32)
-		binary.BigEndian.PutUint64(key, uint64(i))
-		binary.BigEndian.PutUint64(val, uint64(i))
-		key = crypto.Keccak256(key)
-		val = crypto.Keccak256(val)
-		trie.Update(key, val)
-	}
-	trie.Commit(nil)
-	// Return the generated trie
-	return triedb, trie, logDb
+    // Create an empty trie
+    logDb := &loggingDb{0, memorydb.New()}
+    triedb := NewDatabase(logDb)
+    trie, _ := NewSecure(common.Hash{}, triedb)
+
+    // Fill it with some arbitrary data
+    for i := 0; i < 10000; i++ {
+        key := make([]byte, 32)
+        val := make([]byte, 32)
+        binary.BigEndian.PutUint64(key, uint64(i))
+        binary.BigEndian.PutUint64(val, uint64(i))
+        key = crypto.Keccak256(key)
+        val = crypto.Keccak256(val)
+        trie.Update(key, val)
+    }
+    trie.Commit(nil)
+    // Return the generated trie
+    return triedb, trie, logDb
 }
 
 // Tests that the node iterator indeed walks over the entire database contents.
 func TestNodeIteratorLargeTrie(t *testing.T) {
-	// Create some arbitrary test trie to iterate
-	db, trie, logDb := makeLargeTestTrie()
-	db.Cap(0) // flush everything
-	// Do a seek operation
-	trie.NodeIterator(common.FromHex("0x77667766776677766778855885885885"))
-	// master: 24 get operations
-	// this pr: 5 get operations
-	if have, want := logDb.getCount, uint64(5); have != want {
-		t.Fatalf("Too many lookups during seek, have %d want %d", have, want)
-	}
+    // Create some arbitrary test trie to iterate
+    db, trie, logDb := makeLargeTestTrie()
+    db.Cap(0) // flush everything
+    // Do a seek operation
+    trie.NodeIterator(common.FromHex("0x77667766776677766778855885885885"))
+    // master: 24 get operations
+    // this pr: 5 get operations
+    if have, want := logDb.getCount, uint64(5); have != want {
+        t.Fatalf("Too many lookups during seek, have %d want %d", have, want)
+    }
 }