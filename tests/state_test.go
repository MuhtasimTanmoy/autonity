--- conflicted
+++ resolved
@@ -17,25 +17,21 @@
 package tests
 
 import (
-	"bufio"
-	"bytes"
-	"fmt"
-	"math/big"
-	"os"
-	"path/filepath"
-	"reflect"
-	"strings"
-	"testing"
-
-<<<<<<< HEAD
-	"github.com/clearmatics/autonity/core/vm"
-=======
-	"github.com/ethereum/go-ethereum/core"
-	"github.com/ethereum/go-ethereum/core/rawdb"
-	"github.com/ethereum/go-ethereum/core/types"
-	"github.com/ethereum/go-ethereum/core/vm"
-	"github.com/ethereum/go-ethereum/eth/tracers/logger"
->>>>>>> aaca58a7
+    "bufio"
+    "bytes"
+    "fmt"
+    "math/big"
+    "os"
+    "path/filepath"
+    "reflect"
+    "strings"
+    "testing"
+
+    "github.com/ethereum/go-ethereum/core"
+    "github.com/ethereum/go-ethereum/core/rawdb"
+    "github.com/ethereum/go-ethereum/core/types"
+    "github.com/ethereum/go-ethereum/core/vm"
+    "github.com/ethereum/go-ethereum/eth/tracers/logger"
 )
 
 func TestState(t *testing.T) {
@@ -53,17 +49,13 @@
 	st.slow(`^stTransactionTest/Opcodes_TransactionInit`)
 
 	// Very time consuming
-	st.skipLoad(`^stTimeConsuming/`)
-	st.skipLoad(`.*vmPerformance/loop.*`)
+    st.skipLoad(`^stTimeConsuming/`)
+    st.skipLoad(`.*vmPerformance/loop.*`)
 
 	// Uses 1GB RAM per tested fork
 	st.skipLoad(`^stStaticCall/static_Call1MB`)
 
 	// Broken tests:
-	st.skipLoad(`^stCreateTest/CREATE_ContractRETURNBigOffset\.json`)
-	st.skipLoad(`^stCodeSizeLimit/codesizeOOGInvalidSize\.json`)
-	st.skipLoad(`^stTransactionTest/OverflowGasRequire\.json`) // gasLimit > 256 bits
-	st.skipLoad(`^stTransactionTest/zeroSigTransa[^/]*\.json`) // EIP-86 is not supported yet
 	// Expected failures:
 	//st.fails(`^stRevertTest/RevertPrecompiledTouch(_storage)?\.json/Byzantium/0`, "bug in test")
 	//st.fails(`^stRevertTest/RevertPrecompiledTouch(_storage)?\.json/Byzantium/3`, "bug in test")
@@ -74,10 +66,10 @@
 
 	// For Istanbul, older tests were moved into LegacyTests
 	for _, dir := range []string{
-		stateTestDir,
-		legacyStateTestDir,
-		benchmarksDir,
-	} {
+        stateTestDir,
+        legacyStateTestDir,
+        benchmarksDir,
+    } {
 		st.walk(t, dir, func(t *testing.T, name string, test *StateTest) {
 			for _, subtest := range test.Subtests() {
 				subtest := subtest
@@ -85,28 +77,28 @@
 
 				t.Run(key+"/trie", func(t *testing.T) {
 					withTrace(t, test.gasLimit(subtest), func(vmconfig vm.Config) error {
-						_, _, err := test.Run(subtest, vmconfig, false)
-						if err != nil && len(test.json.Post[subtest.Fork][subtest.Index].ExpectException) > 0 {
-							// Ignore expected errors (TODO MariusVanDerWijden check error string)
-							return nil
-						}
-						return st.checkFailure(t, err)
-					})
+                        _, _, err := test.Run(subtest, vmconfig, false)
+                        if err != nil && len(test.json.Post[subtest.Fork][subtest.Index].ExpectException) > 0 {
+                            // Ignore expected errors (TODO MariusVanDerWijden check error string)
+                            return nil
+                        }
+                        return st.checkFailure(t, err)
+                    })
 				})
 				t.Run(key+"/snap", func(t *testing.T) {
 					withTrace(t, test.gasLimit(subtest), func(vmconfig vm.Config) error {
-						snaps, statedb, err := test.Run(subtest, vmconfig, true)
-						if snaps != nil && statedb != nil {
-							if _, err := snaps.Journal(statedb.IntermediateRoot(false)); err != nil {
-								return err
-							}
-						}
-						if err != nil && len(test.json.Post[subtest.Fork][subtest.Index].ExpectException) > 0 {
-							// Ignore expected errors (TODO MariusVanDerWijden check error string)
-							return nil
-						}
-						return st.checkFailure(t, err)
-					})
+                        snaps, statedb, err := test.Run(subtest, vmconfig, true)
+                        if snaps != nil && statedb != nil {
+                            if _, err := snaps.Journal(statedb.IntermediateRoot(false)); err != nil {
+                                return err
+                            }
+                        }
+                        if err != nil && len(test.json.Post[subtest.Fork][subtest.Index].ExpectException) > 0 {
+                            // Ignore expected errors (TODO MariusVanDerWijden check error string)
+                            return nil
+                        }
+                        return st.checkFailure(t, err)
+                    })
 				})
 			}
 		})
@@ -118,8 +110,8 @@
 
 func withTrace(t *testing.T, gasLimit uint64, test func(vm.Config) error) {
 	// Use config from command line arguments.
-	config := vm.Config{}
-	err := test(config)
+    config := vm.Config{}
+    err := test(config)
 	if err == nil {
 		return
 	}
@@ -131,132 +123,132 @@
 		return
 	}
 	buf := new(bytes.Buffer)
-	w := bufio.NewWriter(buf)
-	tracer := logger.NewJSONLogger(&logger.Config{}, w)
+    w := bufio.NewWriter(buf)
+    tracer := logger.NewJSONLogger(&logger.Config{}, w)
 	config.Debug, config.Tracer = true, tracer
-	err2 := test(config)
-	if !reflect.DeepEqual(err, err2) {
-		t.Errorf("different error for second run: %v", err2)
-	}
-	w.Flush()
-	if buf.Len() == 0 {
-		t.Log("no EVM operation logs generated")
-	} else {
-		t.Log("EVM operation log:\n" + buf.String())
-	}
-	// t.Logf("EVM output: 0x%x", tracer.Output())
-	// t.Logf("EVM error: %v", tracer.Error())
+    err2 := test(config)
+    if !reflect.DeepEqual(err, err2) {
+        t.Errorf("different error for second run: %v", err2)
+    }
+    w.Flush()
+    if buf.Len() == 0 {
+        t.Log("no EVM operation logs generated")
+    } else {
+        t.Log("EVM operation log:\n" + buf.String())
+    }
+    // t.Logf("EVM output: 0x%x", tracer.Output())
+    // t.Logf("EVM error: %v", tracer.Error())
 }
 
 func BenchmarkEVM(b *testing.B) {
-	// Walk the directory.
-	dir := benchmarksDir
-	dirinfo, err := os.Stat(dir)
-	if os.IsNotExist(err) || !dirinfo.IsDir() {
-		fmt.Fprintf(os.Stderr, "can't find test files in %s, did you clone the evm-benchmarks submodule?\n", dir)
-		b.Skip("missing test files")
-	}
-	err = filepath.Walk(dir, func(path string, info os.FileInfo, err error) error {
-		if info.IsDir() {
-			return nil
-		}
-		if ext := filepath.Ext(path); ext == ".json" {
-			name := filepath.ToSlash(strings.TrimPrefix(strings.TrimSuffix(path, ext), dir+string(filepath.Separator)))
-			b.Run(name, func(b *testing.B) { runBenchmarkFile(b, path) })
-		}
-		return nil
-	})
-	if err != nil {
-		b.Fatal(err)
-	}
+    // Walk the directory.
+    dir := benchmarksDir
+    dirinfo, err := os.Stat(dir)
+    if os.IsNotExist(err) || !dirinfo.IsDir() {
+        fmt.Fprintf(os.Stderr, "can't find test files in %s, did you clone the evm-benchmarks submodule?\n", dir)
+        b.Skip("missing test files")
+    }
+    err = filepath.Walk(dir, func(path string, info os.FileInfo, err error) error {
+        if info.IsDir() {
+            return nil
+        }
+        if ext := filepath.Ext(path); ext == ".json" {
+            name := filepath.ToSlash(strings.TrimPrefix(strings.TrimSuffix(path, ext), dir+string(filepath.Separator)))
+            b.Run(name, func(b *testing.B) { runBenchmarkFile(b, path) })
+        }
+        return nil
+    })
+    if err != nil {
+        b.Fatal(err)
+    }
 }
 
 func runBenchmarkFile(b *testing.B, path string) {
-	m := make(map[string]StateTest)
-	if err := readJSONFile(path, &m); err != nil {
-		b.Fatal(err)
-		return
-	}
-	if len(m) != 1 {
-		b.Fatal("expected single benchmark in a file")
-		return
-	}
-	for _, t := range m {
-		runBenchmark(b, &t)
-	}
+    m := make(map[string]StateTest)
+    if err := readJSONFile(path, &m); err != nil {
+        b.Fatal(err)
+        return
+    }
+    if len(m) != 1 {
+        b.Fatal("expected single benchmark in a file")
+        return
+    }
+    for _, t := range m {
+        runBenchmark(b, &t)
+    }
 }
 
 func runBenchmark(b *testing.B, t *StateTest) {
-	for _, subtest := range t.Subtests() {
-		subtest := subtest
-		key := fmt.Sprintf("%s/%d", subtest.Fork, subtest.Index)
-
-		b.Run(key, func(b *testing.B) {
-			vmconfig := vm.Config{}
-
-			config, eips, err := GetChainConfig(subtest.Fork)
-			if err != nil {
-				b.Error(err)
-				return
-			}
-			vmconfig.ExtraEips = eips
-			block := t.genesis(config).ToBlock(nil)
-			_, statedb := MakePreState(rawdb.NewMemoryDatabase(), t.json.Pre, false)
-
-			var baseFee *big.Int
-			if config.IsLondon(new(big.Int)) {
-				baseFee = t.json.Env.BaseFee
-				if baseFee == nil {
-					// Retesteth uses `0x10` for genesis baseFee. Therefore, it defaults to
-					// parent - 2 : 0xa as the basefee for 'this' context.
-					baseFee = big.NewInt(0x0a)
-				}
-			}
-			post := t.json.Post[subtest.Fork][subtest.Index]
-			msg, err := t.json.Tx.toMessage(post, baseFee)
-			if err != nil {
-				b.Error(err)
-				return
-			}
-
-			// Try to recover tx with current signer
-			if len(post.TxBytes) != 0 {
-				var ttx types.Transaction
-				err := ttx.UnmarshalBinary(post.TxBytes)
-				if err != nil {
-					b.Error(err)
-					return
-				}
-
-				if _, err := types.Sender(types.LatestSigner(config), &ttx); err != nil {
-					b.Error(err)
-					return
-				}
-			}
-
-			// Prepare the EVM.
-			txContext := core.NewEVMTxContext(msg)
-			context := core.NewEVMBlockContext(block.Header(), nil, &t.json.Env.Coinbase)
-			context.GetHash = vmTestBlockHash
-			context.BaseFee = baseFee
-			evm := vm.NewEVM(context, txContext, statedb, config, vmconfig)
-
-			// Create "contract" for sender to cache code analysis.
-			sender := vm.NewContract(vm.AccountRef(msg.From()), vm.AccountRef(msg.From()),
-				nil, 0)
-
-			b.ResetTimer()
-			for n := 0; n < b.N; n++ {
-				// Execute the message.
-				snapshot := statedb.Snapshot()
-				_, _, err = evm.Call(sender, *msg.To(), msg.Data(), msg.Gas(), msg.Value())
-				if err != nil {
-					b.Error(err)
-					return
-				}
-				statedb.RevertToSnapshot(snapshot)
-			}
-
-		})
-	}
+    for _, subtest := range t.Subtests() {
+        subtest := subtest
+        key := fmt.Sprintf("%s/%d", subtest.Fork, subtest.Index)
+
+        b.Run(key, func(b *testing.B) {
+            vmconfig := vm.Config{}
+
+            config, eips, err := GetChainConfig(subtest.Fork)
+            if err != nil {
+                b.Error(err)
+                return
+            }
+            vmconfig.ExtraEips = eips
+            block := t.genesis(config).ToBlock(nil)
+            _, statedb := MakePreState(rawdb.NewMemoryDatabase(), t.json.Pre, false)
+
+            var baseFee *big.Int
+            if config.IsLondon(new(big.Int)) {
+                baseFee = t.json.Env.BaseFee
+                if baseFee == nil {
+                    // Retesteth uses `0x10` for genesis baseFee. Therefore, it defaults to
+                    // parent - 2 : 0xa as the basefee for 'this' context.
+                    baseFee = big.NewInt(0x0a)
+                }
+            }
+            post := t.json.Post[subtest.Fork][subtest.Index]
+            msg, err := t.json.Tx.toMessage(post, baseFee)
+            if err != nil {
+                b.Error(err)
+                return
+            }
+
+            // Try to recover tx with current signer
+            if len(post.TxBytes) != 0 {
+                var ttx types.Transaction
+                err := ttx.UnmarshalBinary(post.TxBytes)
+                if err != nil {
+                    b.Error(err)
+                    return
+                }
+
+                if _, err := types.Sender(types.LatestSigner(config), &ttx); err != nil {
+                    b.Error(err)
+                    return
+                }
+            }
+
+            // Prepare the EVM.
+            txContext := core.NewEVMTxContext(msg)
+            context := core.NewEVMBlockContext(block.Header(), nil, &t.json.Env.Coinbase)
+            context.GetHash = vmTestBlockHash
+            context.BaseFee = baseFee
+            evm := vm.NewEVM(context, txContext, statedb, config, vmconfig)
+
+            // Create "contract" for sender to cache code analysis.
+            sender := vm.NewContract(vm.AccountRef(msg.From()), vm.AccountRef(msg.From()),
+                nil, 0)
+
+            b.ResetTimer()
+            for n := 0; n < b.N; n++ {
+                // Execute the message.
+                snapshot := statedb.Snapshot()
+                _, _, err = evm.Call(sender, *msg.To(), msg.Data(), msg.Gas(), msg.Value())
+                if err != nil {
+                    b.Error(err)
+                    return
+                }
+                statedb.RevertToSnapshot(snapshot)
+            }
+
+        })
+    }
 }