package e2e

import (
	"context"
	"errors"
	"fmt"
	"math/big"
	"math/rand"
	"os"
	"runtime"
	"strconv"
	"strings"
	"sync"
	"testing"
	"text/tabwriter"
	"time"

	"github.com/stretchr/testify/require"

	"github.com/autonity/autonity/accounts/abi/bind"
	"github.com/autonity/autonity/autonity"
	"github.com/autonity/autonity/common"
	"github.com/autonity/autonity/consensus/tendermint/core"
	"github.com/autonity/autonity/consensus/tendermint/core/constants"
	"github.com/autonity/autonity/consensus/tendermint/core/interfaces"
	"github.com/autonity/autonity/consensus/tendermint/core/message"
	ccore "github.com/autonity/autonity/core"
	"github.com/autonity/autonity/core/types"
	"github.com/autonity/autonity/crypto"
	"github.com/autonity/autonity/log"
	"github.com/autonity/autonity/params"
)

// TODO: move node resetting(start&stop) tests from ./consensus/test to this new framework since the new framework is
//  simple and stable than the legacy one.

// This test checks that we can process transactions that transfer value from
// one participant to another.
func TestSendingValue(t *testing.T) {
	network, err := NewNetwork(t, 7, "10e18,v,1,0.0.0.0:%s,%s,%s,%s")
	require.NoError(t, err)
	defer network.Shutdown()
	ctx, cancel := context.WithTimeout(context.Background(), 120*time.Second)
	defer cancel()
	err = network[0].SendAUTtracked(ctx, network[1].Address, 10)
	require.NoError(t, err)
	_ = network.WaitToMineNBlocks(20, 30, false)
}

func TestProtocolContractsDeployment(t *testing.T) {
	network, err := NewNetwork(t, 2, "10e18,v,1,0.0.0.0:%s,%s,%s,%s")
	require.NoError(t, err)
	defer network.Shutdown()
	// Autonity Contract
	autonityContract, _ := autonity.NewAutonity(params.AutonityContractAddress, network[0].WsClient)
	autonityConfig, err := autonityContract.Config(nil)
	require.NoError(t, err)
	require.Equal(t, params.TestAutonityContractConfig.Operator, autonityConfig.Protocol.OperatorAccount)
	require.Equal(t, params.TestAutonityContractConfig.BlockPeriod, autonityConfig.Protocol.BlockPeriod.Uint64())
	require.Equal(t, params.TestAutonityContractConfig.EpochPeriod, autonityConfig.Protocol.EpochPeriod.Uint64())
	require.Equal(t, params.TestAutonityContractConfig.MaxCommitteeSize, autonityConfig.Protocol.CommitteeSize.Uint64())
	require.Equal(t, params.TestAutonityContractConfig.DelegationRate, autonityConfig.Policy.DelegationRate.Uint64())
	require.Equal(t, params.TestAutonityContractConfig.MinBaseFee, autonityConfig.Policy.MinBaseFee.Uint64())
	require.Equal(t, params.TestAutonityContractConfig.Treasury, autonityConfig.Policy.TreasuryAccount)
	require.Equal(t, params.TestAutonityContractConfig.TreasuryFee, autonityConfig.Policy.TreasuryFee.Uint64())
	require.Equal(t, params.TestAutonityContractConfig.UnbondingPeriod, autonityConfig.Policy.UnbondingPeriod.Uint64())
	require.Equal(t, params.UpgradeManagerContractAddress, autonityConfig.Contracts.UpgradeManagerContract)
	require.Equal(t, params.AccountabilityContractAddress, autonityConfig.Contracts.AccountabilityContract)
	require.Equal(t, params.ACUContractAddress, autonityConfig.Contracts.AcuContract)
	require.Equal(t, params.StabilizationContractAddress, autonityConfig.Contracts.StabilizationContract)
	require.Equal(t, params.OracleContractAddress, autonityConfig.Contracts.OracleContract)
	require.Equal(t, params.SupplyControlContractAddress, autonityConfig.Contracts.SupplyControlContract)
	// Accountability Contract
	accountabilityContract, _ := autonity.NewAccountability(params.AccountabilityContractAddress, network[0].WsClient)
	accountabilityConfig, err := accountabilityContract.Config(nil)
	require.NoError(t, err)
	require.Equal(t, params.DefaultAccountabilityConfig.SlashingRatePrecision, accountabilityConfig.SlashingRatePrecision.Uint64())
	require.Equal(t, params.DefaultAccountabilityConfig.HistoryFactor, accountabilityConfig.HistoryFactor.Uint64())
	require.Equal(t, params.DefaultAccountabilityConfig.CollusionFactor, accountabilityConfig.CollusionFactor.Uint64())
	require.Equal(t, params.DefaultAccountabilityConfig.JailFactor, accountabilityConfig.JailFactor.Uint64())
	require.Equal(t, params.DefaultAccountabilityConfig.BaseSlashingRateMid, accountabilityConfig.BaseSlashingRateMid.Uint64())
	require.Equal(t, params.DefaultAccountabilityConfig.BaseSlashingRateLow, accountabilityConfig.BaseSlashingRateLow.Uint64())
	require.Equal(t, params.DefaultAccountabilityConfig.InnocenceProofSubmissionWindow, accountabilityConfig.InnocenceProofSubmissionWindow.Uint64())
	// Oracle Contract -- todo
	// ACU Contract -- todo
	// Supply Control Contract -- todo
	// Stabilization Contract -- todo
	// Upgrade Manager Contract
	upgradeManagerContract, _ := autonity.NewUpgradeManager(params.UpgradeManagerContractAddress, network[0].WsClient)
	upgradeManagerAutonityAddress, err := upgradeManagerContract.Autonity(nil)
	require.NoError(t, err)
	require.Equal(t, params.AutonityContractAddress, upgradeManagerAutonityAddress)
	err = network.WaitToMineNBlocks(2, 15, false)
	require.NoError(t, err)
}

func TestProtocolContractCache(t *testing.T) {
	t.Run("If minimum base fee is updated, cached value is updated as well", func(t *testing.T) {
		network, err := NewNetwork(t, 2, "10e18,v,1,0.0.0.0:%s,%s,%s,%s")
		require.NoError(t, err)
		defer network.Shutdown()
		ctx, cancel := context.WithTimeout(context.Background(), 20*time.Second)
		defer cancel()

		initialMinBaseFee := new(big.Int).SetUint64(uint64(params.InitialBaseFee))
		require.Equal(t, initialMinBaseFee.Bytes(), network[0].Eth.BlockChain().MinBaseFee().Bytes())
		require.Equal(t, initialMinBaseFee.Bytes(), network[1].Eth.BlockChain().MinBaseFee().Bytes())

		// update min base fee
		updatedMinBaseFee, _ := new(big.Int).SetString("30000000000", 10)
		autonityContract, _ := autonity.NewAutonity(params.AutonityContractAddress, network[0].WsClient)
		transactOpts, _ := bind.NewKeyedTransactorWithChainID(network[0].Key, params.TestChainConfig.ChainID)
		tx, err := autonityContract.SetMinimumBaseFee(transactOpts, updatedMinBaseFee)
		require.NoError(t, err)
		err = network.AwaitTransactions(ctx, tx)
		require.NoError(t, err)

		// contract should be updated
		minBaseFee, err := autonityContract.GetMinimumBaseFee(new(bind.CallOpts))
		require.NoError(t, err)
		require.Equal(t, updatedMinBaseFee.Bytes(), minBaseFee.Bytes())

		// caches should be updated too
		require.Equal(t, updatedMinBaseFee.Bytes(), network[0].Eth.BlockChain().MinBaseFee().Bytes())
		require.Equal(t, updatedMinBaseFee.Bytes(), network[1].Eth.BlockChain().MinBaseFee().Bytes())
	})
}

<<<<<<< HEAD
=======
// This test checks that when a transaction is processed the fees are divided
// between validators and stakeholders.
func TestFeeRedistributionValidatorsAndDelegators(t *testing.T) {
	t.Skip("Is broken with Penalty Absorbing Stake")
	//todo: fix. Genesis validators are no longer issued Liquid Newton. Need to introduce 3rd party delegators.
	vals, err := Validators(t, 3, "10e18,v,10000,0.0.0.0:%s,%s,%s,%s")
	require.NoError(t, err)

	vals[2].Stake = 25000

	network, err := NewNetworkFromValidators(t, vals, true)
	require.NoError(t, err)
	defer network.Shutdown()

	n := network[0]

	ctx, cancel := context.WithTimeout(context.Background(), 50*time.Second)
	defer cancel()

	// retrieve current balance
	// send liquid newton to some random address
	// check balance - shouldnt have increased
	// wait for epoch
	// check claimable fees
	// redeem fees

	// Setup Bindings
	autonityContract, _ := autonity.NewAutonity(params.AutonityContractAddress, n.WsClient)
	valAddrs, _ := autonityContract.GetValidators(nil)
	liquidContracts := make([]*autonity.Liquid, len(valAddrs))
	validators := make([]autonity.AutonityValidator, len(valAddrs))
	for i, valAddr := range valAddrs {
		validators[i], _ = autonityContract.GetValidator(nil, valAddr)
		liquidContracts[i], _ = autonity.NewLiquid(validators[i].LiquidContract, n.WsClient)
	}
	transactor, _ := bind.NewKeyedTransactorWithChainID(vals[0].TreasuryKey, big.NewInt(1234))
	tx, err := liquidContracts[0].Transfer(
		transactor,
		common.Address{66, 66}, big.NewInt(1337))

	require.NoError(t, err)
	_ = network.WaitToMineNBlocks(2, 20, false)
	tx2, err := n.SendAUT(ctx, network[1].Address, 10)
	require.NoError(t, err)
	err = network.AwaitTransactions(ctx, tx, tx2)
	require.NoError(t, err)
	// claimable fees should be 0 before epoch
	for i := range liquidContracts {
		unclaimed, _ := liquidContracts[i].UnclaimedRewards(&bind.CallOpts{}, validators[i].Treasury)
		require.Equal(t, big.NewInt(0).Bytes(), unclaimed.Bytes())
	}

	// wait for epoch

	// calculate reward pool
	r1, _ := n.WsClient.TransactionReceipt(context.Background(), tx.Hash())
	r2, _ := n.WsClient.TransactionReceipt(context.Background(), tx2.Hash())

	b1, _ := n.WsClient.BlockByNumber(context.Background(), r1.BlockNumber)
	b2, _ := n.WsClient.BlockByNumber(context.Background(), r2.BlockNumber)

	rewardT1 := new(big.Int).Mul(new(big.Int).SetUint64(r1.CumulativeGasUsed), b1.BaseFee())
	rewardT2 := new(big.Int).Mul(new(big.Int).SetUint64(r2.CumulativeGasUsed), b2.BaseFee())

	totalFees := new(big.Int).Add(rewardT1, rewardT2)
	treasuryRewards := new(big.Int).Div(new(big.Int).Mul(totalFees, new(big.Int).SetUint64(15)), big.NewInt(10000))
	totalRewards := new(big.Int).Sub(totalFees, treasuryRewards)

	balanceBeforeEpoch, _ := n.WsClient.BalanceAt(context.Background(), params.AutonityContractAddress, nil)
	require.Equal(t, totalFees, balanceBeforeEpoch)

	err = network.WaitToMineNBlocks(30, 90, false)
	require.NoError(t, err)

	fmt.Println("total rewards", totalRewards)
	balanceGlobalTreasury, _ := n.WsClient.BalanceAt(context.Background(), common.Address{120}, nil)
	cfg, _ := autonityContract.Config(nil)
	fmt.Println(cfg)
	require.Equal(t, treasuryRewards, balanceGlobalTreasury)

	stake := []int64{10000 - 1337, 10000, 25000}
	epochStake := []int64{10000, 10000, 25000}
	totalStake := int64(45000)
	for i := range liquidContracts {
		unclaimed, _ := liquidContracts[i].UnclaimedRewards(&bind.CallOpts{}, validators[i].Treasury)
		totalValRewards := new(big.Int).Div(new(big.Int).Mul(totalRewards, big.NewInt(epochStake[i])), big.NewInt(totalStake))
		valCommission := new(big.Int).Div(new(big.Int).Mul(totalValRewards, big.NewInt(12)), big.NewInt(100))
		stakerReward := new(big.Int).Sub(totalValRewards, valCommission)
		require.Equal(t, new(big.Int).Div(new(big.Int).Mul(stakerReward, big.NewInt(stake[i])), big.NewInt(epochStake[i])), unclaimed)
	}
}

// a node is verifying a proposal, but while he is verifying the finalized block is injected from p2p layer
func TestNodeAlreadyHasProposedBlock(t *testing.T) {
	vals, err := Validators(t, 2, "10e18,v,1,0.0.0.0:%s,%s,%s,%s")
	require.NoError(t, err)

	// trick to get a handle to Proposer of node 0
	var proposer interfaces.Proposer
	vals[0].TendermintServices = &interfaces.Services{Proposer: func(c interfaces.Core) interfaces.Proposer {
		proposer = &core.Proposer{Core: c.(*core.Core)}
		return proposer
	}}

	// start the network
	network, err := NewNetworkFromValidators(t, vals, true)
	require.NoError(t, err)
	defer network.Shutdown()

	// mine a couple blocks
	err = network.WaitToMineNBlocks(3, 60, false)
	require.NoError(t, err)

	// stop consensus engine of node 0, this will halt the network
	node := network[0]
	err = node.Eth.Engine().Close()
	require.NoError(t, err)

	// get latest inserted block and generate proposal out of it
	block := node.Eth.BlockChain().CurrentBlock()
	proposal := message.NewPropose(0, block.NumberU64(), -1, block, func(hash common.Hash) ([]byte, common.Address) {
		out, _ := crypto.Sign(hash[:], node.Key)
		return out, common.Address{}
	}).MustVerify(func(address common.Address) *types.CommitteeMember {
		return &types.CommitteeMember{
			Address:     common.Address{},
			VotingPower: common.Big1,
		}
	})

	// handle the proposal
	err = proposer.HandleProposal(context.TODO(), proposal)
	require.True(t, errors.Is(err, constants.ErrAlreadyHaveBlock))
}

>>>>>>> 4073f247
func TestStartingAndStoppingNodes(t *testing.T) {
	network, err := NewNetwork(t, 5, "10e18,v,1,0.0.0.0:%s,%s,%s,%s")
	require.NoError(t, err)
	defer network.Shutdown()
	n := network[0]
	// Send a TX to see that the network is working
	ctx, cancel := context.WithTimeout(context.Background(), 20*time.Second)
	defer cancel()
	err = n.SendAUTtracked(ctx, network[1].Address, 10)
	require.NoError(t, err)
	// Stop a node
	err = network[1].Close(true)
	network[1].Wait()
	require.NoError(t, err)
	// Send a TX to see that the network is working
	ctx, cancel = context.WithTimeout(context.Background(), 20*time.Second)
	defer cancel()
	err = n.SendAUTtracked(ctx, network[1].Address, 10)
	require.NoError(t, err)

	// Stop a node
	err = network[2].Close(true)
	network[2].Wait()
	require.NoError(t, err)
	// We have now stopped more than F nodes, so we expect TX processing to time out.
	// Well wait 5 times the avgTransactionDuration before we assume the TX is not being processed.
	ctx, cancel = context.WithTimeout(context.Background(), 3*time.Second)
	defer cancel()
	err = n.SendAUTtracked(ctx, network[1].Address, 10)
	if !errors.Is(err, context.DeadlineExceeded) {
		t.Fatalf("expecting %q, instead got: %v ", context.DeadlineExceeded.Error(), err)
	}

	// We start a node again and expect the previously unprocessed transaction to be processed
	err = network[2].Start()
	require.NoError(t, err)

	// Ensure that the previously sent transaction is now processed
	ctx, cancel = context.WithTimeout(context.Background(), 20*time.Second)
	defer cancel()
	err = n.AwaitSentTransactions(ctx)
	require.NoError(t, err)
	// Send a TX to see that the network is still working
	ctx, cancel = context.WithTimeout(context.Background(), 20*time.Second)
	defer cancel()
	err = n.SendAUTtracked(ctx, network[1].Address, 10)
	require.NoError(t, err)

	// Start the last stopped node
	err = network[1].Start()
	require.NoError(t, err)
	// Send a TX to see that the network is still working
	err = n.SendAUTtracked(context.Background(), network[1].Address, 10)
	require.NoError(t, err)
}

func NewBroadcasterWithCheck(currentHeight uint64, stopped bool) func(c interfaces.Core) interfaces.Broadcaster {
	return func(c interfaces.Core) interfaces.Broadcaster {
		return &broadcasterWithCheck{c.(*core.Core), currentHeight, stopped}
	}
}

type broadcasterWithCheck struct {
	*core.Core
	currentHeight uint64
	stopped       bool
}

func (s *broadcasterWithCheck) Broadcast(msg message.Msg) {
	logger := s.Logger().New("step", s.Step())
	logger.Debug("Broadcasting", "message", msg.String())

	if s.stopped && msg.H() <= s.currentHeight {
		panic("stopped node sent old consensus message once he came back up")
	}

	s.BroadcastAll(msg)
}

// Tests that a stopped node, once restarted, will sync up to chain head before sending consensus messages
func TestWaitForChainSyncAfterStop(t *testing.T) {
	network, err := NewNetwork(t, 5, "10e18,v,1,0.0.0.0:%s,%s,%s,%s")
	require.NoError(t, err)
	defer network.Shutdown()

	err = network.WaitToMineNBlocks(10, 60, false)
	require.NoError(t, err)

	// Stop node 0, he will need to sync up once restarted
	err = network[0].Close(false)
	require.NoError(t, err)
	network[0].Wait()

	err = network.WaitToMineNBlocks(10, 60, false)
	require.NoError(t, err)

	// Stop node 1. This will make the network lose liveness and halt
	err = network[1].Close(false)
	require.NoError(t, err)
	network[1].Wait()

	// network should be stalled now
	err = network.WaitToMineNBlocks(1, 5, false)
	if !errors.Is(err, context.DeadlineExceeded) {
		t.Fatalf("expecting %q, instead got: %v ", context.DeadlineExceeded.Error(), err)
	}

	// restart node 1. He will rightfully send a consensus message for the consensus instance he stopped at (chainHeight+1)
	chainHeight := network[2].GetChainHeight()
	network[1].CustHandler = &interfaces.Services{Broadcaster: NewBroadcasterWithCheck(chainHeight, true)}
	err = network[1].Start()
	require.NoError(t, err)

	// give time for node 1 to come back up
	err = network.WaitToMineNBlocks(15, 60, false)
	require.NoError(t, err)

	// restart node 0. He should sync up and not send old consensus messages
	chainHeight = network[2].GetChainHeight()
	network[0].CustHandler = &interfaces.Services{Broadcaster: NewBroadcasterWithCheck(chainHeight, true)}
	err = network[0].Start()
	require.NoError(t, err)

	// give time for node 0 to come back up
	err = network.WaitToMineNBlocks(15, 60, false)
	require.NoError(t, err)

}

// Test details
// a.setup 7 validators with 100 voting power on each, and keep 7 committee seats as well.
// b.start the network with 1st 3 nodes only, the network should be on-hold since the online voting power is less than 2/3 of 7
// c.after the on-holding for a while, start the 4th node, then the network should start to produce blocks without any on-holding.
func TestTendermintQuorum(t *testing.T) {
	users, err := Validators(t, 6, "10e18,v,100,0.0.0.0:%s,%s,%s,%s")
	require.NoError(t, err)
	network, err := NewNetworkFromValidators(t, users, false)
	require.NoError(t, err)
	defer network.Shutdown()
	for i, n := range network {
		// start 3 nodes
		if i < 3 {
			err = n.Start()
			require.NoError(t, err)
		}
	}
	// check if network on hold
	err = network.WaitToMineNBlocks(3, 60, false)
	require.Error(t, err, "Network is not supposed to be mining blocks at this point")
	// start 4th node
	err = network[3].Start()
	require.NoError(t, err)

	// network should be up and continue to mine blocks
	err = network.WaitToMineNBlocks(3, 60, false)
	require.NoError(t, err, "Network should be mining new blocks now, but it's not")
}

// a. setup 6 validators with 100 voting power on each, and keep 6 committee seats as well.
// b. start all the 6 validators for a while, as the network is producing blocks for a while.
// c.stop 3 nodes one by one, then the network should on-hold when the online voting power is less than 2/3 of 6.
// d.after the on-holding for a while, recover the stopped nodes, then the network should start to produce blocks without any on-holding.
func TestTendermintQuorum2(t *testing.T) {
	users, err := Validators(t, 6, "10e18,v,100,0.0.0.0:%s,%s,%s,%s")
	require.NoError(t, err)
	// creates a network of 6 users and starts all the nodes in it
	network, err := NewNetworkFromValidators(t, users, true)
	require.NoError(t, err)

	// network should be up and continue to mine blocks
	err = network.WaitToMineNBlocks(3, 60, false)
	require.NoError(t, err)
	defer network.Shutdown()
	// stop 3 nodes and verify if transaction processing is halted
	for i, n := range network {
		// stop last 3 nodes
		if i > 2 {
			err = n.Close(true)
			n.Wait()
			require.NoError(t, err)
		}
	}
	// check if network on hold
	err = network.WaitToMineNBlocks(3, 60, false)
	require.Error(t, err, "Network is not supposed to be mining blocks at this point")

	// start the nodes back again
	for i, n := range network {
		// start back 4,5 & 6th node
		if i > 2 {
			err = n.Start()
			require.NoError(t, err)

		}
	}
	// network should be up and continue to mine blocks
	err = network.WaitToMineNBlocks(3, 60, false)
	require.NoError(t, err, "Network should be mining new blocks now, but it's not")
}

// a. setup 7 validators (A, B, C, D, E, F, G) with 100 voting power on each, and keep 7 committee seats as well.
// b. start the network for a while(the network is producing blocks for a while).
// c. Shut down nodes A and B, now the network keeps liveness with C, D, E, F online, TXs should be mined.
// d. After a while, shut down Node C and D, with only E and F online, the network should on-hold, no transaction should be mined.
// e. Then start up node A and B, they should be synchronized with node E and F, and network liveness should recovered, new TXs should be mined after the recover.
// f. Then start up node C and D, both C and D should get synchronized to the latest chain height.
// g. Then shut down node E and F, the network should still keep liveness, TXs are mined.
// h. Recover E and F, they should get synchronized finally.
func TestTendermintQuorum4(t *testing.T) {
	users, err := Validators(t, 7, "10e18,v,100,0.0.0.0:%s,%s,%s,%s")
	require.NoError(t, err)
	// creates a network of 7 users and starts all the nodes in it
	network, err := NewNetworkFromValidators(t, users, true)
	require.NoError(t, err)
	defer network.Shutdown()
	// network should be up and continue to mine blocks
	err = network.WaitToMineNBlocks(3, 60, false)
	require.NoError(t, err, "Network should be mining new blocks now, but it's not")
	i := 0
	for i < 2 {
		// stop 1st and 2nd node
		err = network[i].Close(true)
		require.NoError(t, err)
		network[i].Wait()
		i++
	}
	// network should be up and continue to mine blocks
	err = network.WaitToMineNBlocks(3, 60, false)
	require.NoError(t, err, "Network should be mining new blocks now, but it's not")
	// shutting down 3rd and 4th node
	for i < 4 {
		// stop 1st and 2nd node
		err = network[i].Close(true)
		require.NoError(t, err)
		network[i].Wait()
		i++
	}

	// network should be on hold
	err = network.WaitToMineNBlocks(3, 60, false)
	require.Error(t, err, "Network is not supposed to be mining blocks at this point")

	// start back 1st and 2nd node
	i = 0
	for i < 2 {
		err = network[i].Start()
		require.NoError(t, err)
		i++
	}

	err = network.WaitForSyncComplete()
	require.NoError(t, err)

	// we are restoring liveliness we would wait for
	// network should be back up and continue to mine blocks
	err = network.WaitToMineNBlocks(3, 60, false)
	require.NoError(t, err, "Network should be mining new blocks now, but it's not")

	// start back 3rd and 4th node
	for i < 4 {
		err = network[i].Start()
		require.NoError(t, err)
		i++
	}

	// wait for sync completion
	err = network.WaitForSyncComplete()
	require.NoError(t, err)

	// network should be back up and continue to mine blocks
	err = network.WaitToMineNBlocks(3, 60, false)
	require.NoError(t, err, "Network should be mining new blocks now, but it's not")

	// bring down 5th and 6th node
	for i < 6 {
		// stop 1st and 2nd node
		err = network[i].Close(true)
		require.NoError(t, err)
		network[i].Wait()
		i++
	}

	// network should be up and continue to mine blocks
	err = network.WaitToMineNBlocks(3, 60, false)
	require.NoError(t, err, "Network should be mining new blocks now, but it's not")
	i = 4
	// start back 5th and 6th node
	for i < 4 {
		err = network[i].Start()
		require.NoError(t, err)
		i++
	}

	// wait for sync completion
	err = network.WaitForSyncComplete()
	require.NoError(t, err)

	// network should be up and continue to mine blocks
	err = network.WaitToMineNBlocks(3, 60, false)
	require.NoError(t, err, "Network should be mining new blocks now, but it's not")
}

// setup up a network of 12 nodes
// ensure the newtwork is running and blocks are getting mined
// start/stop nodes in parallel
// wait for network to go on hold
// restart all nodes and ensures that network resumes mining new blocks
func TestStartStopAllNodesInParallel(t *testing.T) {
	const nodeCount = 12
	users, err := Validators(t, nodeCount, "10e18,v,100,0.0.0.0:%s,%s,%s,%s")
	require.NoError(t, err)
	// creates a network of 6 users and starts all the nodes in it
	network, err := NewNetworkFromValidators(t, users, true)
	require.NoError(t, err)
	defer network.Shutdown()
	// network should be up and continue to mine blocks
	err = network.WaitToMineNBlocks(3, 60, false)
	require.NoError(t, err, "Network should be mining new blocks now, but it's not")

	type nodeStatus struct {
		lock   sync.Mutex
		status bool
	}
	var wg sync.WaitGroup
	mlock := sync.RWMutex{}
	m := make(map[int]*nodeStatus, nodeCount) // map to maintain start status of all nodes
	for i := 0; i < nodeCount; i++ {
		m[i] = &nodeStatus{sync.Mutex{}, true}
	}

	// randomly start stop nodes
	for j := 0; j < 40; j++ {
		i := rand.Intn(nodeCount) //nolint:gosec
		switch i % 4 {
		case 0, 1, 2:
			wg.Add(1)
			go func() {
				defer wg.Done()
				mlock.RLock()
				nodeStatus := m[i]
				mlock.RUnlock()
				nodeStatus.lock.Lock()
				defer nodeStatus.lock.Unlock()
				if !nodeStatus.status {
					return
				}
				e := network[i].Close(true)
				require.NoError(t, e)
				network[i].Wait()
				nodeStatus.status = false
				mlock.Lock()
				m[i] = nodeStatus
				mlock.Unlock()
			}()
		case 3:
			wg.Add(1)
			go func() {
				defer wg.Done()
				mlock.RLock()
				nodeStatus := m[i]
				mlock.RUnlock()
				nodeStatus.lock.Lock()
				defer nodeStatus.lock.Unlock()
				if nodeStatus.status {
					return
				}
				e := network[i].Start()
				require.NoError(t, e)
				nodeStatus.status = true
				mlock.Lock()
				m[i] = nodeStatus
				mlock.Unlock()
			}()
		}
	}
	// waiting for all go routines to be over
	wg.Wait()
	// start back all nodes
	for _, n := range network {
		err = n.Start()
		require.NoError(t, err)
	}

	// Verify network is not on hold anymore and producing blocks
	err = network.WaitToMineNBlocks(3, 60, false)
	require.NoError(t, err, "Network should be mining new blocks now, but it's not")
}

/*
// UNSUPPORTED ON NON UNIX DEV ENV
func updateRlimit() {
	var rLimit syscall.Rlimit
	err := syscall.Getrlimit(syscall.RLIMIT_NOFILE, &rLimit)
	if err != nil {
		fmt.Println("Error Getting Rlimit ", err)
	}
	fmt.Println(rLimit)
	rLimit.Max = 65536
	rLimit.Cur = 65536
	err = syscall.Setrlimit(syscall.RLIMIT_NOFILE, &rLimit)
	if err != nil {
		fmt.Println("Error Setting Rlimit ", err)
	}
	err = syscall.Getrlimit(syscall.RLIMIT_NOFILE, &rLimit)
	if err != nil {
		fmt.Println("Error Getting Rlimit ", err)
	}
	fmt.Println("Rlimit Final", rLimit)
}
*/

// TestLargeNetwork test internally +100 nodes setups. This will be moved later
// in its own cmd package.
func TestLargeNetwork(t *testing.T) {
	t.Skip("only on demand")
	//
	//------ Config section -------
	//

	// DefaultVerbosity will set the log levels for the main components: consensus, eth, blockchain..
	log.DefaultVerbosity = log.LvlError
	//Set the root logger level for everything else.
	log.Root().SetHandler(log.LvlFilterHandler(log.LvlError, log.StreamHandler(os.Stderr, log.TerminalFormat(true))))
	// Fast epoch to see changes in committee reflected fast
	params.TestAutonityContractConfig.EpochPeriod = 5
	// total peers to be deployed
	const peerCount = 150
	// peers above max committee are participants
	const maxCommittee = 50

	//
	//----End config -------------
	//

	validators, _ := Validators(t, peerCount, "10e18,v,1000,127.0.0.1:%s,%s,%s,%s")
	network, err := NewInMemoryNetwork(t, validators, true, func(genesis *ccore.Genesis) {
		genesis.Config.AutonityContractConfig.MaxCommitteeSize = maxCommittee
	})
	require.NoError(t, err)
	defer network.Shutdown()

	ticker := time.NewTicker(time.Second)
	defer ticker.Stop()

	autonityContract, err := autonity.NewAutonity(params.AutonityContractAddress, network[0].WsClient)
	require.NoError(t, err)
	transactOpts, err := bind.NewKeyedTransactorWithChainID(network[0].Key, params.TestChainConfig.ChainID)
	require.NoError(t, err)

	getNetworkState := func() (height uint64, committee types.Committee) {
		for _, n := range network {
			nodeHeight := n.Eth.BlockChain().CurrentHeader().Number.Uint64()
			if nodeHeight > height {
				height = nodeHeight
				committee = n.Eth.BlockChain().CurrentHeader().Committee
			}
		}
		return
	}

	inCommittee := func(address common.Address, committee types.Committee) bool {
		for i := range committee {
			if committee[i].Address == address {
				return true
			}
		}
		return false
	}

	w := tabwriter.NewWriter(os.Stdout, 1, 2, 1, ' ', 0)
	tickCount := 0
	go func() {
		for range ticker.C {
			tickCount++
			fmt.Println("-------------", tickCount, "---------------")

			if tickCount%10 == 4 {
				newMaxCommittee := rand.Intn(50) + 1
				autonityContract.SetCommitteeSize(transactOpts, big.NewInt(int64(newMaxCommittee)))
				fmt.Println("new committee size:", newMaxCommittee)
			}
			maxHeight, committee := getNetworkState()
			fmt.Println("max height:", maxHeight)
			fmt.Println("go routines:", runtime.NumGoroutine())
			var peersBuf strings.Builder
			peersBuf.WriteString("n\t")
			var committeeBuf strings.Builder
			committeeBuf.WriteString("c\t")
			var execCountBuf strings.Builder
			execCountBuf.WriteString("en\t")
			var consCountBuf strings.Builder
			consCountBuf.WriteString("cn\t")
			var stateBuf strings.Builder
			stateBuf.WriteString("b\t")
			for i, node := range network {
				peersBuf.WriteString(strconv.Itoa(i) + "\t")
				execCountBuf.WriteString(strconv.Itoa(node.ExecutionServer().PeerCount()) + "\t")
				consCountBuf.WriteString(strconv.Itoa(node.ConsensusServer().PeerCount()) + "\t")
				stateBuf.WriteString(strconv.Itoa(int(node.Eth.BlockChain().CurrentHeader().Number.Uint64())) + "\t")
				if inCommittee(node.Address, committee) {
					committeeBuf.WriteString("X" + "\t")
				} else {
					committeeBuf.WriteString(" " + "\t")
				}
			}
			fmt.Fprintln(w, peersBuf.String())
			fmt.Fprintln(w, committeeBuf.String())
			fmt.Fprintln(w, execCountBuf.String())
			fmt.Fprintln(w, consCountBuf.String())
			fmt.Fprintln(w, stateBuf.String())
			w.Flush()
		}
	}()

	err = network.WaitToMineNBlocks(20, 30, false)
	require.NoError(t, err)
}

func TestLoad(t *testing.T) {
	t.Skip("only on demand")
	peerCount := 7
	targetTPS := 1000
	validators, _ := Validators(t, peerCount, "10e18,v,1000,127.0.0.1:%s,%s,%s,%s")
	network, err := NewInMemoryNetwork(t, validators, true)
	require.NoError(t, err)
	gasFeeCap := new(big.Int).SetUint64(network[0].EthConfig.Genesis.Config.AutonityContractConfig.MinBaseFee)
	//err = network[0].Eth.StartMining(1)
	require.NoError(t, err)
	fmt.Println(network[0].Eth.BlockChain().CurrentHeader().Number)
	closeCh := make(chan struct{})
	for j := 0; j < peerCount; j++ {
		go func(id int) {
			timer := time.NewTicker(time.Second)
			defer timer.Stop()
			nonce := 0
			for {
				select {
				case <-timer.C:
					for i := 0; i < targetTPS/peerCount; i++ {
						rawTx := types.NewTx(&types.DynamicFeeTx{
							Nonce:     uint64(nonce),
							GasTipCap: common.Big1,
							GasFeeCap: new(big.Int).Mul(gasFeeCap, common.Big2),
							Gas:       21000,
							To:        &common.Address{},
							Value:     common.Big1,
							Data:      nil,
						})
						signed, err := types.SignTx(rawTx, types.LatestSigner(network[0].EthConfig.Genesis.Config), network[id].Key)
						require.NoError(t, err)
						network[id].Eth.TxPool().AddLocal(signed)
						nonce++
					}
				case <-closeCh:
					return
				}
			}
		}(j)
	}
	err = network.WaitToMineNBlocks(1800, 2300, false)
	require.NoError(t, err)
	close(closeCh)
}<|MERGE_RESOLUTION|>--- conflicted
+++ resolved
@@ -126,100 +126,6 @@
 	})
 }
 
-<<<<<<< HEAD
-=======
-// This test checks that when a transaction is processed the fees are divided
-// between validators and stakeholders.
-func TestFeeRedistributionValidatorsAndDelegators(t *testing.T) {
-	t.Skip("Is broken with Penalty Absorbing Stake")
-	//todo: fix. Genesis validators are no longer issued Liquid Newton. Need to introduce 3rd party delegators.
-	vals, err := Validators(t, 3, "10e18,v,10000,0.0.0.0:%s,%s,%s,%s")
-	require.NoError(t, err)
-
-	vals[2].Stake = 25000
-
-	network, err := NewNetworkFromValidators(t, vals, true)
-	require.NoError(t, err)
-	defer network.Shutdown()
-
-	n := network[0]
-
-	ctx, cancel := context.WithTimeout(context.Background(), 50*time.Second)
-	defer cancel()
-
-	// retrieve current balance
-	// send liquid newton to some random address
-	// check balance - shouldnt have increased
-	// wait for epoch
-	// check claimable fees
-	// redeem fees
-
-	// Setup Bindings
-	autonityContract, _ := autonity.NewAutonity(params.AutonityContractAddress, n.WsClient)
-	valAddrs, _ := autonityContract.GetValidators(nil)
-	liquidContracts := make([]*autonity.Liquid, len(valAddrs))
-	validators := make([]autonity.AutonityValidator, len(valAddrs))
-	for i, valAddr := range valAddrs {
-		validators[i], _ = autonityContract.GetValidator(nil, valAddr)
-		liquidContracts[i], _ = autonity.NewLiquid(validators[i].LiquidContract, n.WsClient)
-	}
-	transactor, _ := bind.NewKeyedTransactorWithChainID(vals[0].TreasuryKey, big.NewInt(1234))
-	tx, err := liquidContracts[0].Transfer(
-		transactor,
-		common.Address{66, 66}, big.NewInt(1337))
-
-	require.NoError(t, err)
-	_ = network.WaitToMineNBlocks(2, 20, false)
-	tx2, err := n.SendAUT(ctx, network[1].Address, 10)
-	require.NoError(t, err)
-	err = network.AwaitTransactions(ctx, tx, tx2)
-	require.NoError(t, err)
-	// claimable fees should be 0 before epoch
-	for i := range liquidContracts {
-		unclaimed, _ := liquidContracts[i].UnclaimedRewards(&bind.CallOpts{}, validators[i].Treasury)
-		require.Equal(t, big.NewInt(0).Bytes(), unclaimed.Bytes())
-	}
-
-	// wait for epoch
-
-	// calculate reward pool
-	r1, _ := n.WsClient.TransactionReceipt(context.Background(), tx.Hash())
-	r2, _ := n.WsClient.TransactionReceipt(context.Background(), tx2.Hash())
-
-	b1, _ := n.WsClient.BlockByNumber(context.Background(), r1.BlockNumber)
-	b2, _ := n.WsClient.BlockByNumber(context.Background(), r2.BlockNumber)
-
-	rewardT1 := new(big.Int).Mul(new(big.Int).SetUint64(r1.CumulativeGasUsed), b1.BaseFee())
-	rewardT2 := new(big.Int).Mul(new(big.Int).SetUint64(r2.CumulativeGasUsed), b2.BaseFee())
-
-	totalFees := new(big.Int).Add(rewardT1, rewardT2)
-	treasuryRewards := new(big.Int).Div(new(big.Int).Mul(totalFees, new(big.Int).SetUint64(15)), big.NewInt(10000))
-	totalRewards := new(big.Int).Sub(totalFees, treasuryRewards)
-
-	balanceBeforeEpoch, _ := n.WsClient.BalanceAt(context.Background(), params.AutonityContractAddress, nil)
-	require.Equal(t, totalFees, balanceBeforeEpoch)
-
-	err = network.WaitToMineNBlocks(30, 90, false)
-	require.NoError(t, err)
-
-	fmt.Println("total rewards", totalRewards)
-	balanceGlobalTreasury, _ := n.WsClient.BalanceAt(context.Background(), common.Address{120}, nil)
-	cfg, _ := autonityContract.Config(nil)
-	fmt.Println(cfg)
-	require.Equal(t, treasuryRewards, balanceGlobalTreasury)
-
-	stake := []int64{10000 - 1337, 10000, 25000}
-	epochStake := []int64{10000, 10000, 25000}
-	totalStake := int64(45000)
-	for i := range liquidContracts {
-		unclaimed, _ := liquidContracts[i].UnclaimedRewards(&bind.CallOpts{}, validators[i].Treasury)
-		totalValRewards := new(big.Int).Div(new(big.Int).Mul(totalRewards, big.NewInt(epochStake[i])), big.NewInt(totalStake))
-		valCommission := new(big.Int).Div(new(big.Int).Mul(totalValRewards, big.NewInt(12)), big.NewInt(100))
-		stakerReward := new(big.Int).Sub(totalValRewards, valCommission)
-		require.Equal(t, new(big.Int).Div(new(big.Int).Mul(stakerReward, big.NewInt(stake[i])), big.NewInt(epochStake[i])), unclaimed)
-	}
-}
-
 // a node is verifying a proposal, but while he is verifying the finalized block is injected from p2p layer
 func TestNodeAlreadyHasProposedBlock(t *testing.T) {
 	vals, err := Validators(t, 2, "10e18,v,1,0.0.0.0:%s,%s,%s,%s")
@@ -263,7 +169,6 @@
 	require.True(t, errors.Is(err, constants.ErrAlreadyHaveBlock))
 }
 
->>>>>>> 4073f247
 func TestStartingAndStoppingNodes(t *testing.T) {
 	network, err := NewNetwork(t, 5, "10e18,v,1,0.0.0.0:%s,%s,%s,%s")
 	require.NoError(t, err)
