// Copyright 2015 The go-ethereum Authors
// This file is part of the go-ethereum library.
//
// The go-ethereum library is free software: you can redistribute it and/or modify
// it under the terms of the GNU Lesser General Public License as published by
// the Free Software Foundation, either version 3 of the License, or
// (at your option) any later version.
//
// The go-ethereum library is distributed in the hope that it will be useful,
// but WITHOUT ANY WARRANTY; without even the implied warranty of
// MERCHANTABILITY or FITNESS FOR A PARTICULAR PURPOSE. See the
// GNU Lesser General Public License for more details.
//
// You should have received a copy of the GNU Lesser General Public License
// along with the go-ethereum library. If not, see <http://www.gnu.org/licenses/>.

// Contains a batch of utility type declarations used by the tests. As the node
// operates on unique types, a lot of them are needed to check various features.

package node

import (
<<<<<<< HEAD
	"reflect"

	"github.com/clearmatics/autonity/p2p"
	"github.com/clearmatics/autonity/rpc"
=======
	"github.com/ethereum/go-ethereum/p2p"
	"github.com/ethereum/go-ethereum/rpc"
>>>>>>> c71a7e26
)

// NoopLifecycle is a trivial implementation of the Service interface.
type NoopLifecycle struct{}

func (s *NoopLifecycle) Start() error { return nil }
func (s *NoopLifecycle) Stop() error  { return nil }

func NewNoop() *Noop {
	noop := new(Noop)
	return noop
}

// Set of services all wrapping the base NoopLifecycle resulting in the same method
// signatures but different outer types.
type Noop struct{ NoopLifecycle }

// InstrumentedService is an implementation of Lifecycle for which all interface
// methods can be instrumented both return value as well as event hook wise.
type InstrumentedService struct {
	start error
	stop  error

	startHook func()
	stopHook  func()

	protocols []p2p.Protocol
}

func (s *InstrumentedService) Start() error {
	if s.startHook != nil {
		s.startHook()
	}
	return s.start
}

func (s *InstrumentedService) Stop() error {
	if s.stopHook != nil {
		s.stopHook()
	}
	return s.stop
}

type FullService struct{}

func NewFullService(stack *Node) (*FullService, error) {
	fs := new(FullService)

	stack.RegisterProtocols(fs.Protocols())
	stack.RegisterAPIs(fs.APIs())
	stack.RegisterLifecycle(fs)
	return fs, nil
}

func (f *FullService) Start() error { return nil }

func (f *FullService) Stop() error { return nil }

func (f *FullService) Protocols() []p2p.Protocol {
	return []p2p.Protocol{
		p2p.Protocol{
			Name:    "test1",
			Version: uint(1),
		},
		p2p.Protocol{
			Name:    "test2",
			Version: uint(2),
		},
	}
}

func (f *FullService) APIs() []rpc.API {
	return []rpc.API{
		{
			Namespace: "admin",
			Version:   "1.0",
		},
		{
			Namespace: "debug",
			Version:   "1.0",
			Public:    true,
		},
		{
			Namespace: "net",
			Version:   "1.0",
			Public:    true,
		},
	}
}<|MERGE_RESOLUTION|>--- conflicted
+++ resolved
@@ -20,15 +20,8 @@
 package node
 
 import (
-<<<<<<< HEAD
-	"reflect"
-
 	"github.com/clearmatics/autonity/p2p"
 	"github.com/clearmatics/autonity/rpc"
-=======
-	"github.com/ethereum/go-ethereum/p2p"
-	"github.com/ethereum/go-ethereum/rpc"
->>>>>>> c71a7e26
 )
 
 // NoopLifecycle is a trivial implementation of the Service interface.
