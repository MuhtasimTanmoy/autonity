--- conflicted
+++ resolved
@@ -26,24 +26,13 @@
 	"strings"
 	"sync"
 
-<<<<<<< HEAD
 	"github.com/clearmatics/autonity/accounts"
 	"github.com/clearmatics/autonity/core/rawdb"
 	"github.com/clearmatics/autonity/ethdb"
 	"github.com/clearmatics/autonity/event"
-	"github.com/clearmatics/autonity/internal/debug"
 	"github.com/clearmatics/autonity/log"
 	"github.com/clearmatics/autonity/p2p"
 	"github.com/clearmatics/autonity/rpc"
-=======
-	"github.com/ethereum/go-ethereum/accounts"
-	"github.com/ethereum/go-ethereum/core/rawdb"
-	"github.com/ethereum/go-ethereum/ethdb"
-	"github.com/ethereum/go-ethereum/event"
-	"github.com/ethereum/go-ethereum/log"
-	"github.com/ethereum/go-ethereum/p2p"
-	"github.com/ethereum/go-ethereum/rpc"
->>>>>>> c71a7e26
 	"github.com/prometheus/tsdb/fileutil"
 )
 
@@ -105,10 +94,6 @@
 	if strings.HasSuffix(conf.Name, ".ipc") {
 		return nil, errors.New(`Config.Name cannot end in ".ipc"`)
 	}
-<<<<<<< HEAD
-	// Ensure that the AccountManager method works before the node has started.
-	// We rely on this in cmd/autonity.
-=======
 
 	node := &Node{
 		config:        conf,
@@ -129,7 +114,6 @@
 	}
 	// Ensure that the AccountManager method works before the node has started. We rely on
 	// this in cmd/geth.
->>>>>>> c71a7e26
 	am, ephemeralKeystore, err := makeAccountManager(conf)
 	if err != nil {
 		return nil, err
@@ -428,40 +412,8 @@
 	n.lock.Lock()
 	defer n.lock.Unlock()
 
-<<<<<<< HEAD
-	// Short circuit if the node's not running
-	if n.server == nil {
-		return ErrNodeStopped
-	}
-
-	// Terminate the API, services and the p2p server.
-	n.stopWS()
-	n.stopHTTP()
-	n.stopIPC()
-
-	type stop interface {
-		Close()
-	}
-
-	for _, api := range n.rpcAPIs {
-		closeAPI, ok := api.Service.(stop)
-		if ok {
-			closeAPI.Close()
-		}
-	}
-
-	n.rpcAPIs = nil
-	failure := &StopError{
-		Services: make(map[reflect.Type]error),
-	}
-	for kind, service := range n.services {
-		if err := service.Stop(); err != nil {
-			failure.Services[kind] = err
-		}
-=======
 	if n.state != initializingState {
 		panic("can't register lifecycle on running/stopped node")
->>>>>>> c71a7e26
 	}
 	if containsLifecycle(n.lifecycles, lifecycle) {
 		panic(fmt.Sprintf("attempt to register lifecycle %T more than once", lifecycle))
@@ -508,20 +460,15 @@
 
 // Attach creates an RPC client attached to an in-process API handler.
 func (n *Node) Attach() (*rpc.Client, error) {
-<<<<<<< HEAD
 	n.lock.RLock()
 	defer n.lock.RUnlock()
 
 	if n.server == nil {
 		return nil, ErrNodeStopped
 	}
-
 	if n.config.P2P.IsRated {
 		return rpc.DialInProcWithRate(n.inprocHandler, n.config.P2P.InRate, n.config.P2P.OutRate), nil
 	}
-
-=======
->>>>>>> c71a7e26
 	return rpc.DialInProc(n.inprocHandler), nil
 }
 
